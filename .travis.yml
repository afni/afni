--- conflicted
+++ resolved
@@ -15,16 +15,12 @@
 install:
     - if [ ! -e debian ]; then cd src; cp other_builds/Makefile.$FLAVOR Makefile; make vastness; cd ..; fi
 script:
-<<<<<<< HEAD
-    - export PATH=$PATH:$PWD/src/$FLAVOR  # to gain access to built binaries if built natively
-    - if [ -e debian ]; then tools/ci/debian_run_tests; else tools/ci/run_tests; fi
-=======
     # to gain access to built binaries, include path first
     # (otherwise the wrong `count` binary may be used in the tests)
     - export PATH=$PWD/$FLAVOR:$PATH
+    - if [ -e debian ]; then tools/ci/debian_run_tests; else tools/ci/run_tests; fi
     - mkdir ../testing; cd ../testing # from here will run tests
     - cmake -DAFNI_BUILD_TESTS:BOOL=ON ..
     - ctest --verbose
->>>>>>> a1c82bff
     # Smoke tests for some additional commands
     - 3dinfo