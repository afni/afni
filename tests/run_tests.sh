#!/bin/bash
#
# usage: run_tests.sh

# Exit on any errors.
set -ex

here="$(dirname $(readlink -f $0))"
AFNI_ROOT="$(readlink -f $here/..)"
AFNI_TEST_DATA_PATH="$here/pytest_tests/afni_test_data"
echo "AFNI test data path: $AFNI_TEST_DATA_PATH"

# Download data.
if [ ! -d $AFNI_TEST_DATA_PATH ]; then
  git clone https://github.com/nih-fmrif/afni_test_data $AFNI_TEST_DATA_PATH
fi
if [ ! -d $AFNI_TEST_DATA_PATH/AFNI_data6 ]; then
  echo "Downloading AFNI data 6 ..."
  curl -fsSL https://afni.nimh.nih.gov/pub/dist/edu/data/AFNI_data6.tgz | tar xzC $AFNI_TEST_DATA_PATH
fi

# Run tests.
cd $here  # Just in case test script is run from some other directory.
pytest
afni_system_check.py -check_all
<<<<<<< HEAD
cd $AFNI_ROOT/src
gcov *.c
=======
cd /usr/afni_build_dir/src/afni_src
gcov *.c
codecov
>>>>>>> aecfbef1
<|MERGE_RESOLUTION|>--- conflicted
+++ resolved
@@ -1,33 +1,8 @@
-#!/bin/bash
-#
-# usage: run_tests.sh
-
-# Exit on any errors.
-set -ex
-
-here="$(dirname $(readlink -f $0))"
-AFNI_ROOT="$(readlink -f $here/..)"
-AFNI_TEST_DATA_PATH="$here/pytest_tests/afni_test_data"
-echo "AFNI test data path: $AFNI_TEST_DATA_PATH"
-
-# Download data.
-if [ ! -d $AFNI_TEST_DATA_PATH ]; then
-  git clone https://github.com/nih-fmrif/afni_test_data $AFNI_TEST_DATA_PATH
-fi
-if [ ! -d $AFNI_TEST_DATA_PATH/AFNI_data6 ]; then
-  echo "Downloading AFNI data 6 ..."
-  curl -fsSL https://afni.nimh.nih.gov/pub/dist/edu/data/AFNI_data6.tgz | tar xzC $AFNI_TEST_DATA_PATH
-fi
-
-# Run tests.
-cd $here  # Just in case test script is run from some other directory.
+#! /bin/bash
+git clone https://github.com/nih-fmrif/afni_test_data /usr/afni_build_dir/tests/pytest_tests/afni_test_data
+cd /usr/afni_build_dir/tests
 pytest
 afni_system_check.py -check_all
-<<<<<<< HEAD
-cd $AFNI_ROOT/src
-gcov *.c
-=======
 cd /usr/afni_build_dir/src/afni_src
 gcov *.c
-codecov
->>>>>>> aecfbef1
+codecov