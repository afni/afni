#ifndef _AFNI_STARTUP_TIP_HEADER_
#define _AFNI_STARTUP_TIP_HEADER_

/***** This file contains startup tips AND the goodbye messages *****/

/*---- startup tips here ----*/

#undef  NTIP
#define NTIP ((int)(sizeof(tip)/sizeof(char *)))
static char *tip[] = {

/*----------------- Tips for the AFNI GUI -----------------*/

   "If you set environment variable AFNI_GLOBAL_SESSION to the name\n"
   "of a directory with datasets, then those datasets will be visible\n"
   "in the UnderLay and OverLay choosers. For example, copy the MNI\n"
   "template MNI152_2009_template_SSW.nii.gz to this directory, and\n"
   "then you'll always be able to use it as an underlay dataset."
 ,
   "If the aspect ratio (width/height) of an image viewer window looks\n"
   "bad, you can fix it by typing the 'a' key into the image, or by\n"
   "clicking the left mouse button in the intensity grayscale bar at\n"
   "the right of the image."
 ,
   "The right-click popup menu on the intensity grayscale bar to the right\n"
   "of an image viewer has several useful controls, including:\n"
   " * choosing the numerical Display Range for the underlay\n"
   " * drawing a coordinate Label over the image\n"
   " * applying an Automask to the overlay (e.g.,hide the non-brain stuff)\n"
   " * choosing the color for Zero values in the overlay (e.g., black or white)"
 ,
   "Looking at venography or arteriography datasets? The image viewer 'Disp'\n"
   "control panel 'Project' menu lets you look at projections of the underlay\n"
   "dataset through a slab of slices, including Minimum and Maximum. The\n"
   "slab half-thickness is given by the 'Slab +-' control below 'Project'."
 ,
   "If you crop an image, you can move the crop window around by pressing\n"
   "the Shift key plus one of the keyboard arrow keys."
 ,
   "The 'Disp' button in an image viewer pops up a control panel with many\n"
   "useful buttons, including:\n"
   " * Project   = combine multiple slices into one underlay\n"
   " * Tran 0D   = transform values of the underlay pixelwise\n"
   " * Tran 2D   = transform underlay image globally (e.g., blurring)\n"
   " * Rowgraphs = graph the underlay numerical values in 1-9 pixel rows"
 ,
   "The 'BHelp' button lets you click on some other button in the GUI\n"
   "to get more information about what that button does."
 ,
   "The right-click popup menu on the coordinate display in the AFNI\n"
   "controller has several useful functions, including:\n"
   " * controlling the coordinate display order\n"
   " * jumping to x,y,z (mm) or i,j,k (voxel index) coordinates"
 ,
   "The right-click popup menu on the label above the threshold slider\n"
   "lets you control the threshold in various ways:\n"
   " * pin the Threshold sub-brick to equal the OLay or OLay+1 sub-brick\n"
   "   (OLay+1 is very useful for Coef/t-statistic sub-brick pairs)\n"
   " * set the threshold slider to have a given voxelwise p-value\n"
   "   (based on the statistical properties of the current Thr sub-brick)\n"
   " * control Alpha fading for colorization of sub-threshold voxels\n"
   " * see only Positive or Negative values, with respect to the threshold\n"
   "   (which will affect the p-value, as being 1- or 2-sided)"
 ,
   "The right-click popup menu on the label above the color overlay bar\n"
   "lets you control colorization from the OLay sub-brick in several ways:\n"
   " * you can jump crosshairs to the largest OLay value above threshold\n"
   " * you can write the current color palette out to a file for editing,\n"
   "   or to an image for use in a figure\n"
   " * you can apply pixelwise or 2D spatial transformations to the\n"
   "   OLay values before they are turned into colors"
 ,
   "You can run InstaCorr on several subjects at the same time, using\n"
   "multiple AFNI controllers opened with the 'New' button."
 ,
   "The 'New' button (lower left corner of AFNI controller) lets you open\n"
   "another AFNI controller. The UnderLay and OverLay datasets will be\n"
   "listed in the controller window title bar."
 ,
   "Image viewer keypress: q = close window (works in graph viewer too)"
 ,
   "Image viewer keypress: S = save image (works in graph viewer too)"
 ,
   "Image viewer keypress: o = turn OLay color on or off"
 ,
   "Image viewer keypress: u = make underlay image from the OLay dataset\n"
   "                       press u again to make underlay image from ULay"
 ,
   "Image viewer keypress: 4 or 5 or 6 = meld ULay and OLay images\n"
   "                       (controlled by a slider on top of the image)\n"
   " * 4 = OLay on left side, ULay on right side, slider moves boundary\n"
   " * 5 = OLay on top side, ULay on bottom side, slider moves boundary\n"
   " * 6 = ULay and OLay intensity mixed, slider controls mixing fraction\n"
   "       (slider to left = more ULay; to right = more OLay)"
 ,
   "Image viewer keypress: z/Z = zoom out or in\n"
   "                       Zooming is limited to factors of 1-4"
 ,
   "Graph viewer keypress: < or > = move focus time down or up 1 TR"
 ,
   "Graph viewer keypress: 1 or L = move focus time to first or last TR"
 ,
   "Graph viewer keypress: v/V = video the focus time up or down\n"
   "                       This is how you can make a video of subject\n"
   "                       head movement, by looking at the image viewers\n"
   "                       while the graph viewer is doing 'v'."
 ,
   "Graph viewer keypress: m/M = decrease/increase matrix size of graphs\n"
   "                       Also can do this from the 'Opt->Matrix' menu."
 ,
   "Graph viewer keypress: w = write time series from central sub-graph to a file\n"
   "                       Set prefix for file from the 'Opt' menu."
 ,
   "The image viewer 'Mont' button (along bottom) will let you make a montage\n"
   "from multiple slices, which can be Saved to a .jpg or .png file.\n"
   "NOTE: you might want to turn the crosshairs off from the 'Xhairs' menu\n"
   "      in the main AFNI controller."
 ,
   "If the image editing program 'gimp' is in your path, then the image viewer\n"
   "Save control panel will include an option to start gimp on your image, so\n"
   "you can further edit it immediately. See https://www.gimp.org/"
 ,
   "The graph viewer 'Tran 1D' function Dataset#N (from the 'Opt' main menu)\n"
   "lets you plot extra dataset time series on top of the UnderLay dataset's\n"
   "time series graphs."
 ,
   "You can change the way the graph viewer shows its plots by using the\n"
   "'Colors, Etc.' sub-menu from the main 'Opt' menu (lower right corner):\n"
   " * Boxes     = color of the boxes around each sub-graph\n"
   " * BackG     = color of background\n"
   " * Grid      = color of vertical grid lines\n"
   " * Text      = color of text\n"
   " * Data      = color of data\n"
   "               graph points only, or points+lines, or boxes\n"
   " * Graph Gap = how many pixels spacing between sub-graphs\n"
   " * Thick     = how many pixels wide for 'Thick' lines\n"
   "Most of these settings can also be selected by AFNI environment\n"
   "settings in your .afnirc file; with some work, you can setup the\n"
   "graph viewer to look the way you want it to be permanently."
 ,
   "In the graph viewer, the keypress Ctrl-B will cycle the Data plotting\n"
   " between the available modes, which are\n"
   "    Lines         = the default graphing mode\n"
   "    Points        = points only, plotted at each data value\n"
   "    Points+Lines  = points plotted with lines between them\n"
   "    Boxes         = a bar graph\n"
   "    Box+LabelUp   = with sub-brick labels at top of mini-graph\n"
   "    Box+LabelTop  = labels on top of each box\n"
   "    Box+LabelDown = labels at bottom of mini-graph\n"
   "Labels for the boxes are taken from the sub-brick labels of the\n"
   " underlay dataset. Thus, you might want to re-label the dataset\n"
   " to have more meaningful labels on your graphs. This can be done\n"
   " with the '3drefit -relabel_all' command.\n"
   "The B key alone will toggle between 'Lines' and 'Boxes' (no labels)."
 ,
   "The graph viewer 'Opt->Detrend' menu item lets you choose a polynomial degree\n"
   "for detrending the graph data. This can help you visualize the features of the\n"
   "data you want to see without be distracted by long term trends up or down.\n"
   " -1 = no detrending ; 0 = remove mean ; 1 = remove linear trend ; et cetera"
 ,
   "The graph viewer 'Opt->Tran 1D->Despike' function will despike the time series\n"
   "graphs, which can be useful when you trying to figure out what's going on\n"
   "in a dataset."
 ,
   "Right-clicking in a graph viewer plot will popup a window with some statistics\n"
   "about the data being shown."
 ,
   "The README.environment text file lists many Unix 'environment' variables that\n"
   "can be used to control the way AFNI appears and operates."
 ,
   "The Define Datamode control panel lets you control how the OLay dataset is\n"
   "resampled to fit the ULay dataset (that defines the basis for the pixel grid\n"
   "on which the images are displayed). The options are:\n"
   " * NN = Nearest Neighbor  * Li = Linear\n"
   " * Cu = Cubic             * Bk = Blocky (between NN and Li)\n"
   "When the OverLay is at a coarser resolution than the UnderLay (common in FMRI),\n"
   "Li will produce 'nicer' looking maps, but NN will be more 'honest' looking."
 ,
   "'Define Datamode->Lock' lets you turn the xyz coordinate lock between AFNI\n"
   "controllers off, if you want. Or, you can turn on 'Time Lock', so that the\n"
   "TR index is locked between controllers, as well as the crosshair location."
 ,
   "* Normally, the grid size of the pixel image created for display in an\n"
   "   AFNI image viewer is take from the grid size of the Underlay dataset.\n"
   "* But you can change that using the 'Datamode' control panel, by choosing\n"
   "   'Warp ULay on Demand', then setting the grid resampling mode below\n"
   "   (e.g., to Li=Linear or Cu=Cubic interpolation).\n"
   "* Sometimes using this to make the display grid more fine is useful for\n"
   "   creating nicer looking functional images, especially when 'Alpha' is\n"
   "   turned on (to outline above-threshold clusters and at the same time\n"
   "   show below-threshold in faded-out translucent colors)."
 ,
   "Normally, voxels whose threshold value is below the slider setting will\n"
   "not be colorized. 'Alpha' fading allows them to get a faded color, while\n"
   "the above-threshold voxel clusters will get a black outline drawn around\n"
   "them. Alpha can be turned on from the right-click popup menu above the\n"
   "threshold slider, or via the AFNI_FUNC_ALPHA environment variable in\n"
   "your .afnirc file."
 ,
   "The InstaCalc function (from the InstaCorr drop-down menu) lets you\n"
   "calculate the overlay dataset on the fly, from multiple inputs,\n"
   "using the same expression syntax as 3dcalc, 1deval, etc."
 ,
   "You can right-click on the label to the left of a drop-down menu\n"
   "(e.g., 'ULay', 'Xhairs', 'Color') to get a chooser panel that lets you\n"
   "control the menu choice in a different way, with a separate chooser."
 ,
   "The 'Rota' arrows (in Define Overlay) lets you rotate the color bar,\n"
   " one color step per click -- if you use Shift+click, it takes 5\n"
   " color steps per click.\n"
   "The 'F' button to the right will flip the color bar top-to-bottom."
 ,
   "The image viewer right-click popup menu has several useful functions:\n"
   " * Jumpback        = take crosshairs to their previous location\n"
   " * Where Am I?     = show atlas information about the current location\n"
   " * Image Display   = hide GUI controls\n"
   " * Draw ROI Plugin = activate the Drawing plugin"
 ,
   "Right-click on the 'Disp' button (lower left) of an image viewer will\n"
   " raise the corresponding AFNI controller to the top.\n"
   "Right-click on the AFNI logo (lower left) of a graph viewer does the same.\n"
   "These functions are here in case you lose the controller somewhere on\n"
   " the screen, and want to get it back."
 ,
   "Right-click on the 'Save' button in an image viewer will popup the list\n"
   "of possible image save formats, and let you choose one. You can do this\n"
   "from the 'Disp' control panel also, but this right-click method is faster."
 ,
   "The 'Rec' button in an image viewer pops up a menu that lets you choose\n"
   "different options for saving image snapshots to a special 'Record' viewer.\n"
   "Once you have recorded the set of images you like, you can save them\n"
   "from the 'Record' viewer. This is one way to make a video of how the\n"
   "overlay image changes as the threshold slider moves, for example.\n"
   " * Next One = record the next image displayed\n"
   " * Stay On  = record each new image displayed (until turned Off)"
 ,
   "Left-click in the square right of 'Etc->' in an AFNI controller will\n"
   " popup a copy of the splash screen again. Another left-click there will\n"
   " pop the splash window down again. Clicking in the reincarnated splash screen\n"
   " may give funny results.\n"
   "Right-click in that square will give a menu with some fun choices.\n"
   "Middle-click in that square will popup a random insult."
 ,
   "Set environment variable AFNI_DATASET_BROWSE to YES and then when you\n"
   "click on a dataset name in the OverLay or UnderLay popup chooser, AFNI\n"
   "will switch to viewing that dataset immediately (rather than waiting for\n"
   "you to press 'Set'). You can also browse through datasets in these\n"
   "choosers using the keyboard up/down arrows."
 ,
   "You can adjust the brightness and contrast of the underlay (grayscale)\n"
   " image by using the 'b' and 'c' arrows at the right of an image viewer.\n"
   "A more interactive method is to press and hold down the left mouse button,\n"
   " then drag the cursor around up/down (brightness) or left/right (contrast).\n"
   " With this method, you just wiggle the mouse around while left-click is\n"
   " down, and you can adjust the image grayscale until it looks good.\n"
   "The 'Norm' button will reset the grayscale contrast to the startup setting,\n"
   " in case you make things look terrible."
 ,
   "Set environment variable AFNI_CREEPTO to YES, and then the 'Jump to' button\n"
   "will move the crosshairs to the chosen location incrementally, rather than\n"
   "in one big jump. The reasons for using this feature are (a) to help\n"
   "get a feel for the transit, and (b) just plain fun."
 ,
   "Right-click on the color bar in Define Overlay, and you can change the color\n"
   " scale that is used.\n"
   "You can switch the color bar to a discrete set of solid colors by using the\n"
   " menu labeled '#' just beneath the color bar.\n"
   "You can save an image of the color bar by right-clicking on the label above\n"
   " it, and choosing 'Save to PPM' from the popup menu."
 ,
   "You can crop an image by left-clicking the 'crop' button in an image viewer,\n"
   " then selecting the crop region by clicking+dragging in the image.\n"
   "You can Montage cropped images (all will be cropped the same way).\n"
   "Right-clicking on 'crop' will give a chooser where you can specify the\n"
   " cropping region size exactly."
 ,
   "You can use keyboard shortcuts to precisely adjust the threshold slider.\n"
   "Put the mouse over the slider, and then\n"
   " * down/up arrows    for tiny adjustments \n"
   " * page up/page down for larger adjustments"
 ,
   "In a graph viewer, you can restrict the plotting to a subset of the time\n"
   "points by using the 'Opt->Grid->Index Pin' menu item. This feature is most\n"
   "useful when viewing very lengthy datasets."
 ,
   "In a graph viewer, the default plotting method has the bottom of each graph\n"
   "using a separate value (the minimum in that voxel). You can also make them\n"
   "have a common baseline (minimum among all voxels in the graph window) or\n"
   "a global baseline (set by you) by using the 'Opt->Baseline' menu items."
 ,
   "At the bottom of a graph viewer is a bunch of text showing various\n"
   "information about what is being shown."
 ,
   "When looking at FMRI data graphs with a regular stimulus timing, it is\n"
   "helpful to set the graph grid lines to match the stimulus timing spacing.\n"
   "You can do this from the 'Opt->Grid->Choose' menu item."
 ,
   "You can have graphs drawn as box plots rather than as connected line segments,\n"
   "by using the 'Opt->Colors, Etc.->(Data) Boxes' menu item, or by pressing the\n"
   "'B' key when the mouse cursor is over the graph viewer window."
 ,
   "In the graph viewer 'Opt' and 'FIM' menus, items that have keyboard shortcuts\n"
   "have the key inside square brackets, as in 'Opt->Scale->Down [-]', meaning\n"
   "the '-' key will cause the graph to scaled down (vertically)."
 ,
   "Advanced graphing: you can change the x-axis values from being 0,1,2,... to be\n"
   "anything you want, chosen from a 1D text file (applies to all voxels) or from\n"
   "a 3D dataset (per voxel x-coordinates). The x-axis for the central sub-plot will\n"
   "be displayed as a vertical graph at the left of the graph viewer window. See\n"
   "the 'Opt->X-axis' menu items to do strange things."
 ,
   "The 'Define Datamode->Misc' menu has a lot of choices, a few of which are:\n"
   " * Voxel Coords? = show voxel indexes instead of mm coordinates in AFNI GUI\n"
   " * ULay Info     = show information from the UnderLay dataset header\n"
   " * Purge Memory  = eject datasets from memory, forcing reloads when viewed"
 ,
   "When saving an image (or a montage), you might want to turn the crosshairs off.\n"
   " You can do this from the 'Xhairs' menu in the AFNI controller.\n"
   "If you want all the sub-images in a montage to have crosshairs (instead of\n"
   " just the central image), turn the 'X+' button on."
 ,
   "Just below the slider bar in an image viewer is a label, such as\n"
   "'Axial: left=Left'. This label indicates that you are looking at an axial\n"
   "image and the software thinks that the left side of the image viewer is\n"
   "the subject's Left. Similarly, the sagittal viewer label would normally\n"
   "say 'Sagittal: left=Anterior'. However, these labels will change if you\n"
   "alter the image viewing orientation in the 'Disp' control panel."
 ,
   "When saving from the image viewer, the saved image is on the matrix of the\n"
   "dataset. It is NOT a screen capture; that is, the image saved will not depend\n"
   "on the size of the image viewer window. A montage image will be the full size\n"
   "of all the base images catenated together. You can also choose a 'Blowup'\n"
   "factor to scale the image size upward: factors from 2 to 8 are available."
 ,
   "You can tell the graph viewer to ignore the first few time points when plotting.\n"
   "Menu item 'FIM->Ignore' lets you choose how many to ignore by mouse clicks.\n"
   "Keypress 'I' increases the ignore count by 1, 'i' decreases by 1.\n"
   "Ignored points are plotted with little blue circles which take the value of\n"
   "the first non-ignored point."
 ,
   "If you have a complicated AFNI window layout you want to save, you can use\n"
   "'Define Datamode->Misc->Save Layout' to save a startup script that will\n"
   "be used when you re-start AFNI in the same directory to restore the AFNI\n"
   "windows to (approximately) the same state they had before."
 ,
   "Did you know that AFNI can display datasets stored with various data types?\n"
   " * byte (unsigned 8 bit integers)  * short (signed 16 bit integers)\n"
   " * float (32 bit values)           * complex (pairs of floats)\n"
   " * RGB  (triples of bytes)"
 ,
   "AFNI will read in .jpg and .png image files as 2D 'datasets'. Is this useful?\n"
   "It depends on who you ask! If you don't like this, set Unix environment\n"
   "variable AFNI_IMAGE_DATASETS to NO (in your ~/.afnirc file)."
 ,
   "The AFNI program 'aiv' (AFNI Image Viewer) can be used for a quick display\n"
   "of images in various formats (.jpg, .png, plus datasets). The interface\n"
   "is the same as the slicer viewer built into the AFNI GUI."
 ,
   "The AFNI GUI now 'knows' about the BIDS file hierarchy. You can open all\n"
   "the datasets from a given subject in a single session, even though BIDS\n"
   "scatters them over several subdirectories. To do this, use the '-bysub'\n"
   "option. See the output of 'afni -help' for the details."
 ,
   "Obscure AFNI GUI buttons:\n"
   " EditEnv = Lets you edit some AFNI environment settings interactively;\n"
   "           useful when you need to change something and don't want\n"
   "           to quit and re-start AFNI. For example, setting\n"
   "           AFNI_LEFT_IS_POSTERIOR will flip the usual Sagittal\n"
   "           image and graph viewers so that the display's left\n"
   "           corresponds to the subject's posterior, rather than\n"
   "           the default anterior.\n"
   " NIML+PO = Starts NIML and Plugout socket listening; useful when you\n"
   "           meant to do one (or both) of these one the command line\n"
   "           (options '-niml' and '-yesplugouts'), but forgot.\n"
   "           For example, NIML is needed for 3dGroupInCorr to connect."
 ,
   "The 'Render Dataset' plugin allows you to do 3D volume rendering\n"
   "in the AFNI GUI, with color overlays, animations, and cutouts.\n"
   "(The SUMA GUI also has a volume rendering mode.)"
 ,
  "Want your picture in the AFNI splash window at startup? Send us a JPEG\n"
  "image, formatted to be square 128x128, and we can include it!\n"
 ,
  "Do you want ALL the AFNI plugins to be visible in the Plugins menu?\n"
  "Set environment variable AFNI_ALLOW_ALL_PLUGINS to YES in your\n"
  ".afnirc file."
 ,
  "Setting environment variable AFNI_GRAPH_ALLOW_SHIFTN to YES in your .afnirc\n"
  "file will allow you to set the graph viewer matrix size directly using\n"
  "keyboard presses, as in\n"
  "  N7<Enter>\n"
  "which will make the graph window have a matrix of 7x7 sub-graphs. It is\n"
  "important to press the <Enter> (or <Return>) key at the end of the digit(s)\n"
  "after N, otherwise the graph window will not respond to any other key presses."
 ,
  "Set environment variable AFNI_STARTUP_SOUND to YES to hear the AFNI startup\n"
  "sound when the GUI opens. Or use the right click popup menu in the logo\n"
  "square right of the 'done' button and select the 'Play startup sound' item.\n"
  " - But whatever you do, DO NOT use the 'Activate Omega-13' menu item!\n"
  " - Sound playing requires the 'sox' software.\n"
  " - To find out if sox is on your system, type the command 'which sox'."
 ,
  "If the 'sox' software is installed on your system, you can play sounds\n"
  "from the AFNI graph viewer window.\n"
  " - Keypress 'p' will play a sequence of tones based on the central sub-graph.\n"
  " - Keypress 'P' will play based on the average of all sub-graphs.\n"
  " - Filtering and detrending the graphs will affect the notes played.\n"
  " - Sound can only be played if you are displaying locally, not remotely.\n"
  " - Environment variable AFNI_SOUND_NOTE_TYPE is used to set the note type:\n"
  "     sine square triangle sawtooth trapezium pluck\n"
  "     ('pluck' sounds halfway between guitar and piano notes)\n"
  " - See README.environment for a few more details.\n"
  " - To find out if sox is on your system, type the command 'which sox'."
 ,
  "Want bigger fonts in AFNI, for a high resolution screen? Set environment\n"
  "variable AFNI_FONTSIZE to PLUS or BIG (preferably in your .afnirc setup file)."
 ,
  "Some environment settings for the AFNI graphical user interface (GUI)\n"
  "that you might want to change (in your ~/.afnirc file) are listed below.\n"
  "The built-in values in the GUI program are shown here in [brackets]:\n"
  "  AFNI_DETACH             = detach GUI from terminal window              [YES]\n"
  "  AFNI_RESCAN_AT_SWITCH   = find new data when using UnderLay or OverLay [YES]\n"
  "  AFNI_GRAPH_FADE         = 'fade out' below thresh voxels in graphs     [YES]\n"
  "  AFNI_DATASET_BROWSE     = switch instantly in UnderLay/OverLay         [YES]\n"
  "  AFNI_PBAR_FULLRANGE     = put value labels next to colorscale          [YES]\n"
  "  AFNI_COLORSCALE_DEFAULT = name of startup colorscale    [Reds_and_Blues_Inv]\n"
  "  AFNI_THRESH_INIT_EXPON  = initial power-of-ten for threshold             [1]\n"
  "  AFNI_OPACITY_LOCK       = lock 1-9 opacity arrows among image viewers  [YES]\n"
  "  AFNI_NOSPLASH           = turn off the AFNI splash screen at startup    [NO]\n"
  "  AFNI_STARTUP_SOUND      = turn on the AFNI startup sound!               [NO]\n"
  "  AFNI_LEFT_IS_LEFT       = show subject left on screen left             [YES]\n"
  "                            (for Axial and Coronal viewers)\n"
  "  AFNI_NOPLUGINS          = don't load any of the AFNI GUI plugins        [NO]\n"
  "                            Setting AFNI_NOPLUGINS to YES can speed up\n"
  "                            scripts that externally drive the AFNI GUI,\n"
  "                            since such a script usually doesn't use a plugin.\n"
  "* Some of these values are already set in the .afnirc file that is given out\n"
  "   with the AFNI binaries. You can also set environment variables in a script\n"
  "   before starting the AFNI GUI, which will take priority over values set in\n"
  "   the ~/.afnirc file.\n"
  "* All AFNI environment variables (including many that do not affect the GUI)\n"
  "   are described in the README.environment file."
,
  "In a main AFNI controller window, the 'Index' field (left-middle) shows the\n"
  "sub-brick/volume/time index currently being displayed in the image viewers.\n"
  "If you right-click on the 'Index' label, a hidden popup control window\n"
  "opens, with these occasionally useful items:\n"
  "  Index Step     : Lets you set the stepsize for the Index arrow buttons.\n"
  "  SLAVE_FUNCTIME : Lets you turn off or on the 'slaving' of the\n"
  "                   overlay volume index to the underlay volume index;\n"
  "                   this feature is useful when the overlay is a time-\n"
  "                   dependent dataset itself.\n"
  "  Thr = Olay?+1?   Lets you lock the Define Overlay 'Thr' volume\n"
  "                   index chooser to the 'OLay' volume index chooser,\n"
  "                   so that as you change which overlay dataset volume\n"
  "                   you are colorizing, the threshold volume changes\n"
  "                   in lockstep. The choices on this item are\n"
  "                     free : Thr and OLay indexes are not locked\n"
  "                      ==  : Thr and OLay indexes are locked to be equal\n"
  "                      +1  : Thr index is locked to be OLay index + 1\n"
  "                            which is useful for the Coef/t-statistic\n"
  "                            volume pairs output by various AFNI codes.\n"
  "                   When the Thr and OLay indexes are locked, the 'Thr'\n"
  "                   label in Define Overlay will change to 'Thr*'."

/*----------------- tips below here are for non-GUI programs -----------------*/
 ,
   "Questions about AFNI? Problems with a program? Try our Message Board at\n"
   "  https://afni.nimh.nih.gov/afni/community/board/\n"
   "* Please be specific and focused, as generic questions without\n"
   "   details are very hard to answer well on a Web forum.\n"
   "* If you have a problem with a particular program, give the exact\n"
   "   command line you are using, and the exact WARNING or ERROR message\n"
   "   that you are seeing."
 ,
   "If you are doing complicated twisted things with AFNI programs, ASK US\n"
   "(on the message board). Often, there is a much easier way to do a task!"
 ,
   "REMEMBER: afni_proc.py is your friend when doing time series analyses!\n"
   "In particular, if you are still using custom hand-written scripts for\n"
   "resting-state preprocessing or time series regression, you need to\n"
   "learn to use afni_proc.py (unless you are doing something unusual)."
 ,
   "Skull stripping T1-weighted datasets? Programs and scripts include:\n"
   " * 3dSkullStrip     - surface expansion program (many options; multi-species)\n"
   " * @NoisySkullStrip - when the dataset is very noisy\n"
   " * @SSwarper        - nonlinear warping to MNI space combined\n"
   "                      with skull stripping (and then the warp can be\n"
   "                      used in afni_proc.py for time series analyses)"
 ,
   "Program 3dUnifize can make the image intensity of a T1-weighted dataset\n"
   "more uniform in space. As a bonus, can also contrast-invert a dataset\n"
   "prior to the uniform-ization, which might be useful for T2-weighted\n"
   "datasets. It also has an experimental option for processing EPI data.\n"
   "      ** Please do NOT use the older program 3dUniformize **\n"
   "      ** since it does not do as good a job as 3dUnifize! **"
 ,
   "Program 3dcalc does voxelwise calculations on datasets. Doesn't sound\n"
   "exciting to you? Once you get to know it, you will find that 3dcalc is\n"
   "your FRIEND! (: And then you can get to know the interactive InstaCalc :)"
 ,
   "AFNI has a lot of downloadable demonstrations; you can find them in your\n"
   "abin directory (if that's where AFNI is for you) by doing\n"
   "  ls ~/abin/@Install_*\n"
   "A few examples:\n"
   "  @Install_InstaCorr_Demo = data and instructions for using InstaCorr\n"
   "  @Install_ClustScat_Demo = data and instructions for interactively plotting\n"
   "                            time series extracted from Clusterize ROIs\n"
   "  @Install_FATCAT_DEMO    = data and instructions for using the AFNI FATCAT\n"
   "                            programs for DTI tractography (etc.)"
 ,
   "Program 3drefit can be used to change parameters in a dataset\n"
   "header (e.g., slice timing). Program 3dinfo can be used to\n"
   "display information from a dataset header."
 ,
   "Are you using 3dcalc to compute the average of a bunch of datasets?\n"
   "You should use program 3dMean instead! It is faster and doesn't\n"
   "have the artificial alphabetic limitation of 26 input datasets."
 ,
   "Want to calculate summary values (e.g., mean, standard deviation)\n"
   "at each voxel in a time series dataset? Program 3dTstat is the\n"
   "tool you need -- and there is an interactive version in the GUI."
 ,
   "Programs for extracting information from spatial ROIs:\n"
   " * 3dmaskave  = get average across the ROI, one value per time point\n"
   " * 3dROIstats = like 3dmaskave, but for multiple ROIs\n"
   " * 3dmaskSVD  = like 3dmaskave, but gives the principal singular\n"
   "                vector (time series) across the ROI instead of the mean\n"
   " * 3dmaskdump = just dumps out ALL the values from the ROI at\n"
   "                all time points (presumably you will do something\n"
   "                fun with these in your own software?)"
 ,
   "Programs for computing some local statistics in a neighborhood around\n"
   "each voxel (e.g., a ball):\n"
   " * 3dLocalstat   = various statistics from the neighborhood\n"
   "                   (e.g., mean, median, variance)\n"
   " * 3dLocalBistat = various 2-sample statistics from the neighborhood,\n"
   "                   calculated between 2 datasets\n"
   "                   (e.g., Pearson or Spearman correlation)\n"
   " * 3dLocalPV     = compute the principal vector (time series) from\n"
   "                   all the dataset time series inside the neighborhood\n"
   "                   (a fancy way to 'smooth' the data)"
 ,
   "Are you using nonlinear warping to align your subjects' T1-weighted\n"
   "datasets? If not, you should give it a try. The brain images will line\n"
   "up better than using affine alignment (3dAllineate, @auto_tlrc, etc.)\n"
   "and you can get better FMRI results at the group level when you use\n"
   "the nonlinear warps in afni_proc.py. Programs for this:\n"
   " * 3dQwarp      = the foundational nonlinear warping program\n"
   " * @SSwarper    = uses 3dQwarp and 3dSkullStrip together to align\n"
   "                  volumes to the MNI template and skull strip them\n"
   " * auto_warp.py = runs 3dQwarp for you, so you don't have to read\n"
   "                  that program's lengthy help output"
 ,
   "Want to create a 'junk' dataset on the command line, just to test to\n"
   "see if something works? AFNI programs can create a dataset in memory\n"
   "from a string; try this example:\n"
   "  afni jRandomDataset:64,64,32,96\n"
   "to create and view a random dataset with 64x64x32 3D volumes, and\n"
   "96 time points. If you want to create and SAVE such a dataset, try\n"
   "  3dcalc -a jRandomDataset:64,64,32,96 -expr 'a' -prefix Fred.nii\n"
   "If you want a zero-filled dataset, replace 'a' with '0'."
 ,
   "Did you know that AFNI's time series analysis program 3dREMLfit can\n"
   "include voxelwise regressors (a different time series for each voxel)?\n"
   "We use this capability in our Anaticor model for de-noising datasets\n"
   "during activation or resting state analyses."
 ,
   "AFNI programs for individual dataset time series correlation-ing:\n"
   " * 3dTcorr1D        = correlate each voxel with a small set of 1D files\n"
   " * 3dTcorrelate     = correlate each voxel between 2 datasets\n"
   " * 3dTcorrMap       = make of map of how correlated each voxel is\n"
   "                      to every other voxel in the same dataset\n"
   " * 3dAutoTcorrelate = correlate each voxel to every other voxel\n"
   "                      in the same dataset and save everything (HUGE)"
 ,
   "Program 3dGroupInCorr can be used for Group Instant Correlation\n"
   "interactively via the AFNI GUI. It can also be used in batch mode.\n"
   "The '-batchGRID' option lets you scan over a grid of seed voxels,\n"
   "compute the individual datasets' correlations with their seeds,\n"
   "then compute the t-tests among these correlation maps, and save\n"
   "the results to a collection of datasets."
 ,
   "Want to convert each statistic in a dataset to a (voxelwise) p-value?\n"
   " Use program 3dPval.\n"
   "More complicated statistical conversions can be done with 3dcalc, using\n"
   " the cdf2stat() and stat2cdf() functions. You can explore those interactively\n"
   " using the ccalc program, to make sure you are giving 3dcalc the correct\n"
   " expression."
 ,
   "Want to test dataset values voxelwise for normality (Gaussianity)?\n"
   "Program 3dNormalityTest will apply the Anderson-Darling test and\n"
   "give you a dataset with the voxelwise measure of non-Gaussianity."
 ,
   "Program 1dCorrelate will compute the pairwise correlation coefficient\n"
   "between 2 columns of numbers, AND give you the bootstrap confidence\n"
   "interval for the result. When you have relatively few samples\n"
   "(say, less than 25), bootstrap confidence intervals are more robust\n"
   "than the standard parametric intervals based on the Gaussian assumption."
 ,
   "Program 1dplot is useful for quick-and-dirty plotting of columns\n"
   "of numbers (.1D files). An example, creating a response model\n"
   "function with 3dDeconvolve and sending the time series directly\n"
   "into 1dplot:\n"
   "  3dDeconvolve -num_stimts 1 -polort -1 -nodata 81 0.5         \\\n"
   "               -stim_times 1 '1D: 0' 'TWOGAMpw(3,6,0.2,10,12)' \\\n"
   "               -x1D stdout: | 1dplot -stdin -THICK -del 0.5\n"
   "There is also a more beautiful Python version of this program,\n"
   "cleverly named 1dplot.py"
 ,
   "Program 1dNLfit does a nonlinear fit of an expression with free\n"
   "parameters to a column of numbers. For example:\n"
   "  1dNLfit -depdata sc.1D -indvar x '1D: 100%0:0.1' \\\n"
   "          -expr 'a*sin(b*x)+c*cos(b*x)'            \\\n"
   "          -param a=-2:2 -param b=1:3 -param c=-2:2  > ff.1D\n"
   "fits a sine+cosine model with 3 free parameters (a,b,c) to the\n"
   "data in file sc.1D, where the 'time' parameter is x."
 ,
   "You can use make_random_timing.py to make AFNI-compatible random\n"
   " stimulus timing files. You can impose various constraints on the\n"
   " times generated.\n"
   "You can use timing_tool.py to manipulate stimulus timing files in\n"
   " various ways."
 ,
   "Program 1dTsort lets you sort .1D columns of numbers.\n"
   "Program 3dTsort lets you sort each voxel's time series (separately),\n"
   " and can also randomize them if you want."
 ,
   "Program 'count' will generate lists of numbers, which is surprisingly\n"
   "useful in scripting various things. For example,\n"
   "  count -dig 1 -comma 0 99 S6\n"
   "will produce a list of 9 distinct random numbers from 0..99 (inclusive),\n"
   "separated by commas; for example: '31,18,60,62,7,95'. This list could\n"
   "be used to select a random subset of dataset sub-bricks for analysis\n"
   "  3dttest++ -setA Fred.nii[`count -dig 1 -comma 0 333 S20`]\n"
   "(in the above command, the quotes are the single backquote ` and not\n"
   "the single frontquote ')."
 ,
   "Most AFNI command line programs accept a common set of options, such\n"
   "as sub-brick selectors. See this page for the details:\n"
   "  https://afni.nimh.nih.gov/pub/dist/doc/program_help/common_options.html"
 ,
   "Want to resample a dataset to a different grid spacing? Programs:\n"
   " * 3dresample  = older program with NN, Linear, and Cubic interpolation\n"
   " * 3dAllineate = for aligning datasets and then resampling, but with\n"
   "                 the -1Dparam_apply option can just do the resampling\n"
   "                 function; has more interpolation options, including\n"
   "                 quintic polynomials and tapered sinc.\n"
   " * 3dUpsample  = resamples a dataset to a finer grid in the time\n"
   "                 direction (the other programs change spatial grids)."
 ,
   "Want to blur/smooth a dataset? Programs:\n"
   " * 3dmerge -1blur_fwhm = Gaussian smoothing across whole volume\n"
   " * 3dBlurInMask        = similar smoothing, but only inside a mask\n"
   " * 3dLocalPV           = 'smooth' a time series dataset by computing\n"
   "                         the local principal vector around each\n"
   "                         voxel, instead of the average vector (slow)"
 ,
   "Want to create a 3D dataset from a table of numbers? This can be\n"
   "done with program 3dUndump."
 ,
   "Want to slice up a dataset? Or glue datasets together?\n"
   " * 3dZcutup  = cut a section of slices out of a dataset\n"
   " * 3dZcat    = glue datasets together in the slice direction\n"
   " * 3dXYZcat  = glue datasets together in any (spatial) direction\n"
   " * 3dZeropad = add (or subtract) slices to (or from) a dataset\n"
   " * 3dTcat    = glue datasets together in the time direction"
 ,
   "Did someone give you a dataset with the spatial orientation 'flipped',\n"
   "so that the subject's left is marked as being the right?\n"
   "* Program 3dLRflip can flip the data rows to rearrange the data so the\n"
   "  dataset header information and the actual data match again.\n"
   "* Processing scripts afni_proc.py and align_epi_anat.py can check\n"
   "  if the EPI and T1w anatomical datasets appear to be left-right flipped.\n"
   "* See Glen et al. (2020):\n"
   "  https://www.frontiersin.org/articles/10.3389/fninf.2020.00018/full"
 ,
   "Want to write an AFNI '3d' program? If you know C, the code 3dToyProg.c\n"
   "is a good starting point. It shows how to read, calculate, and write\n"
   "datasets, and is heavily commented."
 ,
  "Almost all AFNI command line programs take '-help' as an option, e.g.:\n"
  "  3dTstat -help\n"
  "This method is how you can get the most up-to-date information about using\n"
  "an AFNI program. All '-help' output are also formatted as Web pages and\n"
  "are available here:\n"
  "  https://afni.nimh.nih.gov/afni/doc/program_help/index.html"
 ,
  "Script @grayplot will read the errts (regression residuals) time series\n"
  "datasets from an afni_proc.py results directory, and make PNG-formatted\n"
  "grayplots, partitioned into gray matter, white matter, and CSF segments.\n"
  "The plots are good for looking at the structure of the residuals -- in\n"
  "an ideal world (alas, hard to find), there would be little spatial or\n"
  "temporal structure in the errts datasets, which are the 'noise' from\n"
  "which the variance parts of single subject t/F statistics are computed."
 ,
  "Interested in the AFNI source code? You can get it here:\n"
  "  git clone https://github.com/afni/afni.git\n"
  "This creates a directory called 'afni' in your current working directory.\n"
  "You will find the source code for AFNI (1 million+ lines) in afni/src.\n"
  "Have fun!"

} ;

/*---- goodbye messages here ----*/

#undef  NGBY
#define NGBY ((int)(sizeof(gby)/sizeof(char *)))
static char *gby[] = {

     "Farewell, my friend"                                           ,
     "Farewell? A long farewell to all my greatness"                 ,
     "Sweet is the memory of distant friends"                        ,
     "A memory lasts forever, never does it die - Adieu"             ,
     "Fate ordains that dearest friends must part"                   ,
     "We shall meet again, when the fields are white with daisies"   ,
     "We part as friends, to meet again in some happy hour"          ,
     "Parting is such sweet sorrow"                                  ,
     "Gone, and a cloud in my heart"                                 ,
     "Happy trails to you, until we meet again"                      ,
     "Only in the agony of parting do we see the depths of love"     ,
     "Goodbye isn't painful, unless we'll never say hello again"     ,
     "The pain of parting is nothing to the joy of meeting again"    ,
     "Be well, do good work, and keep in touch"                      ,
     "In the hope to meet shortly again"                             ,
     "May the wind be ever at your back"                             ,
     "Fare thee well, and if forever, still forever fare thee well"  ,
     "Don't cry because it's over; smile because it happened"        ,
     "Farewell! Thou art too dear for my possessing"                 ,
     "Farewell, farewell, you old rhinoceros"                        ,
     "Is that you, Jerzy? Do widzenia"                               ,
     "A farewell is necessary before we can meet again"              ,
     "Absent from thee I languish; return speedily if thee can"      ,
     "The return makes one love the farewell"                        ,
     "Every goodbye makes the next hello closer"                     ,
     "The song is ended, but the melody lingers on"                  ,
     "A star will shine upon the hour of our next meeting"           ,
     "May we meet again in happier times"                            ,
     "Adieu, auf Wiedersehen, Adios, Cheerio, and Bon Voyage"        ,
     "Ta ta, Hooroo, Catch ya 'round"                                ,
     "Meeting again is certain for those who are friends"            ,
     "Au revoir, Ciao, Ma'alsalam, Hasta luego, Czesc, and Zai jian" ,
     "Don't cry -- a farewell is necessary before we can meet again" ,
     "We part, but only to meet again"                               ,
     "Our borrowed quest: Begin in delight, end in wisdom"           ,
     "How lucky I am to have someone that makes saying goodbye hard" ,
     "Goodbyes are not forever"                                      ,
     "Dearest friends, alas, must part"                              ,
     "True goodbyes are the ones never said or explained"            ,
     "Let the party begin"                                           ,
     "Let us cross over the river and rest on the other side"        ,
     "Good night, Mrs Calabash, wherever you are"                    ,
     "Onen i Estel Edain, u-chebin estel anim"                       ,
     "I will not say 'do not weep', for not all tears are an evil"   ,
     "Calo anor na ven -- May the sun shine upon your road"          ,
     "Little by little, one travels far"                             ,
     "Beyond all hope, set free to light"                            ,
     "Divide By Cucumber Error; Please Reinstall Universe and Reboot",
     "Please re-inflate the multiverse and try again later"          ,
     "Out of Cheese Error; Please Install Wensleydale and Try Again" ,
     "Out of Cheese Error; Please Install Stilton and Try Again"     ,
     "Out of Wine Error: Please Install Merlot and Try Again"        ,
     "Out of Wine Error: Please Install Chardonnay and Try Again"    ,
     "Out of Beer Error: No Further Progress Can Be Expected"        ,
     "Out of Benedictine Error: How do you expect me get work done?" ,
     "More cheese, Gromit!"                                          ,
     "Life can be tough sometimes -- so have a chocolate (or two)"   ,
     "Sweet sweet caffeine -- is there anything it can't do?"        ,
     "If at first you don't succeed -- call it version 1.0"          ,
     "Never trust a statistic you haven't faked yourself"            ,
     "May your teeth never be replaced by damp woolen socks"         ,
     "Hasta la vista, Au revoir, and so long for now"                ,
     "Farewell, and may an elephant never sit on your computer"      ,
     "Ta ta, and may an elephant caress you gently with his toes"    ,
     "So long, and may the bluebird of happiness fly up your nose"   ,
     "The Square Root of -1 said to Pi, 'Be Rational'"               ,
     "Pi told the Square Root of -1 to 'Get Real'"                   ,
     "And the world begins to tremble"                               ,
     "By Grapthar's Hammer, you SHALL be avenged"                    ,
     "We live to tell the tale"                                      ,
     "Are we there yet?"                                             ,
     "Never give up, never surrender"                                ,
     "Mathesar, Activate the Omega-13!"                              ,
     "No time for pleasantries, Kyle; we have a Level 5 emergency!"  ,
     "Digitize me, Fred"                                             ,
     "Well, nobody's perfect"                                        ,
     "Drink to me only with thine eyes, and I will drink with mine"  ,
     "O Captain, My Captain, rise up and hear the bells"             ,
     "O Captain, My Captain, our fearful trip is done"               ,
     "I recall the experience sweet and sad"                         ,
     "Ever returning spring, trinity sure to me you bring"           ,
     "If thou wast not grant to sing, thou would'st surely die"      ,
     "Here, user that slowly passes, I give you my sprig of lilac"   ,
     "The flower that once has blown, for ever dies"                 ,
     "Drink! for you know not why you go, or where"                  ,
     "Tomorrow we feast with us at home"                             ,
     "Forgive your enemies; but never forget their names"            ,
     "A friend is one who has the same enemies as you have"          ,
     "Am I not destroying my enemies when I make friends of them?"   ,
     "True friends will stab you in the FRONT"                       ,
     "I am so clever I don't understand a word of what I'm saying"   ,
     "Some cause happiness wherever they go; others whenever they go",
     "A man who does not think for himself does not think at all"    ,
     "A man hears what he wants to hear and disregards the rest"     ,
     "Whenever people agree with me, I think I must be wrong"        ,
     "We are each our own devil, and make this world our hell"       ,
     "I have nothing to declare except my genius"                    ,
     "In matters of opinion, all my adversaries are insane"          ,
     "The fewer the facts, the stronger the opinions"                ,
     "Research is what I'm doing when I don't know what I'm doing"   ,
     "Everything is a matter of opinion: mine matters, yours doesn't",
     "It's not a phase, it's a lifestyle"                            ,
     "Go to Heaven for the climate, Hell for the company"            ,
     "Am I the crazy one, or is it everyone else on Earth?"          ,
     "Everyone's crazy but you and me (and I'm not sure about you)"  ,
     "We live in crazy times"                                        ,
     "Just because your idea is crazy does not mean it is wrong"     ,
     "There are no facts, only interpretations (at p < 0.05 level)"  ,
     "The best weapon against an enemy is another enemy"             ,
     "Paris is always a good idea"                                   ,
     "A good decision is based on knowledge, not on numbers"         ,
     "If you can't get good results, at least make them LOOK good"   ,
     "If everyone is thinking alike, then somebody isn't thinking"   ,
     "Be sure to put your feet in the right place, then stand firm"  ,
     "May your cupcakes always have lots of rich creamy frosting"    ,
     "Never take a chocolate cupcake from an eel"                    ,
     "Is it time to give your moose a bubble bath?"                  ,
     "Do you prefer white chocolate or dark chocolate?"              ,
     "Is it lunchtime yet?"                                          ,
     "Meet me down the pub later"                                    ,
     "Let's blow this place and grab us some vino"                   ,
     "Let's blow this place and grab some brewskis"                  ,
     "Are you ready for a coffee break? I am"                        ,
     "I'd like a strong cup of Lapsang Souchong about now"           ,
     "Make mine a tall skinny Earl Grey vanilla latte, if you please",
     "What's your favorite ice cream? I like French vanilla"         ,
     "What's your favorite kind of bagel? I like pumpernickel"       ,
     "What's your favorite kind of cookie? I like white chocolate"   ,
     "What's your favorite kind of cake? I like chocolate"           ,
     "Do you like chardonnay? I do"                                  ,
     "Step slowly away from the keyboard, and remain calm"           ,
     "Put your computer's mouse down slowly, and breathe deeply"     ,
     "Time for a nice walk, don't you think?"                        ,
     "Meet me at the Leshan Dafo in Sichuan at 3pm next Wednesday"   ,
     "Let's meet at the Xuankong Si in Shanxi on Thursday week"      ,
     "Meet me the Namche Bazaar gompa next Thursday"                 ,
     "Meet me at Dashashwamedh Ghat in Varanasi for Agni puja"       ,
     "Meet me at the top of Renjo La in the next snowstorm"          ,
     "See you in Dingboche next Christmas"                           ,
     "I'll see you at Angkor Wat at midnight next Saturday"          ,
     "Buy property on Neptune now, and avoid the rush"               ,
     "NEVER buy a 3 humped camel in Samarkand"                       ,
     "Never buy a 7 hump Wump from Gump"                             ,
     "May the odds be ever in your favor"                            ,
     "I weep for Adonais -- he is dead! Oh, weep for Adonais"        ,
     "An echo and a light unto eternity"                             ,
     // "Did I mention that we're doomed? Horribly horribly doomed?"    ,
     "I could go for some momos right now, how about you?"           ,
     "I really like woh for a filling dinner, don't you?"            ,
     "Dal bhat power, 24 hour"                                       ,
     "Hodor Hodor Hodor Hodor"                                       ,
     "I wake and feel the fell of dark, not day"                     ,
     "Love all, trust a few, do wrong to none"                       ,
     "The wheel is come full circle"                                 ,
     "Brains and AFNI make the hours seem short"                     ,
     "I am not bound to please thee with my statistics"              ,
     "I will praise any person that will praise me"                  ,
     "If you have tears, prepare to shed them now"                   ,
     "Man, those solar neutrinos are killing me"                     ,
     "Are you ready for the explosion of Eta Carinae?"               ,
     "He who will deceive will always find a willing victim"         ,
     "How quick come the reasons for approving what we like"         ,
     "This is your only chance at building a disreputable past"      ,
     "O Brave New World, that has such software in it"               ,
     "When I ask for advice, what I really want is an accomplice"    ,
     "Above all -- Don't let your brain lie to you"                  ,
     "I like nonsense -- it shakes the neurons out of their naps"    ,
     "I'm glad you finished up now -- I'm ready for a quick nap"     ,
     "Using it is like going to the gym for your brain"              ,
     "We are all mad here"                                           ,
     "Working for improved brain-ology not just 24/7 but 25/8!"      ,
     "If Ziad were here, we'd be going for gelato just about now"    ,
     "Trust me, I know what I'm doing"                               ,
     "Never tell me the odds"                                        ,
     "If you're good at something, never do it for free"             ,
     "I'm Spartacus"                                                 ,
     "Abandon all hope, ye who leave here"                           ,
     "From a little spark may burst a flame"                         ,
     "I love to doubt as well as to know"                            ,
     "At this moment, ability fails my capacity to describe"         ,
     "I'll miss you -- come back soon"                               ,
     "Be careful out there"                                          ,
     "Yesterday, all my troubles seemed so far away"                 ,
     "Stochastic delights have deterministic ends"                   ,
     "Remember -- Man but walks in a vain shadow"                    ,
     "Remember -- The laws of physics always win"                    ,
     "Remember -- To prolong doubt is to prolong hope"               ,
     "Remember -- Time and tide wait for no brain imaging software"  ,
     "Remember -- AFNI is free, but worth at least 1000 times more"  ,
     "Remember -- Nothing is always absolutely so"                   ,
     "Remember -- 90% of everything is cr*p"                         ,
     "Remember -- Good things always take longer than you expect"    ,
     "Remember -- 'New and Improved' is neither"                     ,
     "Remember -- Murphy was an optimist"                            ,
     "Remember -- Statistics are no substitute for judgment"         ,
     "Remember -- A thing can be true, and still be desperate folly" ,
     "Remember -- Aquaman cares"                                     ,
     "Remember -- She who laughs, lasts"                             ,
     "Remember -- He who laughs, lasts"                              ,
     "Remember -- The innocent have everything to fear"              ,
     "Remember -- Memory is long but time is tricky"                 ,
     "Remember -- What I tell you three times is true"               ,
     "Remember -- A monad is the same as an endofunctor"             ,
     "Remember -- Things aren't always what they seem"               ,
     "Remember -- Eggs cannot be unscrambled"                        ,
     "Remember -- A closed mouth gathers no feet"                    ,
     "Remember -- People are willing to believe what they wish"      ,

     "For my money it was just an ordinary cock-up"                  ,
     "I have seen the deepness in the sky"                           ,
     "I am trapped in a cage I created but cannot see"               ,
     "In the streets of Diaspar it is always afternoon"              ,

     "Fools give you reasons, wise people never try"                 ,
     "People willingly trust the statistics they wish to believe"    ,
     "Heaven's last best gift, my ever new delight"                  ,
     "Long is the way and hard, that out of Data leads to Light"     ,
     "They also serve, who only stand and process data"              ,
     "Farewell happy software, where joy forever dwells"             ,
     "He who destroys a good book, destroys reason itself"           ,
     "Yet from those flames no light, but rather darkness visible"   ,
     "Think of all the beauty around you, and be happy"              ,
     "Experience is a hard teacher, but fools will have no other"    ,
     "By failing to prepare, you are preparing to fail"              ,
     "We are all born ignorant, but must work hard to remain stupid" ,
     "Whatever is begun in anger ends in shame"                      ,
     "Life's tragedy is that we get old too soon and wise too late"  ,
     "I didn't fail the test, I just found 100 ways to do it wrong"  ,
     "Wise people don't need advice; fools won't take it"            ,
     "Half a truth is often a great lie"                             ,
     "Will you help 'Make AFNI Great Again'?"                        ,
     "If I can find the man calling me ruthless, I'll destroy him"   ,
     "'It remains to be seen' == 'When pigs fly'"                    ,
     "Do not scorn pity that is the gift of a gentle heart"          ,
     "Do not go gentle into that good abend"                         ,
     "The best laid statistics of mice and men gang aft agley"       ,
     "A thousand farewells pass in one moment"                       ,
     "Did you see hyperconnectivity in the disconnected fibers?"     ,
     "Out out, brief candle"                                         ,
     "A poor player that struts and frets its hour upon the screen"  ,
     "Is it just me, or is gravity extra strong today?"              ,
     "All this Dark Matter whizzing around makes it hard to think"   ,
     "Thank you so so so very much"                                  ,
     "Will you miss me?"                                             ,
     "It wasn't me that did it. It was my brain"                     ,
     "Was there life before Google?"                                 ,
     "If you can't be good, be careful"                              ,
     "What sweet madness has seized me?"                             ,
     "Which is more accurate: Haruspicy or Statistical Inference?"   ,
     "Forgive your enemy -- but remember the bastard's name"         ,
     "If the facts don't fit the theory, change the facts"           ,
     "All generalizations are false: including this one"             ,
     "Facts are stubborn, but statistics are pliable"                ,
     "I can prove anything with statistics, except the truth"        ,
     "The chief function of the body is to carry the brain around"   ,
     "The chief function of the brain is to hold the ears apart"     ,
     "Humor is the most significant activity of the human brain"     ,
     "Tears are not a sign of weakness, but a sign of a pure heart"  ,
     "Eventually, everything goes away"                              ,
     "You never know what you had until you've lost it"              ,
     "Gone. The saddest word in any language"                        ,
     "An ounce of practice is worth more than a ton of preaching"    ,
     "Even if you a minority of one, the truth is still the truth"   ,
     "Money talks, but usually just to say 'Goodbye'"                ,
     "Are you a Bayesian Heretic or a Frequentist True Believer?"    ,
     "Are you a lowly emacs user or an exalted vim user?"            ,
     "Please tell me you don't believe in Fuzzy Logic"               ,
     "Are you ready for the Big Rip?"                                ,
     "I hereby declare the Null Hypothesis to be ..... Falsified"    ,
     "I'm sick of thinking about p-values -- how about you?"         ,
     "To (mis)quote Han Solo: Never tell me the p-value!"            ,
     "Did you fail to negate the opposite of the null hypothesis?"   ,
     "I'd like to live as a poor person with lots of money"          ,
     "Wine is proof that God loves us and wants to see us happy"     ,
     "If two wrongs don't make a right, then try three; then four"   ,
     "Life is hard; after all, it kills you"                         ,
     "I'm sorry; if you were right, I'd agree with you"              ,
     "Like dreams, statistics are a form of wish fulfillment"        ,
     "I wish I were in Lobuche right now, eating momos"              ,
     "A thermos of hot tea in Pangboche would be a nice pit stop"    ,
     "Next stop: Bora Bora and Rangiroa"                             ,
     "Do you still miss the NIH Bear? I do"                          ,
     "Always be patient with the rich and powerful"                  ,
     "Better to visit hell in your lifetime than afterwards"         ,
     "Halfway is 12 miles, when you are on a 14 mile hike"           ,
     "How beautiful it is to do nothing, then rest afterwards"       ,
     "When the sky falls, hold up your hands"                        ,
     "If you can't bite, don't show your teeth"                      ,
     "Three statisticians ==> Four opinions on data analysis"        ,
     "A fool and his p-value are soon non-replicated"                ,
     "What do you do all day? I do very little, and do it slowly"    ,
     "Did you find a paradigm shift today?"                          ,
     "Was it the silver bullet you were hoping for?"                 ,
     "Why is 'gold' the standard for data analysis, anyway?"         ,
     "Did you find the Holy Grail of neuroimaging yet?"              ,
     "Don't you wish it had a 'Write Nature Paper' button?"          ,
     "Coming REAL soon: the 'Write Science Paper' interface"         ,
     "And flights of angels sing thee to thy rest"                   ,
     "Hast seen the White Whale?"                                    ,
     "Our sweetest songs are those that tell of saddest thoughts"    ,
     "The more we study, the more we discover our ignorance"         ,
     "Nothing wilts faster than laurels that have been rested upon"  ,
     "Fear not for the future; weep not for the past"                ,
     "AFNI, when soft images fade, vibrates in the memory forever"   ,
     "Nothing ever becomes real until it is experienced"             ,
     "No bird soars too high if he soars with his own wings"         ,
     "Great things are done when men and mountains meet"             ,
     "A fool sees not the same tree that a wise person sees"         ,
     "What is now proved was once only imagined"                     ,
     "It is easier to forgive an enemy than to forgive a friend"     ,
     "The true method of knowledge is experiment"                    ,
     "The flower that smells the sweetest is shy and lowly"          ,
     "He knows not his own strength, that has not met adversity"     ,
     "Weigh the meaning, and look not at the words"                  ,
     "Statistics are no substitute for judgment"                     ,
     "There's never enough time to do all the nothing you want"      ,
     "When life gives you lemons, throw them right back at it"       ,
     "Happiness isn't good enough for me; I demand euphoria"         ,
     "Judge a person by her questions, rather than her answers"      ,
     "I have not failed; I've just found 10,000 ways that don't work",
     "Statistics are good, but dark chocolate is better"             ,
     "Espresso chocolate -- mmmmmm -- good"                          ,
     "After every tempest comes the calm"                            ,
     "I've got MY story about the brain; what's yours?"              ,
     "I came, I saw, I got confused"                                 ,
     "Inconceivable!"                                                ,
     "Computers are useless -- they can only give you answers"       ,
     "Remember: Plans are useless, but planning is indispensable"    ,
     "If nothing else, this software is a great toy"                 ,
     "Remember to take your brain out and polish it"                 ,
     "What in God's Holy Name are you blathering on about?"          ,
     "Are you a Dada-ist or a Dude-ist?"                             ,
     "Believe those who seek the truth; doubt those who find it"     ,
     "There is more to truth than just the facts"                    ,
     "There is more to truth than a small p-value"                   ,
     "If you think you are free, no escape is possible"              ,
     "If you chase two rabbits at once, you will not catch either"   ,
     "It is better to know the questions than the answers"           ,
     "Inventing Hell is easy, but inventing Heaven impossible"       ,
     "When you are climbing the ladder, do not forget the rungs"     ,
     "You have to do it yourself, but you cannot do it alone"        ,
     "When you look into the abyss, the abyss looks back at you"     ,
     "Just say NO -- to arbitrary p-value thresholds"                ,
     "Did you have fun with your data? I had fun showing it to you"  ,
     "Are you ready to drink from the Big Data fire hose?"           ,
     "In God we trust; all others must have Big Data"                ,
     "Torment the data enough and it will tell you anything you want",
     "p-hacking? Bah -- I'll take a chainsaw to your p-values"       ,
     "Did you like your p-values? If not, I can 'fix' them for you"  ,
     "Honesty is the best policy, but insanity is a better defense"  ,
     "A desk is a dangerous place from which to view the world"      ,
     "If you can't be kind, at least be vague"                       ,
     "Give into temptation; it might not come again"                 ,
     "Insanity is my best and only means of relaxation"              ,
     "The three 'Ups' of life: Grow Up, Shut Up, Lighten Up"         ,
     "I am not a hexadecimal number, I am a free software!"          ,
     "Correlation isn't causation, but what else do we have?"        ,
     "Are you indeed there, my skylark?"                             ,
     "Life is an experiment; please reject the dull hypothesis"      ,
     "Hard work pays off in the future, but laziness pays off now"   ,
     "If a turtle loses its shell, is it naked or homeless?"         ,
     "We give you tools; You build things with them"                 ,
     "Do not take life too seriously. You won't get out of it alive" ,
     "For great justice. Move ZIG"                                   ,
     "You look familiar - Do you come here often?"                   ,
     "After all, tomorrow is another day"                            ,
     "People are quick to believe that which they wish to be true"   ,
     "The worst kind of lie: one that matches your desire"           ,
     "Truly, there is nothing more to be said"                       ,
     "The only thing to know is that no one knows anything"          ,
     "It is never too late to be wise"                               ,
     "What one person can imagine, another can make real"            ,
     "Ask me no questions, and I'll tell you no lies"                ,

     /* Mistakes? in AFNI? */

     "We learn from our mistakes -- I've learned a lot today"                  ,
     "There are lots of people who mistake their imagination for their memory" ,
     "Experience is the name people give to their mistakes"                    ,
     "There is no mistake so great as being right ahead of time"               , /* Wilde */
     "I thought I was wrong, but I was only mistaken"                          , /* Vinai */
     "I made a mistake once: I thought I was mistaken"                         ,

     /* bastardizations of Shakespeare */

     "No longer mourn for me when I am crashed"                      ,
     "If you read this line, remember not the bits that rendered it" ,
     "Not from the stars do I my statisticks pluck"                  ,
     "No more be grieved at that which thou hast computed"           ,
     "Is it thy will thy brain image should stay open?"              ,
     "A tale coded by an idiot, full of sound and fury, signifying p > 0.05" ,

     /* Innocence */

     "I'm completely innocent. Within reason"                          ,
     "I'm completely innocent. I was just doing what they told me"     ,
     "I'm completely innocent. It was someone else who looked like me" ,
     "I'm completely innocent. Or at least, you can't prove anything"  ,
     "I'm completely innocent. Of what, I'm not saying"                ,
     "I'm completely innocent. What are we talking about?"             ,

     /* paraprosdokians */

     "If I agreed with you, we'd both be wrong"                           ,
     "I didn't say it was your fault; I said I was blaming you"           ,
     "I used to be indecisive, but now I'm not so sure"                   ,
     "You're never too old to learn something stupid"                     ,
     "Borrow money from a pessimist; he won't expect it back"             ,
     "I used to be conceited, but now I'm perfect"                        ,
     "We never really grow up; we only learn how to act in public"        ,
     "Money can't buy happiness, but it makes misery easier to live with" ,

     /* self referential */

     "The 'Lead Brick Standard' for neuroimaging since 1994"         ,
     "Shedding new light on the brain since 1994"                    ,
     "Brain-ology at the cutting edge since 1994"                    ,
     "Putting the 'wit' in 'twit' since 1994"                        ,
     "Confusing neuroscientists successfully since 1994"             ,

     "Returning control of your brain (images) back to yourself"     ,
     "Returning your endofunctors back to their co-monads"           ,
     "Returning you from brain-blob land to actual thinking land"    ,

     /* This set of quotes is from Paradise Lost,
        by John Milton (a very Very early AFNI user) */

     "With hideous ruin and combustion, down to bottomless perdition"                    ,
     "The mind and spirit remains invincible"                                            ,
     "The thought both of lost happiness and lasting pain"                               ,
     "Still clothed with transcendent brightness"                                        ,
     "All is not lost: the unconquerable will, and courage never to submit or yield"     ,
     "Too well I see and rue the dire event that hath lost us Heaven"                    ,
     "Happy state here swallowed up in endless misery"                                   ,
     "What reinforcement we may gain from hope, if now what resolution from despair"     ,
     "Farewell happy fields where Joy for ever dwells"                                   ,
     "The mind is its own place, and itself can make a Heaven of Hell, a Hell of Heaven" ,
     "No light, but rather darkness visible"                                             ,
     "Find yourself not lost in loss itself"                                             ,
     "Through the gloom were seen ten thousand banners rise in the air"                  ,
     "Let tears such as angels weep burst forth"                                         ,
     "To set itself in glory above its peers"                                            ,
     "Hurled headlong flaming from the ethereal sky"                                     ,
     "Here in the heart of Hell to work in fire"                                         ,
     "Ceases now to bellow through the vast and boundless deep"                          ,
     "The seat of desolation, void of light"                                             ,
     "Left at large to its own dark designs"                                             ,
     "Whom reason has equalled, force has made supreme above his equals"                 ,
     "Resume new courage and revive"                                                     ,
     "After the toil of battle, repose your wearied virtue"                              ,
     "From eternal splendours flung"                                                     ,
     "Long is the way and hard, that out of Hell leads up to light"                      ,
     "Wild above rule or art, enormous bliss"                                            ,
     "Of what darkness do we dread?"                                                     ,
     "Free and to none accountable"                                                      ,
     "Designing or exhorting glorious statisticks"                                       ,
     "Those thoughts that wander through eternity"                                       ,
     "Now fiercer by despair"                                                            ,
     "Celestial Virtues rising will appear"                                              ,
     "Fit to bear the weight of mightiest monarchies"                                    ,
     "This horror will grow mild, this darkness will light"                              ,
     "Whose eye views all things at one view"                                            ,
     "Thus uplifted high beyond hope"                                                    ,
     "Returning you to the dark illimitable ocean without bound"                         ,
     "With thoughts inflamed of highest design"                                          ,
     "Flying far off into a Limbo large and broad"                                       ,
     "Ascending by degrees magnificent"                                                  ,

     /* adapted from Marcus Aurelius */

     "Don't try to be in the majority, but try not to be in the ranks of the insane"       ,
     "Everything we hear is an opinion, not a fact"                                        ,
     "Everything we see is a perspective, not the truth"                                   ,
     "The best revenge is not to be like your enemy"                                       ,
     "The happiness of your life depends upon the quality of your thoughts"                ,
     "How much more grievous are the consequences of anger than the causes of it"          ,
     "We love ourselves more than others, but care more about their opinions than our own" ,

     /* From Seneca */

     "Even the lowly can earn true praise; only the strong can receive false praise"  ,
     "Luck is a matter of preparation meeting opportunity"                            ,
     "If you don't know where you are sailing, no wind will be favorable"             ,
     "The greatest remedy for anger is delay"                                         ,
     "It is more fitting to laugh at life than to lament over it"                     ,

     /* From Phaedo, by Plato (a very Very VERY early AFNI user) */

     "Is not existence revealed to us in thought, if at all?"                         ,
     "Is there or is there not an absolute justice?"                                  ,
     "Is there an absolute beauty and absolute good?"                                 ,
     "Attains to knowledge in highest purity with mind (and statistics) alone"        ,
     "The wise person will want to be ever with her who is better than himself"       ,
     "There is no greater evil one can suffer than to hate reasonable discourse"      ,

     /* from Annihilation by Jeff VanderMeer */

     "\n"
     "  Where lies the strangling fruit that came from the hand of the sinner I\n"
     "  shall bring forth the seeds of the dead to share with the worms that\n"
     "  gather in the darkness and surround the world with the power of their\n"
     "  lives while from the dimlit halls of other places forms that never were\n"
     "  and never could be writhe for the impatience of the few who never saw\n"
     "  what could have been"                                                         ,

     "\n"
     "  In the black water with the sun shining at midnight, those fruit shall\n"
     "  come ripe and in the darkness of that which is golden shall split open\n"
     "  to reveal the revelation of the fatal softness in the earth"                  ,

     "\n"
     "  The shadows of the abyss are like the petals of a monstrous flower that\n"
     "  shall blossom within the skull and expand the mind beyond what any man\n"
     "  can bear, but whether it decays under the earth or above on green fields,\n"
     "  or out to sea or in the very air, all shall come to revelation,\n"
     "  and to revel, in the knowledge of the strangling fruit — and the hand of\n"
     "  the sinner shall rejoice, for there is no sin in shadow or in light that\n"
     "  the seeds of the dead cannot forgive"                                         ,

     "\n"
     "  And there shall be in the planting in the shadows a grace and a mercy\n"
     "  from which shall blossom dark flowers, and their teeth shall devour\n"
     "  and sustain and herald the passing of an age"                                 ,

     "\n"
     "  That which dies shall still know life in death for all that decays is\n"
     "  not forgotten and reanimated it shall walk the world in the bliss\n"
     "  of not-knowing"                                                               ,

     "\n"
     "  And then there shall be a fire that knows the naming of you, and in the\n"
     "  presence of the strangling fruit, its dark flame shall acquire every\n"
     "  part of you that remains"                                                     ,

     "Some questions will ruin you if you are denied the answer long enough"          ,  /* 20 May 2021 */

     "A brain map is a form of misdirection, for what is a map but a way\n"
     "     of emphasizing some things and making other things invisible?"             ,  /* 20 May 2021 */

     "When you are too close to the center of a mystery there is no way\n"
     "     pull back and see the shape of it entire"                                  ,  /* 20 May 2021 */

     "What can you do when your five senses are not enough?"                          ,  /* 20 May 2021 */

     /* These are to make it clear that Cox is not to be blamed for ANYTHING */

     "If you have any problems with AFNI, blame goes to ... Mike Beauchamp :)" ,
     "If you have any problems with AFNI, blame goes to ... Ziad Saad :)"      ,
     "If you have any problems with AFNI, blame goes to ... Pat Bellgowan :)"  ,
     "If you have any problems with AFNI, blame goes to ... Kyle Simmons :)"   ,
     "If you have any problems with AFNI, blame goes to ... Jerzy Bodurka :)"  ,
     "All suspicion points to a Frost-Bellgowan plot"                          ,
     "All signs points to a Frost-Bellgowan conspiracy"                        ,
     "If you have any questions about AFNI, ask ... Daniel Glen :)"            ,
     "If you have any questions about AFNI, ask ... Rick Reynolds :)"          ,
     "If you have any questions about AFNI, ask ... Paul Taylor :)"            ,
     "If you have any questions about AFNI, ask ... Gang Chen :)"              ,
     "If you have any questions about AFNI, ask ... Justin Rajendra :)"        ,
     "AFNI user's mantra: Bob, Bob, there is one Bob, He spells it B-O-B"      ,

     /* Other random thoughts from the BOB */

     "Have you ever thought that maybe we have TOO MUCH data about the brain?"     ,

     "Answer me this:\n"
     "  How is it that you can evaluate and judge another person in 30 seconds,\n"
     "  but that you cannot evaluate and judge your own self in 30 years?"         ,

     "The story of life - Too soon old, Too late smart ..."                        ,

     "\n"
     "  The reason that we don't have the real answers is that we don't have\n"
     "  the real questions"                                                        ,

     "\n"
     "  It turns out that trying to understand the brain is like trying\n"
     "  to understand an alien life form"                                          ,

     /* The Manchurian Candidate */

     "The kindest, bravest, warmest, most wonderful software you've ever used" ,
     "Your brains have not only been washed, but have been dry cleaned"        ,
     "Why don't you pass the time by playing a little solitaire?"              ,

     /* Carrie Fisher */

     "Resentment is like drinking poison and waiting for the other person to die" ,
     "I'm not happy about getting old, but what are the options?"                 ,
     "I'm very sane about how crazy I am"                                         ,
     "Instant gratification takes too long"                                       ,

     /* Oscar Wilde */

     "We are all in the gutter, but some of us are looking at the stars"        ,
     "Always forgive your enemies - nothing annoys them so much"                ,
     "The truth is rarely pure and never simple"                                ,
     "Be yourself; everyone else is already taken"                              ,
     "I have simple tastes: I am easily satisfied with the best"                ,
     "Remember -- Everything popular is wrong"                                  ,
     "Experience is one thing you can't get for nothing"                        ,
     "A thing is not necessarily true because a man dies for it"                ,
     "Moderation is fatal - nothing succeeds like excess"                       ,
     "The world is a stage - but the play is badly cast"                        ,
     "An idea that is not dangerous is unworthy of being called an idea at all" ,
     "The only true necessities are totally useless things"                     ,
     "The soul is born old but grows young"                                     ,
     "When given the choice of two evils, the pessimist chooses both"           ,
     "Never love anyone who treats you like you're ordinary"                    ,
     "The smallest act of kindness is worth more than the grandest intention"   ,
     "I can believe anything, provided that it is quite incredible"             ,
     "With freedom, books, flowers, and AFNI, who could not be happy?"          ,
     "When a truth becomes a fact, it loses all intellectual value"             ,
     "I can resist anything but temptation"                                     ,
     "Only the shallow can know themselves"                                     ,
     "Don't fall into temptation until I get back"                              ,
     "If you aren't gone too long, I will wait for you forever"                 ,

     "\n In this world there are only two tragedies:\n"
     "   One is not getting what one wants, and the other is getting it"        ,

     "\n The world is divided into two classes:\n"
     "   Those who believe the incredible, and those who do the improbable"     ,

     "\n Whenever a person does a thoroughly stupid thing,\n"
     "   it is always from the noblest motives"                                 ,

     "\n Although education is a fine thing, we would be well to remind ourselves\n"
     "   from time to time that nothing worth knowing can actually be taught"   ,

     "\n Experience is an effective but cruel teacher,\n"
     "   for it gives the test first and the lesson afterward"                  ,

     "\n Good decisions come from experience ...\n"
     "   and experience mostly comes from from bad decisions"                   ,

     "\n Life is never fair, and perhaps it is a good thing\n"
     "   for most of us that it is not"                                         ,

     /* Longer quotes */

     "Where did the time go? I thought growing old would take longer"                 ,
     "I'll say this: Often bumpy roads lead to beautiful places"                      ,
     "Never pay attention to criticism from someone you wouldn't take advice from"    ,
     "80% of our problems would go away if we'd just sit down and wait"               ,
     "Despite what FMRI says, tears come from the heart not from the brain"           ,
     "It is a poem in our eyes, its ample analyses dazzle the imagination"            ,
     "Do not go where the path leads; go instead where there is no path"              ,
     "Be yourself, in a world that is always trying to make you something else"       ,
     "Beauty is the handwriting of God"                                               ,
     "Glory lies not in never failing, but in rising every time we fail"              ,
     "A hero is no braver than others: she is just braver 5 minutes longer"           ,
     "It is not length of life, but depth of life, that matters"                      ,
     "Foolish consistency is the hobgoblin of little minds"                           ,
     "The years teach much that the days never know"                                  ,
     "Keep your face to the sunshine, and the shadows will fall behind you"           ,
     "Be curious, but not judgmental"                                                 ,
     "And my very code shall be a great poem"                                         ,
     "And my very comments shall be as Shakespeare's would have been"                 ,
     "Either define the moment, or the moment will define you"                        ,
     "Let your soul stand cool and composed before a million universes"               ,
     "I cannot travel the road for you; you must travel it by yourself"               ,
     "The truth is simple. If it was complicated, everyone would understand it"       ,
     "I hate, commas, in the wrong, place"                                            ,
     "The only true wisdom is in knowing you know nothing"                            ,
     "There is no harm in repeating a good thing! There is no harm in ..."            ,
     "It is in our darkest moments that we must focus to see the light"               ,
     "Dignity does not consist of possessing honors, but in deserving them"           ,
     "What is a billion years, when compared to the lifespan of AFNI?"                ,
     "In a billion years, the sun gets so hot Earth will be fried. Are you ready?"    ,
     "May your results be like the Velvet Hammer: bold flavor, smooth finish!"        ,

     "I look to that which is, and beyond, to that which will ever be"                ,
     "To steal ideas from one person is plagiarism; to steal from many is research"   ,
     "The early bird gets the worm, but the second mouse gets the cheese"             ,
     "I believe in giving everybody a fair and equal chance to foul things up"        ,
     "Remember -- at least half of all the brains on Earth belong to women"           ,
     "When human judgment and big data interact, peculiar things happen"              ,
     "FMRI is at best like reading source code with blurring goggles over your eyes"  ,
     "Do you prefer red blobs or blue blobs? That's the real FMRI question"           ,
     "I wish we had a taste interface -- I'd make my blobs cherry-chocolate flavor"   ,
     "We cannot solve our problems with the same thinking that created them"          ,
     "My brain starts working when I wake up, and stops when I have to give a talk"   ,
     "Biology gives you a brain. Life turns it into a mind"                           ,
     "Your thoughts, your actions, your experiences, are the sculptor of your brain"  ,
     "Why isn't there an award for getting dressed and out of the house?"             ,
     "I like the word 'indolence': it makes my laziness seem classy"                  ,
     "Laziness is just the habit of resting before you get tired"                     ,
     "Laziness takes work and it isn't easy, but look at the rewards!"                ,
     "A practical truth: no person has eaten an entire elephant in one day"           ,
     "From now on, let's just reject the null hypothesis, and then have a beer"       ,
     "Home is the sailor, home from the sea; And the hunter home from the hill"       ,
     "Glad did I run, and gladly end, and I turn me off with a will"                  ,
     "I'm not as smart as you, but I'm not as dumb as you think I am"                 ,
     "If you haven't anything nice to say about anybody, come sit next to me"         ,
     "Hmmm -- I think your p-value is 0.050001 -- better luck next time"              ,
     "Wow! Your p-value is 0.049999 -- you are incredibly lucky"                      ,
     "Are you a special snowflake, or a normal cloddish lump of ice?"                 ,
     "Remember -- You are absolutely incredibly unique. Just like everone else"       ,
     "Remember -- Belief is not Truth. No matter how much you want it to be"          ,
     "Remember -- Truth is not always believed, even when it is under your nose"      ,
     "Remember -- Screaming is the next best thing to solving a problem"              ,
     "Remember -- Swearing is almost as good as solving a problem"                    ,
     "Remember -- Closure operators are monads on preorder categories"                ,
     "Remember -- There is more to life than getting a small p-value"                 ,
     "Always read something that will make you look good if you die in the middle"    ,
     "When I die, I hope to go to Heaven -- wherever the Hell that is"                ,
     "How about you and me climb Mt Belford next weekend? Meet me at the trailhead"   ,
     "The difference between stupidity and genius is that genius has its limits"      ,
     "If we knew what we are doing, it wouldn't be called research, would it?"        ,
     "Mathematics is the only place where truth and beauty mean the same thing"       ,
     "I may be going to hell in a bucket, but at least I'm enjoying the ride"         ,
     "Next time, just for fun, I'll toss in some extra blobs in CSF for you"          ,
     "Next time, just for fun, I'll toss in some extra blobs in air just for you"     ,
     "What do you mean, you don't believe all those clusters in white matter?"        ,
     "What do you mean, you don't believe all those clusters in empty space?"         ,
     "What do you mean, you don't believe all those clusters in the dead salmon?"     ,
     "Those results scream 'ARTIFACT' to me, but what do I know?"                     ,
     "For an extra pumpernickel bagel, I'll put a blob wherever you want it"          ,
     "For a Torcik Wedlowski, I'll colorize TWO extra regions for you -- anywhere"    ,
     "I don't know about you, but my amygdala is lighting up like it's on fire"       ,
     "My hippocampus stopped working years ago -- what did you say?"                  ,
     "Will all great Neptune's ocean wash this modeling error from my regression?"    ,
     "Data which passes through so many steps can hardly have much truth left"        ,
     "One person's way may be as good as another's, but we all like our own best"     ,
     "Some ideas are so wrong that only an intelligent person could believe them"     ,
     "Life's a lot more fun when you aren't responsible for your actions"             ,
     "I'm not dumb. I just have command of thoroughly useless algorithms"             ,
     "A software's reach should exceed its CPU, or what's a supercomputer for?"       ,
     "There are 2 kinds of statistics: those you compute and those you just make up"  ,
     "It is the mark of a truly intelligent person to be moved by statistics"         ,
     "Dreams are true while they last, and do we not live in dreams?"                 ,
     "Have you made your long term (trillion year) research plan yet? Get busy now"   ,
     "Why is 'Gold Standard' used in science? Gold is pretty but almost useless"      ,
     "Oh well, you can always end your paper with 'Further research needed'"          ,
     "It's not true my youth was wild and crazy -- only half of that is true"         ,
     "Your theory is crazy, just not crazy enough to be true"                         ,
     "Not yet quite as powerful as the totalized and integrated mind of Arisia"       ,
     "Are you testing for the Dull Hypothesis? It's never significant"                ,
     "For every complex problem there is an answer that is clear, simple, and wrong"  ,
     "For every simple problem there is an answer that is murky, complex, and wrong"  ,
     "If something is 'New and Improved', was the last version 'Old and Decrepit'?"   ,
     "The important things about a statistical model are what it does NOT include"    ,
     "You're going to like the way your brain activation maps look -- I guarantee it" ,
     "A p-value of 0.05 means the null hypothesis is 29% likely to be correct"        ,
     "I'm off to get some hot chocolate in Warszawa -- want to join me?"              ,
     "Money can't buy happiness -- but I'm willing to give it a fair chance"          ,
     "In ancient times, there were no statistics, so they just had to lie"            ,
     "If your experiment needs statistics, you need a better experiment"              ,
     "Wirth's law -- software gets slower quicker than hardware gets faster"          ,
     "How wouldst thou worst, I wonder, than thou dost, defeat, thwart me?"           ,
     "O the mind, mind has mountains, cliffs of fall frightful"                       ,
     "All life death does end and each day dies with sleep"                           ,
     "Let me be fell, force I must be brief"                                          ,
     "Meet me at the Torre Pendente di Pisa on the feast of St Rainerius"             ,
     "One martini is just right; two is too many; three is never enough"              ,
     "Martinis -- not just for breakfast anymore"                                     ,
     "If you can't explain it simply, you don't understand it well enough"            ,
     "Even the Universe bends back on itself, but stupidity goes on forever"          ,
     "Get your statistics first, then you can distort them as you please"             ,
     "A man who carries a cat by the tail learns something he can learn no other way" ,
     "Three things cannot long be hidden: the Sun, the Moon, and the Truth"           ,
     "The truth does not change, just because you don't want to hear it"              ,
     "The truth will set you free, but first it will make you miserable"              ,
     "We live in a world of illusion; the great task of life is to find reality"      ,
     "Better than a thousand hollow words is one word that brings peace"              ,
     "May the Dark Side of the Force get lost on the way to your data"                ,
     "The Andromeda Galaxy is on a collision course with us -- be prepared"           ,
     "Stellar formation will cease in just a trillion years -- what will we do then?" ,
     "We are very user friendly -- we are just selective about who our friends are"   ,
     "May it be a light to you in dark places, when all other lights go out"          ,
     "No in elenath hilar nan had gin -- May the stars shine upon your path"          ,
     "There is a time for departure even when there is no place to go"                ,
     "Not all those who wander are lost - but most of them are"                       ,
     "Sometimes you've got to let go to see if there was anything worth holding onto" ,
     "Remember me and smile, for it's better to forget than remember me and cry"      ,
     "So now I say goodbye, but I feel sure we will meet again sometime"              ,
     "If you're anything like me, you're both smart and incredibly good looking"      ,
     "In battle we may yet meet again, though all the hosts of Mordor stand between"  ,
     "Repeat after me: Om Mani Padme Hum, Om Mani Padme Hum, Om Mani Padme Hum ..."   ,
     "Let us therefore study the incidents of this as philosophy to learn wisdom from",
     "Analyze your data rigorously -- you can fake the conclusions all you want later",
     "O wad some Pow'r the giftie gie us, To see oursels as ithers see us"            ,
     "One half the world cannot understand the statistics of the other"               ,
     "It is better to create than to learn. Creating is the essence of life"          ,
     "Events of importance are often the result of trivial causes"                    ,
     "People worry more about what they can't see than about what they can"           ,
     "The best revenge is to be unlike him who performed the injury"                  ,
     "The art of living is more like wrestling than dancing"                          ,
     "If the genome is the source code, it should have come with comments"            ,
     "So the days float through my eyes, but still the days seem the same"            ,
     "I can't believe what you say, because I see what you do"                        ,
     "What you do speaks so loudly I cannot hear what you say"                        ,
     "Those who say it can't be done are usually interrupted by those doing it"       ,
     "Spending any mental energy looking back cannot help you move forward"           ,
     "The supra-ultracrepidarian-est software you'll ever need"                       ,
     "People driving slower than me are idiots. People driving faster are maniacs"    ,

     "Better than a thousand hollow words, is one word that brings peace"             ,
     "People with opinions just go around bothering each other"                       ,
     "Nothing can harm you as much as your own thoughts unguarded"                    ,

     "The problem with science: answering 1 question creates 20 new (and harder) ones"        ,
     "When all you have is a computer, every problem looks like it needs linear algebra"      ,
     "When all you have is a GPU, every problem looks like it needs machine learning"         ,
     "You know you're in trouble when it takes a 64 bit integer to count your unread emails"  ,
     "Once you've done what you have to do, no one will let you do what you want to do"       ,
     "My name is AFNImandias, Brain of Brains; Look on my Statistics, ye Clever, and Despair" ,
     "Statistically Significant is NOT the same as Significant -- they're not even similar"   ,
     "If you drink a liquid that has p=0.06 of being poison, do you feel significantly safe?" ,
     "You must accept finite disappointments, but never lose your infinite hopes"             ,
     "We may all have come on different ships, but we're all in the same boat now"            ,
     "You can always find me out on the Long Line -- I hang out by the Church-Kleene ordinal" ,
     "I've narrowed the answer to your hypothesis down to two possibilities: right and wrong" ,
     "If there was closed-book test on how to be YOU, would you get a passing grade?"         ,
     "An alternative fact: truth isn't truth"                                                 ,
     "Our time together has passed away like swift drafts of nectar in the high halls"        ,
     "Outside of a dog, a book is Man's best friend; inside of a dog, it's too dark to read"  ,
     "Those are my statistics, and if you don't like them... well, I have others"             ,
     "When you come to a fork in the road -- take it"                                         ,
     "Remember: computers do what you *tell* them to do, not what you *want* them to do"      ,

     "Someday I'll tell you of the Giant Rat of Sumatra, a tale for which the world is not prepared"    ,
     "People have to learn to live with newly-discovered facts; if they don't, they die of them"        ,
     "It is the pardonable vanity of lonely people everywhere to assume that they have no counterparts" ,
     "Your results may be mathematical nonsense ... but is undoubtedly neuroscience at its best"        ,

     "If you torture the data long enough, it will confess to anything"                 ,
     "Data that is loved tends to survive"                                              ,
     "To purify the earth, one should purify the heart first"                           ,
     "The key to everything is to focus on one thing at a time"                         ,
     "Mathematics is the most beautiful and most powerful creation of the human spirit" ,
     "The essence of mathematics lies in its freedom"                                   ,
     "Maybe it's not YOU that's the impostor, it's your DATA that's faking it"          ,
     "More's law for MRI: More Tesla is better"                                         ,

     "\n  Data is not information;"
     "\n   Information is not knowledge;"
     "\n    Knowledge is not understanding;"
     "\n     Understanding is not wisdom"                                               ,

     "Every person can become the sculptor of their own brain"                 , /* Cajal (sort of) */
     "As long as the brain is a mystery, the universe will also be a mystery"  ,
     "The brain is a world with unexplored continents and unknown territories" ,
     "Science is built on the ruins of theories thought to be indestructible"  ,

     "Many are stubborn in pursuit of the path they have chosen; few in pursuit of the goal" ,
     "Idleness is the beginning of all psychology - is psychology is a vice?"                ,
     "Good judgment comes from experience; experience comes from bad judgment"               ,

     /* Grateful Dead (mostly) */

     "Once in a while you get shown the light in the strangest of places, if you look at it right"      ,
     "There is no road, no simple highway, between the dawn and the dark of night"                      ,
     "Without love in the dream, it will never come true"                                               ,
     "Talk about your plenty, talk about your ills, one man gathers what another man spills"            ,
     "The grass ain’t greener, the wine ain’t sweeter, either side of the hill"                         ,
     "Someday, everything is gonna be different when I paint my masterpiece"                            ,
     "What a long strange trip it's been"                                                               ,
     "Sometime the light shines on me, other times I can barely see"                                    ,
     "When life looks like Easy Street, there is danger at your door"                                   ,
     "Like the morning sun I come, like the wind I go"                                                  ,
     "What I want to know is, where does the time go?"                                                  ,
     "Every silver lining's got a touch of grey"                                                        ,
     "A friend of the devil is a friend of mine"                                                        ,
     "Well, I ain't often right, but I never been wrong"                                                ,
     "If the horse don't pull, you got to carry the load"                                               ,
     "Hang it up and see what tomorrow brings"                                                          ,
     "Nothing left to do but smile, smile, smile"                                                       ,
     "If the thunder don't get you, then the lightning will"                                            ,
     "Only you and me at the edge of an endless sea"                                                    ,
     "Trouble ahead, trouble behind, and you know that notion, just crossed my mind"                    ,
     "It's better to wear seaweed socks than stick a melon in your brother's ear"                       ,
     "There is a road, no simple highway, between the dawn and the dark of night"                       ,
     "Such a long, long time to be gone, and a short time to be here"                                   ,
     "Don't shake the tree when the fruit ain't ripe"                                                   ,
     "Crippled but free, I was blind all the time I was learning to see"                                ,

     /* Multi-line quotes */

     "\n  Once in a while you get shown the light,\n"
     " in the strangest of places if you look at it right"               ,

     "\n  One clear result from FMRI resting state connectivity:\n"
     " Some people have their brains together, and some people do not"   ,

     "\n  A journey of a thousand miles begins with a single stride,\n"
     "  and then continues on and on and on and on and on,\n"
     "  with a million more plodding steps to trudge through endlessly"  ,

     "\n  Ever returning spring, trinity sure to me you bring\n"
     "  Lilac blooming perennial, drooping star in the West,\n"
     "  And thought of him I love"                                                            ,

     "\n In the words of H Beam Piper:\n"
     "   If you don't like the facts, ignore them.\n"
     "   And if you need facts, dream up some you DO like"                                    ,

     "\n  We shall not cease from exploration\n"
     "  And the end of all our exploring\n"
     "  Will be to arrive where we started\n"
     "  And know the place for the first time"                                                ,

     "Remember --\n"
     "  To argue with those who have renounced the use and authority\n"
     "  of reason is as futile as to administer medicine to the dead"                         ,

     "Remember --\n"
     "  An idea that is developed and put into action is more\n"
     "  important than an idea that exists only as an idea"                                   ,

     "Remember --\n"
     "  Totally new concepts are very rare;\n"
     "  Merging two old concepts into one fruitful idea is easier and still useful"           ,

     "Remember -- Don't light the fire while you are standing in the gasoline"                ,
     "Remember -- A small sample is representative only of itself"                            ,
     "Remember -- Don't be the winter that gives no thought to the spring"                    ,
     "Remember -- It's Loot, Pillage, and *then* Burn"                                        ,

     "Remember the Manager's Mantra:\n"
     "  * Work Harder.\n"
     "  * Work Smarter.\n"
     "  * Work Faster.\n"
     "  * Do More with Less.\n"
     "  * You're screwed (this part isn't usually spoken aloud)"                              ,

     "\n  I don't want any 'downs' in my life:\n"
     "  I just want 'ups', and then 'upper ups'"                                              ,

     "\n  It is a truth universally acknowledged, that a single scientist\n"
     "  in possession of a large FMRI data collection, is in need of an AFNI"                 ,

     "\n  It is a truth universally acknowledged, that once you collect 30\n"
     "  subjects of FMRI data, you will be able to find SOMETHING publishable"                ,

     "\n  One great thing about the human condition:\n"
     "  No matter how bad it is, it can always get worse"                                     ,

     "\n The 3 phases of programming:\n"
     "  Design\n"
     "  Implementation\n"
     "  Blasphemy (repeat as needed)"                                                         ,

     "\n  When someone says: I'm going to simplify things.\n"
     "  They mean:         Be confused. Be very, very confused"                               ,

     "\n  When someone says: I'm going to name the elephant in the room.\n"
     "  They mean:         My next observation will be startlingly banal"                     ,

     "\n  When someone says: We need to show leadership.\n"
     "  They mean:         I should be in charge"                                             ,

     "\n  When someone says: There needs to be a bottom-up process.\n"
     "  They mean:         Nobody asked me about this"                                        ,

     "\n  When someone says: The perfect is the enemy of the good.\n"
     "  They mean:         Ignore everyone else's ideas and just use mine"                    ,

     "\n  When someone says: Any other comments on this?\n"
     "  They mean:         Will everyone please, for the love of all that is holy, shut up?"  ,

     "\n  When someone says: I agree 100% with your concept,\n"
     "  They mean:         I am implacably opposed to your proposal"                          ,

     "\n  If 2 reasonable priors lead to different conclusions, then it's time to\n"
     "  look for more data, think harder, mumble inaudibly, or have a strong drink"           ,

     "\n  To be stupid, selfish, and have good health are three requirements\n"
     "  for happiness; though if stupidity is lacking, all is lost"                           ,

     "\n  Distinguishing the signal from the noise requires both scientific\n"
     "   knowledge and self-knowledge: the serenity to accept the things we\n"
     "   cannot predict, the courage to predict the things we can, and the\n"
     "   wisdom to know the difference"                                                       ,

     // Galois
     "Apres cela, il y aura, j'espere, des gens qui\n"
     "  trouveront leur profit a dechiffrer tout ce gachis"                                   ,

     "Later there will be, I hope, some people who\n"
     "  will find it to their advantage to decipher all this mess"                            ,

     // Eliot
     "                           Not fare well,\n"
     "But fare forward, voyagers"                                                             ,

     // Lem
     "\n"
     "Everyone knows that dragons don't exist. But while this simplistic\n"
     "formulation may satisfy the layman, it does not suffice for the scientific\n"
     "mind. The School of Higher Neantical Nillity is in fact wholly unconcerned\n"
     "with what does exist. Indeed, the banality of existence has been so amply\n"
     "demonstrated, there is no need for us to discuss it any further here. The\n"
     "brilliant Cerebron, attacking the problem analytically, discovered three\n"
     "distinct kinds of dragon: the mythical, the chimerical, and the purely\n"
     "hypothetical. They were all, one might say, nonexistent, but each non-existed\n"
     "in an entirely different way"                                                           ,

     // Morpheus
     "Remember: all I'm offering you is the truth, nothing more"                              ,

     // *Not* No. 6
     "I am not a number-- I am a free program!"                                               ,

     // Awoonor
     "Who can tell where any bird will fall?"     ,

     "\n  May the following be true for you:\n"
     "   'Work is about a search for daily meaning as well as daily bread,\n"
     "    for recognition as well as cash, for astonishment rather than torpor;\n"
     "    in short, for a sort of life rather than a Monday through Friday sort of dying.'\n"
     "  ... especially if you are working on a Saturday!"                                     ,

     "\n xkcd's translation of p-values into words:\n"
     "     0.001 = Highly significant\n"
     "     0.01  = Highly significant\n"
     "     0.02  = Highly significant\n"
     "     0.03  = Highly significant\n"
     "     0.04  = Significant\n"
     "     0.049 = Significant\n"
     "     0.050 = Oh cr*p, redo calculations\n"
     "     0.051 = On the edge of significance\n"
     "     0.06  = On the cusp of significance\n"
     "     0.07  = Highly suggestive\n"
     "     0.08  = Very suggestive\n"
     "     0.09  = Significant at the p < 0.1 level (send more funding)\n"
     "     > 0.1 = Hey! Look at this interesting subgroup analysis\n"
     "     > 0.2 = Significant in an alternate reality"                     ,

     "\n Possible answers to a binary question:\n"
     "     Yes\n"
     "     No\n"
     "     Hell NO\n"
     "     Maybe\n"
     "     I don't know\n"
     "     I don't think anybody knows\n"
     "     That's a good question - what do YOU think?\n"
     "     I forget\n"
     "     I have no recollection of that subject\n"
     "     I know but I'm not telling you\n"
     "     I need to talk to my lawyer\n"
     "     I need to talk to my dentist\n"
     "     Please repeat the question more slowly\n"
     "     Could you clarify what you mean, exactly?\n"
     "     Quantum indeterminacy makes any answer uncertain\n"
     "     From which branch of reality would you like the answer?\n"
     "     That depends on the truth of the Riemann Hypothesis\n"
     "     Is there an odd perfect number?\n"
     "     Forty seven\n"
     "     Go Fish\n"
     "     I like eggs\n"
     "     Look, a squirrel" ,

     "\n There comes a time when you look into the mirror and you realize\n"
     " what you see is all that you will ever be. And then you accept it.\n"
     " Or you stop looking in mirrors" ,

     "\n The 3 phases of software development:\n"
     "   Design;\n"
     "   Implement;\n"
     "   Say 'Oh crap' over and over and over" ,

     "\n    Never should I forget this event\n"
     "    in the life of my fatigued retinas" ,

     "\n  Next time you are afraid to share your ideas, remember that someone\n"
     "  once said in a meeting 'Let's make a film with a tornado full of sharks'" ,

     "\n"
     "  S. Holmes:   The past and the present are within the field of my inquiry,\n"
     "               but what a man may do in the future is a hard question to answer.\n"
     "  Free Energy: Fokker-Planck equation to the rescue" ,

     "\n"
     "  Humor can be dissected, as a frog can, but the thing dies in the\n"
     "  process and the innards are discouraging to any but the pure scientific mind" ,

     /* from Quentin Crisp */

     "Don't clean your house. After 4 years, the dirt doesn't get any worse" ,
     "Don't keep up with the Joneses; drag them down to your level" ,
     "To know all is not to forgive all; it is to despise everybody" ,
     "If at first you don't succeed, failure may just be your style" ,

     /* from John Tukey */

     "\n  Better an approximate answer to the right question,\n"
     "  than an exact answer to the wrong question"                                    ,

     "\n  The combination of some data and an aching desire for an answer does not\n"
     "  ensure that a reasonable answer can be extracted from a given body of data"    ,

     /* from the Count of Monte Cristo */

     "All human wisdom is contained in these two words - Wait and Hope"                 ,
     "It is necessary to have wished for death in order to know how good it is to live" ,
     "The difference between treason and patriotism is only a matter of dates"          ,
     "... Remember that what has once been done may be done again"                      ,

     "\n In the shipwreck of life, for life is an eternal shipwreck of our hopes,\n"
     "    I cast into the sea my useless encumbrances, and I remain with my own will"   ,

     /* from Crooked Timber */

     "\n The following contradictory statements are all DEEP and PROFOUND:\n"
     "   * Forget about the afterlife, about the Elsewhere, seize the day, enjoy life\n"
     "      fully here and now, it's the only life you've got!\n"
     "   * Do not get trapped in the illusory and vain pleasures of earthly life;\n"
     "      money, power, and passions are all destined to vanish into thin air\n"
     "      -- think about eternity!\n"
     "   * Bring eternity into your everyday life, live your life on this earth as\n"
     "      if it is already permeated by Eternity!\n"
     "   * Do not try in vain to bring together eternity and your terrestrial life,\n"
     "      accept humbly that you are forever split between Heaven and Earth!\n"
     "   * Life is an enigma, do not try to penetrate its secrets, accept the\n"
     "      beauty of its unfathomable mystery!\n"
     "   * Do not allow yourself to be distracted by false mysteries that just\n"
     "      dissimulate the fact that, ultimately, life is very simple - it is\n"
     "      what it is, it is simply here without reason and rhyme!\n"
     "   * The ultimate, unfathomable mystery of life resides in its very simplicity,\n"
     "      in the simple fact that there is life" ,

     /* John 5:2-4 (KJV) */

     "Remember -- the NIH is in Bethesda (John 5:2-4 KJV):\n"
     "  Now there is at Jerusalem by the sheep market a pool, which is called in\n"
     "  the Hebrew tongue Bethesda, having five porches. In these lay a great\n"
     "  multitude of impotent folk, of blind, halt, withered, waiting for the\n"
     "  moving of the water. For an angel went down at a certain season into the\n"
     "  pool, and troubled the water: whosoever then first after the troubling\n"
     "  of the water stepped in was made whole of whatsoever disease he had" ,

     /* From https://www.thesaurus.com/browse/wonderful */

     "If anyone asks you about your experiences with AFNI,\n"
     "  a multitude of the following words should appear in your response:\n"
     "    admirable      amazing     astonishing  awesome     brilliant\n"
     "    cool           enjoyable   excellent    fabulous    fantastic\n"
     "    fine           incredible  magnificent  marvelous   outstanding\n"
     "    phenomenal     pleasant    pleasing     remarkable  sensational\n"
     "    superb         terrific    tremendous   wondrous    astounding\n"
     "    awe-inspiring  divine      dynamite     groovy      miraculous\n"
     "    primo          staggering  supercalifragilisticexpialidocious"  ,

     /* from Babylon 5 */

     "Understanding is a three edged sword: your side, their side, and the truth" ,

     "All life is transitory, a dream… if I don’t see you again here,\n"
     "  I will see you, in a little while, in a place where no shadows fall"  ,

     /* 28 Jun 2019 */

     "Sooner or later, we have all to pay for what we do"                    ,
     "When the gods wish to punish us, they answer our prayers"              ,
     "There is no sin except stupidity"                                      ,
     "The only way to get rid of a temptation is to yield to it"             ,
     "I summed up the brain in a network, and all existence in a pie chart"  ,
     "Science actually happens not in real space, but in PowerPoint space"   ,
     "The next AFNI feature will be the Atomic Cerebral Enhance-o-tron"      ,
     "The thing we are most afraid of is ourselves"                          ,
     "Dreams are real as long as they last - can we say more of life?"       ,
     "The nectar of life is sweet only when shared with others"              ,
     "All things are hard; there is nothing easy"                            ,
     "The true mystery of the world is the visible, not the invisible"       ,

     "There is enough in the world for everyone’s need; there is not enough for everyone’s greed" ,

     "\n  The good and the dear approach the man,\n"
     "  The wise man, pondering over both, distinguishes them;\n"
     "  The wise one chooses the good over the dear,\n"
     "  The fool, acquisitive and craving, chooses the dear" ,

     /* 02 Jul 2019 */

     "To sing the blues, you've got to live the blues"      ,
     "Funny, but it seems I always wind up here with you"   ,
     "Become yourself, because the past is just a goodbye"  ,
     "To be great is to be misunderstood"                   ,

     "If you can't enjoy analyzing a dataset over and over\n"
     "   again, then there is no use in analyzing it at all"  ,

     "I worry more about the blobs I can't see than those that I can see" ,
     "I am not so brave that I am not disturbed by an unexpected blob in the cuneus" ,

     /* 10 Oct 2019 - TS Eliot */

     "The only wisdom we have is the wisdom of humility"                               ,
     "Only those who will risk going too far can possibly find out how far one can go" ,

     "The end of all our exploring will be to arrive where we started\n"
     "   and know the place for the first time"                                        ,

     "What we call the beginning is often the end;\n"
     "   To make an end is to make a beginning;\n"
     "   The end is where we start from"                                               ,

     "Half the harm done in the world is due to people who want to feel important"     ,

     /* PG Wodehouse */

     "Never put anything on paper, and never trust a man with a small black moustache" ,
     "An apple a day, if well aimed, keeps the doctor away"                            ,
     "Some minds are like soup in a poor restaurant -better left unstirred"            ,

     "As we grow older and realize more clearly the limitations of\n"
     "    human happiness, we come to see that the only real and\n"
     "    abiding pleasure in life is to give pleasure to other people"                ,

     "It is difficult to bring people to goodness with lessons,\n"
     "   but it is easy to do so by example"                                           ,

     "One of the drawbacks to life is that it contains moments when\n"
     "   one is compelled to tell the truth"                                           ,

     "I always advise people never to give advice"                                     ,

     /* Ben Franklin (sort of) [30 May 2021] */

     "He that falls in love with himself will have no rivals"                          ,
     "Data well gathered is better than data well cleaned up"                          ,
     "Never confuse beautiful abstractions with hard reality"                          ,
     "Never mistake a beautiful brain map with the truth of the brain's operation"     ,

     /* Misc */

    "It is amazing how many problems go away if you just do nothing about them for a while" ,  /* 12 May 2021 */

    "\n  It is not enough to be in the right place at the right time.\n"
    "    You should also have an open mind at the right time"                               ,  /* 12 May 2021 */

<<<<<<< HEAD
    "Sometimes the Bluebird of Happiness is in your own back yard"                          ,  /* 12 May 2021 */

    "Better than the Gold standard for FMRI -- I'm the Bitcoin standard"                    ,  /* 21 May 2021 */

    "When you discover that you are riding a dead horse, the best strategy is to dismount"  ,  /* 21 May 2021 */
=======
    "The mountains are calling, and I must go"                                              ,  /* 30 May 2021 */
>>>>>>> 48188b98

    /* Keep this one last */

    "You are very lucky - this is the last-in-list AFNI goodbye message"

} ;

#endif<|MERGE_RESOLUTION|>--- conflicted
+++ resolved
@@ -1940,15 +1940,13 @@
     "\n  It is not enough to be in the right place at the right time.\n"
     "    You should also have an open mind at the right time"                               ,  /* 12 May 2021 */
 
-<<<<<<< HEAD
     "Sometimes the Bluebird of Happiness is in your own back yard"                          ,  /* 12 May 2021 */
 
     "Better than the Gold standard for FMRI -- I'm the Bitcoin standard"                    ,  /* 21 May 2021 */
 
     "When you discover that you are riding a dead horse, the best strategy is to dismount"  ,  /* 21 May 2021 */
-=======
+
     "The mountains are calling, and I must go"                                              ,  /* 30 May 2021 */
->>>>>>> 48188b98
 
     /* Keep this one last */
 
