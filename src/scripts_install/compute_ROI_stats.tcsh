--- conflicted
+++ resolved
@@ -30,21 +30,15 @@
    1.0  : Feb 15, 2024: initial version
    1.1  : Feb 20, 2024: actually print computed depth
    1.2  : Feb 22, 2024: update format, init Q column (quality rating)
-<<<<<<< HEAD
    1.3  : Feb 24, 2024: allow subbrick selectors on dset_ROI
-=======
-   1.3  : Mar  1, 2024: allow -rval_list ALL_LT (for entire table/point list)
->>>>>>> 33bd7d5f
+   1.4  : Mar  1, 2024: allow -rval_list ALL_LT (for entire table/point list)
 
    current version: $script_version
 EOF
 exit 0
 SKIP_HIST:
-<<<<<<< HEAD
 set script_version = "version 1.3, February 24, 2024"
-=======
-set script_version = "version 1.3, March 1, 2024"
->>>>>>> 33bd7d5f
+set script_version = "version 1.4, March 1, 2024"
 
 
 # ===========================================================================
