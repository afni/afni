--- conflicted
+++ resolved
@@ -1622,11 +1622,7 @@
       n <- 1
       while(!is.null(fm) & (n <= lop$num_glt)) {
          #if(all(is.na(lop$gltList[[n]]))) {  # Covariate testing only without factors involved
-<<<<<<< HEAD
          if(identical(lop$gltList[[n]], NA)) {  # Covariate testing only without factors involved # 01/19/2023: fix the problem w/ length of lop$gltList > 1 # 02/13/2023 (NMM): fix indexing variable
-=======
-         if(identical(lop$gltList[[n]], NA)) {  # Covariate testing only without factors involved # 01/19/2023: fix the problem w/ length of lop$gltList > 1
->>>>>>> de416f46
             gltRes[[n]] <- tryCatch(testInteractions(gltIn, pairwise=NULL,
                covariates=lop$covValList[[n]], slope=lop$slpList[[n]], adjustment="none", idata = iData),
                error=function(e) NA) } else {     # Involving factors
