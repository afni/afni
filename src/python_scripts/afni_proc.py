#!/usr/bin/env python

# note: in the script, runs are 1-based (probably expected)

import string, sys, os
from time import asctime

# AFNI modules
from afni_base import *
from afni_util import *
from option_list import *
from db_mod import *
import lib_vars_object as VO
import ask_me

# ----------------------------------------------------------------------
# globals

g_history = """
    afni_proc.py history:

    1.0  Dec 20, 2006 : initial release
    1.1  Dec 20, 2006 : added -regress_use_stim_files
    1.2  Dec 21, 2006 : help, start -ask_me, updated when to use -iresp/ideal
    1.3  Dec 22, 2006 : change help to assumme ED's stim_times files exist
    1.4  Dec 25, 2006 : initial -ask_me
    1.5  Dec 27, 2006 : ask_me help
    1.6  Dec 28, 2006 : -gylsym examples, min(a,b) in scale block
    1.7  Jan 03, 2007 : help updates, no blank '\\' line from -gltsym
    1.8  Jan 08, 2007 :
         - changed default script name to proc.SUBJ_ID, and removed -script
           from most examples
         - added options -bash, -copy_files, -volreg_zpad, -tlrc_anat,
           -tlrc_base, -tlrc_no_ss, -tlrc_rmode, -tlrc_suffix
    1.9  Jan 09, 2007 : added aligned line wrapping (see afni_util.py)
    1.10 Jan 12, 2007 : set subj = $argv[1], added index to -glt_label in -help
    1.11 Jan 12, 2007 :
         - added options -move_preproc_files, -regress_no_motion
         - use $output_dir var in script, and echo version at run-time
         - append .$subj to more output files 
    1.12 Jan 16, 2007 : allow no +view when using -tlrc_anat
    1.13 Jan 17, 2007 : if -tlrc_anat, apply default option '-tlrc_suffix NONE'
    1.14 Jan 26, 2007 :
         - if only 1 run, warn user, do not use 3dMean
         - changed all True/False uses to 1/0 (for older python versions)
    1.15 Feb 02, 2007 :
         - output float for -blur_size
         - put execution command at top of script
    1.16 Feb 21, 2007 :
         - added optional 'despike' block
         - added options -do_block and -despike_opts_3dDes
    1.17 Feb 27, 2007 :
         - volreg_align_to defaults to 'third' (was 'first')
         - added +orig to despike input
         - added 'empty' block type, for a placeholder
    1.18 Mar 15, 2007 : minor changes on the ides of March (oooooooh...)
         - x1D output file uses x1D suffix
         - removed now unneeded -full_first option in 3dDeconvolve
    1.19 Mar 19, 2007 : allow for dataset TR stored in depreciated ms
    1.20 Mar 25, 2007 : added -help for long-existing -regress_use_stim_files
    1.21 Apr 19, 2007 : apply +orig in 1-run mean using 3dcopy
    1.22 May 08, 2007 :
         - change read_options() to be compatible with python version 2.2
         - '-basis_normall 1' is no longer used by default
         - rename -regress_no_stim_times to -regress_use_stim_files
    1.23 Jun 01, 2007 :
         - changed name of Xmat to X.xmat.1D
         - by default, apply -xjpeg in 3dDeconvolve
    1.24 Jun 04 2007 : added -scale_no_max
    1.25 Jun 27 2007 : on error, display failed command
    1.26 Oct 03 2007 : set default polort based on run length (like 3dDecon)
    1.27 Nov 26 2007 : added -volreg_interp, default is -cubic (was Fourier)
    1.28 Jan 22 2008 : estimating smoothness
         - added -regress_est_blur_errts, -regress_est_blur_epits options
           for estimating the blur in the EPI and errts data
         - added -regress_no_mask, -regress_errts_prefix and -show_valid_opts
    1.29 Jun 12 2008 : move code to afni_util.get_dset_reps_tr
    1.30 Jun 30 2008 : added -gen_epi_review and -no_epi_review options
    1.31 Sep 23 2008 : added -remove_preproc_files
    1.32 Oct 27 2008 : added -regress_motion_file
    1.33 Dec 10 2008 :
        - allow NIfTI datasets as input (but process as AFNI)
        - added -regress_extra_stim_files and -regress_extra_stim_labels
        - added -regress_RONI and -volreg_base_dset (for Jill Weisberg)
        - moved unloved g_help_string to db_mod_py
    1.34 Feb 17 2009 : added -regress_reml_exec and -regress_3dD_stop
    1.35 Mar 12 2009 :
        - if despiking and no regression mask, apply -nomask
        - added 'MASKING NOTE', to suggest no regresion mask until group space
    1.36 Mar 24 2009 :
        * -regress_no_mask is now the default *
        - added -regress_apply_mask
    1.37 Mar 25 2009 : allow +tlrc processing (+view comes from data)
    1.38 Mar 26 2009 : added helpstr to options
    1.39 Apr 01 2009 :
        - by default, the script will now terminate on any error
        - added -exit_on_error, -check_setup_errors
        - whine about block order problems
    1.40 Apr 01 2009 :
        - added 'ricor' processing block, for RETROICOR regressor removal
          (per-run method only, still needs '-help')
          options: -ricor_regs, -ricor_regs_nfirst, -ricor_polort,
                   -ricor_regress_solver, -ricor_regress_method
        - small format changes
    1.41 Apr 09 2009 : ricor changes
        - added 'across-runs' ricor_regress_method
        - added ricor information and usage to help (see "RETROICOR NOTE")
        - maintain unscaled shorts if they are input
        - added -ricor_datum
    1.42 Apr 11 2009 :
        - added -volreg_regress_per_run
        - fixed use of -regress_errts_prefix with blur est
    1.43 Apr 23 2009 : updates to help and tcsh options
        - added -f as a recommended tcsh option
        - added help section 'SCRIPT EXECUTION NOTE'
        - reordered help: intro, BLOCKS, DEFAULTS, EXAMPLES, NOTEs, OPTIONS
        - shifted execution command to separate line
    1.44 May 08 2009 : added tlrc (anat) as a processing block
    1.45 May 12 2009 : fixed 'cat' of 'across-runs' ricor regressors
    1.46 May 14 2009 : no 'rm rm.*' if such files were not created
    1.47 May 15 2009 : added -volreg_tlrc_warp, to warp at volreg step
    1.48 May 21 2009 :
        - added 'align' processing block (anat to EPI)
        - added -volreg_align_e2a (do EPI to anat alignment in volreg step)
    1.49 May 27 2009 :
        - added -volreg_warp_dxyz
        - if align a2e, add -no_ss to @auto_tlrc
        - for varying run lengths, fixed application of '-volreg_align_to last'
          and the -regress_est_blur_* options
          (blur estimation loops were modified for this)
        - warping to new grid truncates to 2 significant bits (if < 2 mm)
    1.50 May 28 2009 : example updates for AFNI_data4 and new options
    1.51 May 29 2009 :
        - added -execute option (to execute processing script)
        - fail on block options that have no such block applied
    1.52 Jun 08 2009 :
        - added -despike_mask option
        - fixed missing block warning
    1.53 Jun 11 2009 :
        - in mask block, try to create anat and group masks
        - added -mask_apply option, for choosing mask to apply to regression
        - added -align_opts_aea, for extra opts to align_epi_anat.py
    2.00 Jun 26 2009 : process method update: suggest processing in group space
        - mask warped EPI by its extents (at volreg step)
        - added -volreg_no_extent_mask, to block this masking
        - added 'extents' to list of mask in -mask_apply
        - change block dividers to more visual '===' with block names
    2.01 Jul 07 2009 : added warning to edit script on use of dmBLOCK
    2.02 Jul 27 2009 : used -slibase_sm instead of -slibase in 3dREMLfit
    2.03 Jul 29 2009 : fixed creation of extents mask when only 1 run
    2.04 Aug 06 2009 : fixed problems found by I Mukai and K Bahadur:
        - fixed -volreg_align_to base as applied in align_epi_anat.py
        - fixed blur 'averages' computation when only one run
    2.05 Aug 10 2009 :
        - Changed default min grid truncation from 2 significant bits to 3
          when applying -volreg_tlrc_warp/-volreg_align_e2s.
    2.06 Aug 13 2009 : added -volreg_tlrc_adwarp, to apply manual tlrc xform
    2.07 Aug 14 2009 : added -align_epi_ext_dset, to align anat to external EPI
    2.08 Aug 21 2009 : added -regress_censor_motion and -regress_censor_prev
                       motivated by L Thomas and B Bones
    2.09 Aug 25 2009 :
        - change the censor_motion prefix from '$subj' to 'motion_$subj'
        - if volreg block, always create 'motion_${subj}_enorm.1D'
    2.10 Aug 26 2009 : explicitly nuke negatives in scale block
    2.11 Aug 27 2009 : added -regress_local_times/-regress_global_times
    2.12 Aug 27 2009 : fixed motion_ in '3dD -censor', found by B Bones
    2.13 Oct 19 2009 :
        - added -blur_in_mask, to apply 3dBlurInMask (a.o.t. 3dmerge)
        - added -blur_in_automask and -blur_opts_BIM
        - added -sep_char (which probably needs more work) for Jill Weisberg
        - added -subj_curly (applied when -sep_char is '_')
    2.14 Nov 16 2009 : allow motion censoring with varying run lengths
    2.15 Jan 15 2010 : added -regress_fout yes/no option
    2.16 Jan 21 2010 :
        - added -tlrc_opts_at for adding options to @auto_tlrc
        - changed max(0,...) to *step(a)*step(b) in scaling block
    2.17 Mar 03 2010 : when censoring, create uncensored ideals and sum
    2.18 Mar 08 2010 : minor: changed option order in some examples
    2.19 Mar 18 2010 : minor: help updates to alignment options
    2.20 Mar 18 2010 : deal with args having '\\n' (from quoted newlines)
    2.21 Mar 23 2010 : added -regress_compute_fitts, to save memory in 3dD
    2.22 Mar 28 2010 : applied fitts computation to REML case
    2.23 Apr 26 2010 : added -regress_opts_reml
    2.24 May 12 2010 : added -regress_censor_first_trs
    2.25 May 29 2010 :
        - fixed use of -volreg_regress_per_run and -regress_censor_motion pair
          (thanks to D Drake for noting the problem)
    2.26 Jun 04 2010 :
        - if only one regressor, use 1dcat for "sum" ideal
        - added -outlier_count, default to "yes"
        - outlier counting is now at end of tcat block
    2.27 Jun 09 2010 :
        - added -regress_censor_outliers and -regress_skip_first_outliers
        - specified 'auto block:' in block headers for those not chosen by user
    2.28 Jun 10 2010 : fixed copying EPI and anat as NIfTI
          (thanks to S Tambalo for noting the problem)
    2.29 Jun 17 2010 : apply default polort in 3dToutcount
    2.30 Jun 17 2010 :
        - 3dToutcount detrending now defaults to Legendre polynomials and
          can so exceed polort 3 (limit found by I Mukai and K Bahadur)
        - added options -outlier_legendre and -outlier_polort
    2.31 Jul 14 2010 : added -mask_test_overlap and -regress_cormat_warnigns
    2.32 Jul 19 2010 : added -check_afni_version and -requires_afni_version
    2.33 Jul 22 2010 : added -regress_run_clustsim and -regress_opts_CS
    2.34 Aug 02 2010 :
        - check that stim_file/_time files match datasets
        - check for existence of input datasets
        - added -test_stim_files and -test_for_dsets options
        - now depends on lib_afni1D
    2.35 Aug 04 2010 :
        - added -regress_CS_NN, default to 123
        - changed 3dClustSim to use -both instead of just -niml
        - changed prefix to ClustSim (so resulting .1D files are not removed)
        - if request for ClustSim, require blur estimation
    2.36 Aug 04 2010 :
        - allow married timing files (needed for -test_stim_files)
        - added -keep_script_on_err (NEW default: delete script on error)
    2.37 Oct 20 2010 : added -tcat_remove_last_trs, -ricor_regs_rm_nlast
    2.38 Nov 04 2010 :
        - create sum_ideal.1D is now the default
        - allow varying basis functions (affects ideals/iresp output)
        - added -regress_no_ideal_sum, -regress_basis_multi
    2.39 Nov 04 2010 : no X.full_length.xmat.1D, use X.uncensored.xmat.1D
    2.40 Nov 10 2010 : added new NOTE sections for ANAT/EPI ALIGNMENT to -help
    2.41 Nov 18 2010 :
        - fixed stim_files to stim_times conversion after multi_basis change
          (thanks to M Weber for noting the problem)
    2.42 Nov 22 2010 : improved line wrapping
    2.43 Dec 14 2010 :
        - fixed problem with timing file tests on 'empty' files with '*'
          (thanks to C Deveney and R Momenan for noting the problem)
    2.44 Dec 16 2010 : small changes to file type warnings
    2.45 Jan 13 2011 : small changes to warnings for missing stimulus files
    2.46 Mar 07 2011 : make proc script executable
    2.47 Mar 14 2011 : if no mask but have extents, apply in scale
    2.48 Mar 15 2011 : use X.nocensor.1D (just to save 2 spaces)
    2.49 Apr 22 2011 :
        - if manual tlrc and -volreg_tlrc_adwarp, also transform extents mask
          (thanks to J Britton for noting the problem)
        - if -regress_reml_exec, insert 3dClustSim table in stats_REML
          (thanks to R Momenan for noting the problem)
    2.50 Apr 29 2011 :
        - added -align_epi_strip_method for align_epi_anat.py skull strip
        - added help for -volreg_no_extent_mask
        - no EPI Automask is not a comment, not a warning
        - check that process blocks are unique (except for 'empty')
    2.51 May 31 2011 :
        - re-worked motion as prep for more motion options
        - replaced -volreg_regress_per_run with -regress_motion_per_run
        - made uniq_list_as_dsets() a warning, not an error (for J Britton)
    2.52 Jun 02 2011 :
        - by default, demean and deriv motion parameters are simply created
        - by default, demean motion parameters are applied in the regression
          (replacing the original 'basic' parameters, which should have no
          change in betas of interest, just the constant polort betas)
        - added -regress_apply_mot_types to specify motion types for regression
        - added -regress_no_motion_demean and -regress_no_motion_deriv
    2.53 Jun 02 2011 :
        - added -regress_make_cbucket
        - include view in 3dcopy for single run extents mask
          (so there are no missing view warnigns, done for J Jarcho)
        - make regress TSNR dataset by default (added option -compute_tsnr)
    2.54 Jun 03 2011: volreg tsnr is not default
        - added -volreg_compute_tsnr (def no), -regress_compute_tsnr (def yes)
        - so -compute_tsnr has been removed
    2.55 Jun 30 2011: rename aligned anat output (from align_epi_anat.py)
        - OLD_al_keep, if output anat is useful (want anat -> EPI  alignment)
        - OLD_al_junk, if output anat is not    (want EPI  -> anat alignment)
    2.56 Jul 06, 2011:
        - create anat_final dset, to be clear it is aligned with the stats
        - suggest uber_subject.py in -ask_me dialog
    2.57 Jul 13, 2011:
        - run gen_ss_review_scripts.py: generate single subject review scripts
        - and execute any resulting 'basic' review script
    2.58 Jul 15, 2011: save output from ss_review in out.ss_review.txt
    2.59 Jul 20, 2011:
        - fixed aea.py -epi_base in case of:
          'align' and '-volreg_align_to last' and run lengths vary
          (thanks to S Brislin and S White for noting the problem)
    2.60 Jul 26, 2011:
        - if e2a, update current anat to skull-stripped anat from align block
          (this would avoid a second skull-strip step in @auto_tlrc)
        - added details to comments in align block
        - replaced help for -compute_tsnr with -regress and -volreg versions
          (thanks to B Benson for asking about obsolete -compute_tsnr)
    2.61 Aug 03, 2011:
        - changed aea.py -save_skullstrip to -save_orig_skullstrip
        - previously the stripped anat would be warped to match any obliquity
          of the EPI, which would throw off the alignment
        - thanks to A Ellenstein for noting the problem and to Z Saad for
          helping to figure it out
    2.62 Aug 31, 2011:
        - if censoring motion or outliers, add options to gen_ss_r command
        - added help for -regress_make_cbucket
    2.63 Oct  4, 2011: added -anat_has_skull option, to avoid stripping
    3.00 Oct 14, 2011: now processes surface data
        - added 'surf' processing block, and corresponding '-surf_*' options:
           -surf_anat, -surf_spec, -surf_anat_aligned, -surf_anat_has_skull,
           -surf_A, -surf_B, -surf_blur_fwhm (now sticking with -blur_size)
        - compute errts and TSNR by default (had required option or blur est)
    3.01 Oct 17, 2011: added help for surface analysis and -surf options
    3.02 Nov  2, 2011: warn of odd timing if using TENT as basis function
    3.03 Nov  7, 2011: added -blur_to_fwhm and -blur_opts_B2FW
        - for E Nelson and J Jarcho
    3.04 Nov  9, 2011: -surf_blur_fwhm is no longer valid, use -blur_size
    3.05 Jan 12, 2012: fixed ricor block 3dcalc loop for varying run lengths
    3.06 Jan 18, 2012: force anat and children to be AFNI format after 3dcopy
    3.07 Jan 28, 2012: surface analysis updates for subject FT in AFNI_data6
        - added -atlas_followers to @SUMA_AlignToExperiment command
        - if surf analysis: no mask in scaling block (e.g. default extents)
        - updated help example #8 for surf analysis of AFNI_data6 subject FT
    3.08 Jan 31, 2012: ricor block: no longer apply in later 3dDeconvolve
        - added -regress_apply_ricor, with default of 'no'
        - added help updates for this
    3.09 Feb 01, 2012: check for pre-steady state outliers
        - added option -tcat_outlier_warn_limit
    3.10 Feb 10, 2012:
        - added -check_results_dir option for ZSS
        - changed -tcat_outlier_warn_limit to -tcat_preSS_warn_limit
    3.11 Mar  2, 2012: fixed $runs use with ricor of multiple runs
        - problem noted by I Mukai
        - output afni -ver in script
    3.12 Mar  9, 2012:
        - added $hemi to rm.mean dset during scaling
        - added new '-overwrite_resp S' to @SUMA_AlignToExperiement command
    3.13 Mar 14, 2012:
        - test for global timing before local
          (global timing would look like bad local timing)
        - problem noted by P Pallett
    3.14 Mar 21, 2012:
        - use run_lengths list for TRs per run
        - removed path from external motion file
    3.15 Apr 12, 2012: backport to python 2.2
        - thanks to L Broster for noting 2.2 problems
    3.16 Apr 16, 2012: added -regress_bandpass, to bandpass during regression
    3.17 May 10, 2012:
        - allow for processing more than 99 runs
        - catenated 'rall' files will use '_' until prefix
    3.18 May 19, 2012: small help update for resting state examples
    3.19 May 21, 2012: added -regress_stim_types
    3.20 Jun 03, 2012: suggest -regress_motion_censor of 0.2 for resting-state
    3.21 Jun 05, 2012: verify that married types match
    3.22 Jun 06, 2012: check for EPI +tlrc view in NIfTI datasets
    3.23 Jun 15, 2012: added -regress_censor_extern
    3.24 Jun 28, 2012: help mistake on IM, thanks to I Blair for noting
    3.25 Jul 10, 2012: let user know whether 3dClustSim will be run
    3.26 Jul 11, 2012: fill gaps and holes in anatomical masks
                       (now requires AFNI from 7 May, 2012)
    3.27 Jul 26, 2012: now requires AFNI from 8 May, 2012
        - added -mask_segment_anat and -mask_rm_segsy
        - if anat is stripped, create segmented anat unless user says not to
    3.28 Jul 30, 2012: if surf analysis, create run_suma script
    3.29 Jul 31, 2012: have -mask_segment_anat default to no
    3.30 Aug 08, 2012: do not update tlrc anat with strip if passed in
    3.31 Aug 14, 2012:
        - match default class order for 3dSeg
        - copy labeltable into resampled dataset
    3.32 Sep 04, 2012: added -regress_ROI, for tissue-based regression
    3.33 Sep 25, 2012: fixed 2 REML problems
        - if 3dD_stop and reml_exec, use errts_REML for blur estimation
          (thanks to P Molfese for noting the problem)
        - apply compute_fitts for non-reml case
    3.34 Oct 01, 2012: added 'file' type for -regress_stim_types
    3.35 Oct 03, 2012: make dashed parameters illegal for many options
    3.36 Oct 17, 2012: remove unneeded -set_tr from 1d_tool.py -censor_motion
    3.37 Jan 09, 2013: added -regress_compute_gcor
    3.38 Feb 05, 2013: minor help intro update
    3.39 Feb 14, 2013: update for -move_preproc_files for surfaces
    3.40 Feb 21, 2013: minor help update
    3.41 Apr 05, 2013: aea.py: revert -save_orig_skullstrip to -save_skullstrip
                       (requires align_epi_anat.py from 1 Apr 2013)
    3.42 Apr 09, 2013: fixed computed fitts for REML case
                       (thanks to G Pagnoni for noting the problem)
    3.43 Apr 15, 2013: added RESTING STATE NOTE to help
    3.44 Apr 23, 2013: added eroded ROIs for -regress_ROI: WMe, GMe, CSFe
    3.45 May 03, 2013: added options -regress_anaticor and -mask_segment_erode
    3.46 May 03, 2013:
        - added help example 9b, recommended resting state with ANATICOR
        - -regress_anaticor implies -mask_segment_anat and -mask_segment_erode
    3.47 May 09, 2013: small code reorg in prep for ...
    3.48 May 09, 2013: added options -write_3dD_script, -write_3dD_prefix
    3.49 Jun 25, 2013: added options -volreg_motsim, -volreg_opts_ms
    3.50 Jun 27, 2013: added option -regress_mot_as_ort
    4.00 Aug 14, 2013: added non-linear template registration via auto_warp.py
        - added options -tlrc_NL_warp and -tlrc_NL_awpy_rm
    4.01 Aug 20, 2013: make 3dAutomask the default EPI strip method
    4.02 Aug 20, 2013: added -regress_RSFC, to run 3dRSFC
                       (requires updated 3dRSFC, for input sub-brick selection)
    4.03 Sep 19, 2013: added help for -regress_RSFC, including example 10b.
    4.04 Oct 31, 2013: restrict blur estimation to uncensored TRs
    4.05 Nov 01, 2013: let all-1 input for extents mask vary per run
                       (TRs may vary per run)
    4.06 Dec 17, 2013: 3dDespike now defaults to -NEW
        - added -despike_new yes/no for control
    4.07 Feb 06, 2014: minor -help and -ask_me text changes
    4.08 Feb 18, 2014: minor -help update
    4.09 Feb 19, 2014: if AM2 or IM, terminate extraction of ideals
    4.10 Mar 11, 2014:
        - set errts_pre in anaticor block, e.g. for use in RSFC or blur est
        - if no scale block and gaussian blur, re-apply extents mask
        - quiet change to writing command to script
    4.11 Mar 21, 2014:
        - applied errts_REML where appropriate (over just errts)
        - if anaticor and censoring, do not remove censored TRs again
          for blur est
    4.12 Mar 24, 2014: added the -regress_anaticor_radius option
    4.13 Mar 24, 2014:
        - added options -anat_uniform_method and -anat_opts_unif
        - move toutcount to new (hidden) postdata block
    4.14 Mar 31, 2014:
        - added -anat_unif_GM (default is yes)
        - added detail to ricor slices warning/error
        - if anat_uniform_method of unifize, turn of in auto_warp.py
    4.15 April 16, 2014: internal re-org, should have no effect
    4.16 April 17, 2014:
        - allow a special case of MIN_OUTLIER as the -volreg_base_dset, as
          recommended by T. Ross
    4.17 May 12, 2014: added -regress_use_tproject
        - default to 'yes' if there are no stim files
    4.18 May 16, 2014: changed default of -anat_unif_GM from yes to no
    4.19 Jun 26, 2014:
        - full_mask (EPI mask) is now byte (via 3dmask_tool)
        - note correlation with anat mask (in out.mask_ae_corr.txt)
    4.20 Jul 11, 2014: fixed 1d_tool.py -pad_into_many_runs for bandpassing
          when run lengths vary
    4.21 Sep 08, 2014: grid dimensions are now rounded to 6 significant
          bits before being truncated to 3
    4.22 Nov 07, 2014: shift -affter warp to -warp for -tlrc_NL_warp
        - requires 3dNwarpApply from Nov 7 or later
    4.23 Nov 21, 2014:
        - changed -anat_uniform_method none to mean no correction at all
        - now 'default' means to apply it normally in auto_warp.py
        - done for B Benson
    4.24 Dec 02, 2014: -tlrc_NL_awpy_rm was not being applied
    4.25 Jan 02, 2015: small help change
    4.26 Jan 12, 2015: compute global correlation volume (similar to GCOR)
    4.27 Jan 15, 2015: use 3ddot -demean for correlation of masks
    4.28 Feb 06, 2015: apply updates to 3dClustSim
    4.29 Feb 11, 2015: added -regress_anaticor_fast and -regress_anaticor_fwhm
    4.30 Feb 13, 2015:
        - make WMeLocal for fast anaticor a float dataset
        - generate WMeL_corr as a diagnostic volume (corr w/WMeLocal)
        - todo: add ability to make WMeL_corr without fast anaticor
    4.31 Feb 27, 2015: added -regress_WMeL_corr option (forgot that)
        - 27 July, 2015: option changed to -regress_make_corr_AIC
    4.32 Mar  2, 2015:
        - fixed 3dTproject call for resting state on surface
        - small change to get 3dSeg results using wildcard
    4.33 Mar  3, 2015:
        - allow MIN_OUTLIER as a parameter in -volreg_align_to
        - update requirement date (Feb 9 -> Nov 9)
    4.34 Apr  1, 2015: anat followers and ROI_PC
        - added ability to warp anat followers
           - anat is default if skull and align or tlrc blocks
        - added -regress_ROI_PC, -regress_ROI_maskave (for external masks)
        - added -regress_ROI_erode
        - warp anat w/skull for QC
    4.35 Apr  1, 2015:
        -tcat_remove_first_trs can take a list
        - done for P Hamilton
    4.36 Apr  2, 2015: added -tlrc_NL_warped_dsets to import 3dQwarp result
    4.37 Apr  9, 2015: fix for NIFTI NL anat; add a little help
    4.38 Apr 22, 2015:
        - help update for -regress_ROI_*
        - verify erode list use
        - added -todo to show current list
    4.39 Apr 22, 2015: add missed cat_matvec to create warp.all.anat.aff12.1D
    4.40 Apr 30, 2015: allow AM2 centering param via basis backdoor
        - e.g. use basis "BLOCK(2) :x:0.176"
    4.41 May 05, 2015:
        - added -anat_follower, -anat_follower_ROI, -regress_anaticor_label
        - followers are copied to copy_af_LABEL
        - added Example 11 - a more modern resting state example
        - added local WMe correlation diagnostic using -ort X-matrix
    4.42 May 07, 2015: replaced slow 3dTfitter with 3dTproject in anaticor
    4.43 May 08, 2015: added -regress_make_corr_vols
    4.44 May 18, 2015: apply ROIs more generally; allow local ROI PCs
        - external ROIs should now be passed via -anat_follower_ROI,
          rather than -regress_ROI_*, the latter no longer taking datasets
        - also changed -regress_ROI_erode to -anat_follower_erode
        - removed option -regress_ROI_maskave (use -regress_ROI)
    4.45 May 22, 2015: help clarifications
    4.46 Jun 15, 2015: applied -regress_stim_times_offset to typical timing
    4.47 Jul 01, 2015: clarified help for -anat_unif_GM, default = no
    4.48 Jul 27, 2015:
        - renamed -regress_WMeL_corr to -regress_make_corr_AIC
        - default is now 'no' (since it is a somewhat slow operation)
    4.49 Jul 28, 2015:
        - ** ANATICOR now includes zero volumes at censor points
        -    (this matches non-ANATICOR and fast ANATICOR cases)
    4.50 Jul 29, 2015:
        - ANATICOR now works for task analysis, using -regress_reml_exec
    4.51 Sep 02, 2015: if rest with REML, use REML errts
    4.52 Sep 10, 2015: fix resulting aligned SurfVol if input is NIFTI
    4.53 Sep 17, 2015: clarify incorrect dgrid error for anat follower
    4.54 Sep 24, 2015: allow 3dD to proceed with only extra_stim_files
    4.55 Oct 26, 2015: avoid censored TRs in TSNR computation
    4.56 Oct 28, 2015: output anat/epi mask Dice coef, rather than corr
    4.57 Dec 07, 2015: 
        - modified Example 11 to use FT_SurfVol.nii as the anat, not FT.nii
          (FT.nii was not perfectly aligned with parcellation)
        - added FREESURFER NOTE
    4.58 Jan 27, 2016: allow for tissue PC regression with only regress block
    4.59 Apr 27, 2016: always extract volreg base image vr_base*
    4.60 May  3, 2016: suggest -regress_est_blur_epits for resting state
    4.61 May 31, 2016: better -regress_anaticor warnings if no label
    4.62 Jun 10, 2016: added -blip_reverse_dset for blip up/down correction
    4.63 Jun 11, 2016: fixed blip order vs. view update
    4.64 Jun 13, 2016: added BLIP_BASE case for -volreg_align_to
        - use warped median forward blip volume as volreg alignment base
    4.65 Jun 13, 2016: added -align_unifize_epi: unifize EPI before alignment
    4.66 Jun 14, 2016:
        - if needed, pass along obliquity for all 3dNwarpApply results
        - added -blip_forward_dset
    4.67 Jun 16, 2016:
        - if NLwarp but EPI in orig space, do not apply (warn user)
        - fix refit of blip median datsets
    4.68 Jun 22, 2016: do nothing, but work really hard at it
        - apply EPI transformation steps using an array of transformations
          (to make future changes easier)
    4.69 Jun 24, 2016:
        - added -requires_afni_hist
        - if appropriate, warp vr_base dset as final_epi
    4.70 Jun 27, 2016: allow for blip datasets that are not time series
    4.71 Jun 29, 2016:
        - can modify blip order
        - BLIP_BASE is now MEDIAN_BLIP
        - added BLIP NOTE to -help output
    4.72 Jun 30, 2016:
        - allow for single volume EPI input (e.g. to test blip correction)
        - auto -blip_forward_dset should come from tcat output
          (obliquity test still be from existing -dsets, if appropriate)
<<<<<<< HEAD
    4.73 Jul 23, 2016:
        - if empty regressor, check for -GOFORIT
"""

g_version = "version 4.73, July 23, 2016"
=======
    4.73 Jul 23, 2016: if empty regressor, check for -GOFORIT
    4.74 Aug 15, 2016: ACF blur estimation - run 3dFWHMx with -ACF
        - ACF and ClustSim files go into sub-directories, files_ACF/ClustSim
        - -regress_run_clustsim now prefers arguments, ACF, FWHM, both, no
        - default clustsim method is now ACF (including -regress_run_clustsim yes)
"""

g_version = "version 4.74, August 15, 2016"
>>>>>>> fef46aea

# version of AFNI required for script execution
g_requires_afni = [ \
      [  "1 Apr 2015",  "1d_tool.py uncensor from 1D" ],
      [ "23 Jul 2015",  "3dREMLfit -dsort" ],
      [  "1 Sep 2015",  "gen_ss_review_scripts.py -errts_dset" ],
      [ "28 Oct 2015",  "3ddot -dodice" ],
      [  "1 Dec 2015",  "3dClustSim -ACF" ] ]

g_todo_str = """todo:
  - allow for 3dAllineate in place of 3dvolreg: -volreg_use_allineate
  - blip correction:
     - pass warp result dset(s)
  - add option to block anat from anat followers?
  - add AP test for varying remove_first_trs
  - add -4095_check and -4095_ok options?
     - maybe check means the 3dToutcount would fail, and ok would continue
     - or have 3dToc just report, maybe write a volume?
  - add warnings from any bad GLTsymtest output

  - warn of missing input dsets?  (-dsets, -copy_anat, any 3dcopy)
  - add -volreg_align_base_to_ext_dset (probably a small displacement)
    (to match volreg_base to -align_epi_ext_dset)
  - if no align/tlrc blocks, but -mask_segment_anat, run 3dSkullStrip
    see https://afni.nimh.nih.gov/afni/community/board/read.php?1,145004
  - add anaticor in surface analysis
  - update surface examples to use standard mesh surfaces

  - motsim regression: per voxel; PCs; combined with mot params?
     - is this extra useful in the case of no censoring?  e.g. PPI
  - add -regress_basis_AM2_offsets or _basis_multi_params (now hidden in basis)
     for something like -stim_times_AM2 'BLOCK(2)' :x:0.176
"""

# ----------------------------------------------------------------------
# dictionary of block types and modification functions

BlockLabels  = ['tcat', 'postdata', 'despike', 'ricor', 'tshift', 'blip',
                'align', 'volreg', 'motsim', 'surf', 'blur', 'mask', 'scale',
                'regress', 'tlrc', 'empty']
BlockModFunc  = {'tcat'   : db_mod_tcat,     'postdata' : db_mod_postdata,
                 'despike': db_mod_despike,
                 'ricor'  : db_mod_ricor,    'tshift' : db_mod_tshift,
                 'blip'   : db_mod_blip,
                 'align'  : db_mod_align,    'volreg' : db_mod_volreg,
                 'motsim' : db_mod_motsim,
                 'surf'   : db_mod_surf,     'blur'   : db_mod_blur,
                 'mask'   : db_mod_mask,     'scale'  : db_mod_scale,
                 'regress': db_mod_regress,  'tlrc'   : db_mod_tlrc,
                 'empty'  : db_mod_empty}
BlockCmdFunc  = {'tcat'   : db_cmd_tcat,     'postdata' : db_cmd_postdata,
                 'despike': db_cmd_despike,
                 'ricor'  : db_cmd_ricor,    'tshift' : db_cmd_tshift,
                 'blip'   : db_cmd_blip,
                 'align'  : db_cmd_align,    'volreg' : db_cmd_volreg,
                 'motsim' : db_cmd_motsim,
                 'surf'   : db_cmd_surf,     'blur'   : db_cmd_blur,
                 'mask'   : db_cmd_mask,     'scale'  : db_cmd_scale,
                 'regress': db_cmd_regress,  'tlrc'   : db_cmd_tlrc,
                 'empty'  : db_cmd_empty}
AllOptionStyles = ['cmd', 'file', 'gui', 'sdir']

# default block labels, and other labels (along with the label they follow)
DefLabels = ['tcat', 'tshift', 'volreg', 'blur', 'mask', 'scale', 'regress']
OtherDefLabels = {'despike':'postdata', 'align':'postdata', 'ricor':'despike',
                  'surf':'volreg'}
OtherLabels    = ['empty']
DefSurfLabs    = ['tcat','tshift','align','volreg','surf','blur',
                  'scale','regress']

# names for blocks that do NOT process (make new) EPI data
#   --> these do not need index increments
EPInomodLabs = ['postdata', 'align', 'tlrc', 'mask']

default_roi_keys = ['brain', 'GM', 'WM', 'CSF', 'GMe', 'WMe', 'CSFe']
stim_file_types  = ['times', 'AM1', 'AM2', 'IM', 'file']

# --------------------------------------------------------------------------
# data processing stream class
class SubjProcSream:
    def __init__(self, label):
        self.label      = label         # name for stream
                                        # copy argv, but nuke any newlines
        self.argv = [UTIL.replace_n_squeeze(arg, '\n', ' ') for arg in sys.argv]
        self.valid_opts = None          # list of possible user options
        self.user_opts  = None          # list of given user options
        self.sep_char   = '.'           # filename separator character

        self.blocks     = []            # list of ProcessBlock elements
        self.dsets      = []            # list of afni_name elements
        self.check_rdir = 'yes'         # check for existence of results dir
        self.stims_orig = []            # orig list of stim files to apply
        self.stims      = []            # list of stim files to apply
        self.extra_stims_orig = []      # orig list of extra_stims
        self.extra_stims      = []      # extra -stim_file list
        self.extra_labs       = []      # labels for extra -stim_file list

        # blip variables
        self.blip_in_for  = None        # afni_name: input: forward blip
        self.blip_in_rev  = None        # afni_name: input: reverse blip
        self.blip_in_med  = None        # afni_name: input: blip align median
        self.blip_in_warp = None        # afni_name: input: blip NL warp dset
        self.blip_dset_for  = None      # afni_name: local blip_in_for dset
        self.blip_dset_rev  = None      # afni_name: local blip_in_rev dset
        self.blip_dset_med  = None      # afni_name: result: blip align median
        self.blip_dset_warp = None      # afni_name: result: blip NL warp dset
        self.blip_obl_for = 0           # is it oblique
        self.blip_obl_rev = 0           # is it oblique

        self.vr_ext_base= None          # name of external volreg base 
        self.vr_ext_pre = 'external_volreg_base' # copied volreg base prefix
        self.vr_int_name= ''            # other internal volreg dset name
        self.vr_base_dset = None        # afni_name for applied volreg base
        self.epi_final  = None          # vr_base_dset or warped version of it
        self.volreg_prefix = ''         # prefix for volreg dataset ($run)
                                        #   (using $subj and $run)
        self.vr_vall    = None          # all runs from volreg block
        self.mot_labs   = []            # labels for motion params
        # motion parameter file (across all runs)
        self.mot_file   = 'dfile_rall.1D' # either mot_default or mot_extern
        # for regression, maybe just mot_file, maybe per run, external
        # or might include demean and/or derivatives
        self.mot_regs   = []            # motion files to use in regression
        self.mot_names  = []            # short names for motion files
        self.mot_per_run= 0             # motion regression per run
        self.mot_default= ''            # probably 'dfile_rall.1D', if set
        self.mot_extern = ''            # from -regress_motion_file
        self.mot_demean = ''            # from demeaned motion file
        self.mot_deriv  = ''            # motion derivatives
        self.mot_enorm  = ''            # euclidean norm of derivatives
        self.mot_simset = None  # ANTIQUATE: motion simulation dset (afni_name)
        self.motsim_dsets = {}          # dictionary of mstype:afni_name

        self.mot_cen_lim= 0             # motion censor limit, if applied
        self.out_cen_lim= 0             # outlier censor limit, if applied
        self.out_ss_lim = 0.4           # outlier pre-steady state warn limit
        self.out_wfile  = ''            # warnings file, for pre-SS
                                        # (set upon "creation")
        self.opt_src    = 'cmd'         # option source
        self.subj_id    = 'SUBJ'        # hopefully user will replace this
        self.subj_label = '$subj'       # replace this for execution
        self.out_dir    = ''            # output directory for use by script
        self.od_var     = ''            # output dir variable: $output_dir
        self.script     = None          # script name, default proc.SUBJ
        self.script_3dD = ''            # name of 3dDecon script, if desired
        self.prefix_3dD = 'test.'       # prefix for 3dD script output files
        self.make_main_script = 1       # do we actually create main script?
        self.overwrite  = 0             # overwrite script file?
        self.fp         = None          # file object
        self.all_runs   = ''            # prefix for final all_runs dataset
        self.anat       = None          # anatomoy to copy (afni_name class)
        self.anat_has_skull = 1         # does the input anat have a skull
                                        # also updated in db_cmd_align
        self.anat_unif_meth = 'default' # unifize method
        self.anat_unifized = 0          # has the anat been unifized
        self.anat_final = None          # anat assumed aligned with stats
        self.anat_warps = []            # array of anat warp matrices
        self.nlw_aff_mat= ''
        self.nlw_NL_mat = ''
        self.nlw_priors = []            # afni_name list of 3 warped_dsets
        self.tlrcanat   = None          # expected name of tlrc dataset
        self.tlrc_base  = None          # afni_name dataset used in -tlrc_base
        self.tlrc_nlw   = 0             # are we using non-linear registration
        self.tlrc_ss    = 1             # whether to do skull strip in tlrc
        self.warp_epi   = 0             # xform bitmap: tlrc, adwarp, a2e, e2a
        self.a2e_mat    = None          # anat2epi transform matrix file
        self.e2final_mv = []            # matvec list takes epi base to final
        self.e2final    = ''            # aff12.1D file for e2final_mv
        self.regress_inset = None       # afni_name: first input to regression
        self.anaticor   = 0             # 0/1/2 = no/slow/fast
        self.aic_lset   = None          # ANATICOR local WM time series dataset
        self.errts_final= ''            # final errts, for TSNR, etc
        self.errts_pre  = ''            # possibly changing errts prefix
        self.errts_pre_3dd = ''         # that used in 3dDeconvolve command
        self.errts_reml = ''            # prefix for any REML errts
        self.errts_cen  = 0             # flag: current errts has censored
                                        #       TRs removed
        self.keep_trs = ''              # might become '"[$ktrs]"'
        self.align_ebase= None          # external EPI for align_epi_anat.py
        self.align_epre = 'ext_align_epi' # copied align epi base prefix
        self.rm_rm      = 1             # remove rm.* files (user option)
        self.have_rm    = 0             # have rm.* files (such files exist)
        self.rm_dirs    = 0             # do we have dirs to remove?
        self.rm_list    = ['rm.*']      # array of items to nuke
        self.have_olsq  = 1             # do we run 3dD or corresponding Tproj
        self.have_3dd_stats = 1         # do we have 3dDeconvolve stats
        self.have_reml_stats = 0        # do we have 3dREMLfit stats
        self.epi_review = '@epi_review.$subj' # filename for gen_epi_review.py
        self.made_ssr_scr = 0           # did we make subj review scripts
        self.ssr_basic    = '@ss_review_basic' # basic review script
        self.test_stims   = 1           # test stim_files for appropriateness
        self.test_dsets   = 1           # test datasets for existence

        self.afollowers   = []          # anat follower dataset VOs

        self.ricor_apply  = 'no'        # apply ricor regs in 3dDeconvolve
        self.ricor_reg    = None        # ricor reg to apply in regress block
        self.ricor_nreg   = 0           # number of regs in ricor_reg
        self.ricor_regs   = []          # RETROICOR regressor files
        self.ricor_nfirst = 0           # number of TRs to remove
        self.ricor_nlast  = 0           # number of final TRs to remove

        self.check_setup_errors = 0     # count init setup errors
        self.exit_on_error      = 1     # exit on any encountered error
        self.verb               = 1     # verbosity level

        self.tr         = 0.0           # TR, in seconds
        self.reps       = 0             # TRs per run
        self.runs       = 0             # number of runs
        self.reps_all   = []            # number of TRs in each run
        self.reps_vary  = 0             # do the repetitions vary
        self.datatype   = -1            # 1=short, 3=float, ..., -1=uninit
        self.scaled     = -1            # if shorts, are they scaled?
        self.mask       = None          # mask dataset: one of the following
        self.mask_epi   = None          # mask dataset (from EPI)
        self.mask_anat  = None          # mask dataset (from subject anat)
        self.mask_group = None          # mask dataset (from tlrc base)
        self.mask_extents = None        # mask dataset (of EPI extents)
        self.mask_classes = None        # Segsy result at EPI resolution

        # options related to ACF and clustsim
        self.ACFdir     = 'files_ACF'   # where to put 3dFWHMx -ACF files
        self.CSdir      = 'files_ClustSim' # and 3dClustSim files
        self.made_cdir  = 0             # has it been created

        # options for tissue based time series
        self.roi_dict   = {}            # dictionary of ROI vs afni_name
        self.def_roi_keys = default_roi_keys

        self.bandpass     = []          # bandpass limits
        self.censor_file  = ''          # for use as '-censor FILE' in 3dD
        self.censor_count = 0           # count times censoring
        self.censor_extern = ''         # from -regress_censor_extern
        self.exec_cmd   = ''            # script execution command string
        self.bash_cmd   = ''            # bash formatted exec_cmd
        self.tcsh_cmd   = ''            # tcsh formatted exec_cmd
        self.regmask    = 0             # apply any full_mask in regression
        self.regress_orts = []          # list of ortvec [file, label] pairs
        self.regress_polort = 0         # applied polort
        self.origview   = '+orig'       # view could also be '+tlrc'
        self.view       = '+orig'       # (starting and 'current' views)
        self.xmat       = 'X.xmat.1D'   # X-matrix file (might go uncensored)
        self.xmat_nocen = 'X.xmat.1D'   # X-matrix file (without censoring)

        # options for surface based script
        self.surf_spec  = []            # left and/or right spec files
        self.surf_anat  = None          # anat corresponding to surfaces
        self.surf_anat_aligned = 'no'   # yes/no
        self.surf_anat_has_skull='yes'  # yes/no

        self.surf_A     = 'smoothwm'
        self.surf_B     = 'pial'
        self.surf_blur_fwhm = 8.0       # target FWHM (from -blur_size)
        self.suma_cmd_file = 'run_suma' # script to contain suma command

        # computed surf variables
        self.surf_sv       = None       # either surf_anat or aligned version
        self.surf_sv_dir   = ''         # directory (for remote sv)
        self.surf_svd_var  = ''         # surf_vol directory variable
        self.surf_spec_dir = ''         # directory containing spec files
        self.surf_spd_var  = ''         # spec directory variable
        self.surf_spec_var = ''         # variable to use for spec file
                                        # (because of lh, rh)
        self.surf_spec_var_iter = ''    # iteration variable (e.g. hemi)
        self.surf_spec_base = ''        # basename of first spec
        self.surf_svi_ref  = ''         # iter var reference (e.g. ${hemi})
        self.surf_hemilist = ''         # e.g. ['lh', 'rh']

        # updated throughout processing...
        self.bindex     = 0             # current block index
        self.pblabel    = 'xxx'            # previous block label
        self.surf_names = 0             # make surface I/O dset names

        return

    def show(self, mesg):
        print '%sSubjProcSream: %s' % (mesg, self.label)
        if self.verb > 3:
            for block in self.blocks:
                block.show('    Block %d: ' % self.blocks.index(block))
        print '    Dsets : ',
        if len(self.dsets) < 1: print 'not yet set'
        else:
            if self.verb > 2:
                print
                for dset in self.dsets: dset.show()
            else:
                for dset in self.dsets: print dset.rel_input(),
                print
        if self.verb > 3: self.valid_opts.show('valid_opts: ')
        if self.verb > 1: self.user_opts.show('user_opts: ')

    def init_opts(self):
        self.valid_opts = OptionList('afni_proc.py options')

        # input style options  rcr - update
        # self.valid_opts.add_opt('-opt_source', 1, [], AllOptionStyles)

        # terminal options
        self.valid_opts.add_opt('-help', 0, [],
                        helpstr="show this help")
        self.valid_opts.add_opt('-hist', 0, [],
                        helpstr="show revision history")
        self.valid_opts.add_opt('-requires_afni_version', 0, [],
                        helpstr='show which date is required of AFNI')
        self.valid_opts.add_opt('-requires_afni_hist', 0, [],
                        helpstr='show history of -requires_afni_version')
        self.valid_opts.add_opt('-show_valid_opts', 0, [],
                        helpstr="show all valid options")
        self.valid_opts.add_opt('-todo', 0, [],
                        helpstr="show current todo list")
        self.valid_opts.add_opt('-ver', 0, [],
                        helpstr="show module version")

        # general execution options
        self.valid_opts.add_opt('-blocks', -1, [], okdash=0,
                        helpstr='specify ordered list of blocks to apply')
        self.valid_opts.add_opt('-do_block', -1, [], okdash=0,
                        helpstr='add extra blocks to the default list')
        self.valid_opts.add_opt('-dsets', -1, [], okdash=0,
                        helpstr='EPI datasets to process, ordered by run')

        self.valid_opts.add_opt('-out_dir', 1, [],
                        helpstr='result directory, where script is run')
        self.valid_opts.add_opt('-scr_overwrite', 0, [],
                        helpstr='overwrite existing processing script')
        self.valid_opts.add_opt('-script', 1, [],
                        helpstr='specify processing script to generate')
        self.valid_opts.add_opt('-sep_char', 1, [],
                        helpstr="output filename separator char, def='.'")
        self.valid_opts.add_opt('-subj_curly', 0, [],
                        helpstr="always use {} around $subj")
        self.valid_opts.add_opt('-subj_id', 1, [],
                        helpstr='subject ID, used in most filenames')

        self.valid_opts.add_opt('-anat_follower', 3, [],
                        helpstr='specify label and anat follower dataset')
        self.valid_opts.add_opt('-anat_follower_erode', -1, [], okdash=0,
                        helpstr="erode follower datasets for given labels")
        self.valid_opts.add_opt('-anat_follower_ROI', 3, [],
                        helpstr='specify label and anat follower ROI dataset')
        self.valid_opts.add_opt('-anat_has_skull', 1, [],
                        acplist=['yes','no'],
                        helpstr='does the anat have a skull (to be stripped)')
        self.valid_opts.add_opt('-anat_uniform_method', 1, [],
                        acplist=['none', 'default', 'unifize'],
                        helpstr='specify uniformity method (def=default)')
        self.valid_opts.add_opt('-anat_opts_unif', -1, [],
                        helpstr='additional options passed to 3dUnifize')
        self.valid_opts.add_opt('-anat_unif_GM', 1, [],
                        acplist=['yes','no'],
                        helpstr='also unifize gray matter (def=yes)')
        self.valid_opts.add_opt('-ask_me', 0, [],       # QnA session
                        helpstr='have afni_proc.py as the user for options')
        self.valid_opts.add_opt('-bash', 0, [],
                        helpstr='show execution help in bash syntax')
        self.valid_opts.add_opt('-check_afni_version', 1, [],
                        acplist=['yes','no'],
                        helpstr='check that AFNI is current enough')
        self.valid_opts.add_opt('-check_results_dir', 1, [],
                        acplist=['yes','no'],
                        helpstr='have script check for existing results dir')
        self.valid_opts.add_opt('-check_setup_errors', 1, [],
                        acplist=['yes','no'],
                        helpstr='terminate on setup errors')
        self.valid_opts.add_opt('-copy_anat', 1, [],
                        helpstr='anatomy to copy to results directory')
        self.valid_opts.add_opt('-copy_files', -1, [], okdash=0,
                        helpstr='list of files to copy to results directory')
        self.valid_opts.add_opt('-execute', 0, [],
                        helpstr='execute script as suggested to user')
        self.valid_opts.add_opt('-exit_on_error', 1, [],
                        acplist=['yes','no'],
                        helpstr='exit script on any command error')
        self.valid_opts.add_opt('-gen_epi_review', 1, [],
                        helpstr='generate a script to review orig EPI data')
        self.valid_opts.add_opt('-no_epi_review', 0, [],
                        helpstr='do not generate an EPI review script')
        self.valid_opts.add_opt('-keep_rm_files', 0, [],
                        helpstr='do not delete temporary rm.* files')
        self.valid_opts.add_opt('-keep_script_on_err', 1, [],
                        acplist=['yes','no'],
                        helpstr='do not delete script on failure')
        self.valid_opts.add_opt('-move_preproc_files', 0, [],
                        helpstr='move preprocessing files to preproc.data dir')
        self.valid_opts.add_opt('-outlier_count', 1, [],
                        acplist=['yes','no'],
                        helpstr='run 3dToutcount?  (default=yes)')
        self.valid_opts.add_opt('-outlier_legendre', 1, [],
                        acplist=['yes','no'],
                        helpstr='use -legendre in 3dToutcount?  (def=yes)')
        self.valid_opts.add_opt('-outlier_polort', 1, [],
                        helpstr='3dToutcount polort (default is as with 3dD)')
        self.valid_opts.add_opt('-remove_preproc_files', 0, [],
                        helpstr='remove pb0* preprocessing files')
        self.valid_opts.add_opt('-test_for_dsets', 1, [],
                        acplist=['yes','no'],
                        helpstr="test input datasets for existence (def=yes)")
        self.valid_opts.add_opt('-test_stim_files', 1, [],
                        acplist=['yes','no'],
                        helpstr="test stim_files for validity (default=yes)")
        self.valid_opts.add_opt('-write_3dD_prefix', 1, [],
                       helpstr="prefix for output files via -write_3dD_script")
        self.valid_opts.add_opt('-write_3dD_script', 1, [],
                       helpstr="only write 3dDeconvolve script (to given file)")
        self.valid_opts.add_opt('-verb', 1, [],
                        helpstr="set the verbose level")

        # block options
        self.valid_opts.add_opt('-tcat_preSS_warn_limit', 1, [],
                        helpstr='set limit where TR #0 outliers suggest pre-SS')
        self.valid_opts.add_opt('-tcat_remove_first_trs', -1, [],
                        helpstr='num TRs to remove from start of each run')
        self.valid_opts.add_opt('-tcat_remove_last_trs', 1, [],
                        helpstr='num TRs to remove from end of each run')

        self.valid_opts.add_opt('-despike_mask', 0, [],
                        helpstr="allow 3dDespike to automask (-dilate 4)")
        self.valid_opts.add_opt('-despike_opts_3dDes', -1, [],
                        helpstr='additional options directly for 3dDespike')
        self.valid_opts.add_opt('-despike_new', 1, [],
                        acplist=['yes','no'],
                        helpstr="(yes/no) run 3dDespike with -NEW method")

        self.valid_opts.add_opt('-ricor_datum', 1, [],
                        acplist=['short', 'float'],
                        helpstr='output datatype from ricor processing block')
        self.valid_opts.add_opt('-ricor_polort', 1, [],
                        helpstr='polort to apply for RETROICOR regression')
        self.valid_opts.add_opt('-ricor_regress_method', 1, [],
                        acplist=['per-run', 'across-runs'],
                        helpstr="use stimuli 'per-run' or 'across-runs'")
        self.valid_opts.add_opt('-ricor_regress_solver', 1, [],
                        helpstr="regression via 'OLSQ' or 'REML'")
        self.valid_opts.add_opt('-ricor_regs', -1, [], okdash=0,
                        helpstr='slice-based regressors for RETROICOR')
        self.valid_opts.add_opt('-ricor_regs_nfirst', 1, [],
                        helpstr='num first TRs to remove from ricor_regs')
        self.valid_opts.add_opt('-ricor_regs_rm_nlast', 1, [],
                        helpstr='num last TRs to remove from ricor_regs')

        self.valid_opts.add_opt('-tshift_align_to', -1, [],
                        helpstr='time alignment option given to 3dTshift')
        self.valid_opts.add_opt('-tshift_interp', 1, [],
                        helpstr='interpolation method used in 3dTshift')
        self.valid_opts.add_opt('-tshift_opts_ts', -1, [],
                        helpstr='additional options directly for 3dTshift')

        self.valid_opts.add_opt('-blip_forward_dset', 1, [],
                        helpstr='forward blip dset for blip up/down corretion')
        self.valid_opts.add_opt('-blip_reverse_dset', 1, [],
                        helpstr='reverse blip dset for blip up/down corretion')

        self.valid_opts.add_opt('-align_epi_ext_dset', 1, [],
                        helpstr='external EPI volume for align_epi_anat.py')
        self.valid_opts.add_opt('-align_opts_aea', -1, [],
                        helpstr='additional options for align_epi_anat.py')
        self.valid_opts.add_opt('-align_epi_strip_method', 1, [],
                        acplist=['3dSkullStrip','3dAutomask','None'],
                        helpstr="specify method for 'skull stripping' the EPI")
        self.valid_opts.add_opt('-align_unifize_epi', 1, [],
                        acplist=['yes','no'],
                        helpstr='3dUnifize EPI base before passing to aea.py')

        self.valid_opts.add_opt('-tlrc_anat', 0, [],
                        helpstr='run @auto_tlrc on anat from -copy_anat')
        self.valid_opts.add_opt('-tlrc_base', 1, [],
                        helpstr='alternate @auto_tlrc base (not TT_N27, say)')
        self.valid_opts.add_opt('-tlrc_opts_at', -1, [],
                        helpstr='additional options supplied to @auto_tlrc')
        self.valid_opts.add_opt('-tlrc_NL_awpy_rm', 1, [],
                        acplist=['yes','no'],
                        helpstr='use non-linear warping to template')
        self.valid_opts.add_opt('-tlrc_NL_warp', 0, [],
                        helpstr='use non-linear warping to template')
        self.valid_opts.add_opt('-tlrc_NL_warped_dsets', 3, [],
                        helpstr='pass dsets that have already been NL_warped')
        self.valid_opts.add_opt('-tlrc_no_ss', 0, [],
                        helpstr='do not skull-strip during @auto_tlrc')
        self.valid_opts.add_opt('-tlrc_rmode', 1, [],
                        helpstr='resample mode applied in @auto_tlrc')
        self.valid_opts.add_opt('-tlrc_suffix', 1, [],
                        helpstr='suffix applied in @auto_tlrc (default: NONE)')

        self.valid_opts.add_opt('-volreg_align_e2a', 0, [],
                        helpstr="align EPI to anatomy (via align block)")
        self.valid_opts.add_opt('-volreg_align_to', 1, [],
                        acplist=['first','third', 'last', 'MIN_OUTLIER',
                                 'MEDIAN_BLIP'],
                        helpstr="align to first, third, last or MIN_OUTILER TR")
        self.valid_opts.add_opt('-volreg_base_dset', 1, [],
                        helpstr='external dataset to use as volreg base')
        self.valid_opts.add_opt('-volreg_base_ind', 2, [],
                        helpstr='run/sub-brick indices for volreg')
        self.valid_opts.add_opt('-volreg_compute_tsnr', 1, [],
                        acplist=['yes','no'],
                        helpstr='compute TSNR datasets (yes/no) of volreg run1')
        self.valid_opts.add_opt('-volreg_interp', 1, [],
                        helpstr='interpolation method used in volreg')
        # rcr - antiquate old motsim options
        self.valid_opts.add_opt('-volreg_motsim', 0, [],
                        helpstr='create a motion simulated time series')
        self.valid_opts.add_opt('-volreg_opts_ms', -1, [],
                        helpstr='add options directly to @simulate_motion')
        # new motsim option
        self.valid_opts.add_opt('-volreg_motsim_create', -1, [],
                        acplist=motsim_types,
                        helpstr='create motion simulated dsets of given types')
        # rcr - move this
        self.valid_opts.add_opt('-regress_motsim_PC', 2, [],
                        helpstr='regress given number of PCs from given TYPE')

        self.valid_opts.add_opt('-volreg_no_extent_mask', 0, [],
                        helpstr='do not restrict warped EPI to extents')
        self.valid_opts.add_opt('-volreg_opts_vr', -1, [],
                        helpstr='additional options directly for 3dvolreg')
        self.valid_opts.add_opt('-volreg_regress_per_run', 0, [],
                        helpstr='apply separate motion regressors per run')
        self.valid_opts.add_opt('-volreg_tlrc_adwarp', 0, [],
                        helpstr='apply adwarp tlrc transformation after volreg')
        self.valid_opts.add_opt('-volreg_tlrc_warp', 0, [],
                        helpstr='warp volreg data to standard space')
        self.valid_opts.add_opt('-volreg_warp_dxyz', 1, [],
                        helpstr='output grid size for _tlrc_warp, _align_e2a')
        self.valid_opts.add_opt('-volreg_zpad', 1, [],
                        helpstr='number of slices to pad by in volreg')

        self.valid_opts.add_opt('-blur_filter', 1, [],
                        helpstr='blurring filter option (def: -1blur_fwhm)')
        self.valid_opts.add_opt('-blur_in_mask', 1, [],
                        acplist=['yes','no'],
                        helpstr='restrict blur to mask: yes/no')
        self.valid_opts.add_opt('-blur_in_automask', 0, [],
                        helpstr='applies -automask to 3dBlurInMask')
        self.valid_opts.add_opt('-blur_size', 1, [],
                        helpstr='size of blur kernel (def: 4)')
        self.valid_opts.add_opt('-blur_to_fwhm', 0, [],
                        helpstr='use 3dBlurToFWHM for blur operation')
        self.valid_opts.add_opt('-blur_opts_B2FW', -1, [],
                        helpstr='additional options directly for 3dBlurToFWHM')
        self.valid_opts.add_opt('-blur_opts_BIM', -1, [],
                        helpstr='additional options directly for 3dBlurInMask')
        self.valid_opts.add_opt('-blur_opts_merge', -1, [],
                        helpstr='additional options directly for 3dmerge')

        self.valid_opts.add_opt('-mask_apply', 1, [],
                        acplist=['epi', 'anat', 'group', 'extents'],
                        helpstr="select mask to apply in regression")
        self.valid_opts.add_opt('-mask_dilate', 1, [],
                        helpstr="dilation to be applied in automask")
        self.valid_opts.add_opt('-mask_rm_segsy', 1, [],
                        acplist=['yes', 'no'],
                        helpstr="remove Segsy directory (yes/no)")
        self.valid_opts.add_opt('-mask_segment_anat', 1, [],
                        acplist=['yes', 'no'],
                        helpstr="automatic segmentation using 3dSeg (yes/no)")
        self.valid_opts.add_opt('-mask_segment_erode', 1, [],
                        acplist=['yes', 'no'],
                        helpstr="also create eroded segmentation masks")
        self.valid_opts.add_opt('-mask_test_overlap', 1, [],
                        acplist=['yes','no'],
                        helpstr='test anat/EPI mask overlap (yes/no)')
        self.valid_opts.add_opt('-mask_type', 1, [],
                        acplist=['union','intersection'],
                        helpstr="specify a 'union' or 'intersection' mask type")

        self.valid_opts.add_opt('-scale_max_val', 1, [],
                        helpstr="maximum value for scaled data (def: 200)")
        self.valid_opts.add_opt('-scale_no_max', 0, [],
                        helpstr="do not limit scaled data")

        self.valid_opts.add_opt('-regress_3dD_stop', 0, [],
                        helpstr="stop 3dDeconvolve after matrix generation")
        self.valid_opts.add_opt('-regress_anaticor', 0, [],
                        helpstr="apply ANATICOR: regress WMeLocal time series")
        self.valid_opts.add_opt('-regress_anaticor_fast', 0, [],
                        helpstr="fast ANATICOR: regress WMeLocal time series")
        self.valid_opts.add_opt('-regress_anaticor_fwhm', 1, [],
                        helpstr="specify FWHM for fast WMeLocal extraction")
        self.valid_opts.add_opt('-regress_anaticor_radius', 1, [],
                        helpstr="specify radius for WMeLocal extraction")
        self.valid_opts.add_opt('-regress_anaticor_label', 1, [],
                        helpstr="specify ROI label for anaticor (default=WMe)")
        self.valid_opts.add_opt('-regress_apply_mask', 0, [],
                        helpstr="apply the mask in regression")
        self.valid_opts.add_opt('-regress_apply_ricor', 1, [],
                        acplist=['yes','no'],
                        helpstr="apply ricor regs in regression (def no)")
        self.valid_opts.add_opt('-regress_bandpass', 2, [],
                        helpstr="bandpass in this range during regression")
        self.valid_opts.add_opt('-regress_basis', 1, [],
                        helpstr="basis function to use in regression")
        self.valid_opts.add_opt('-regress_basis_multi', -1, [], okdash=0,
                        helpstr="one basis function per stimulus class")
        self.valid_opts.add_opt('-regress_basis_normall', 1, [],
                        helpstr="specify magnitude of basis functions")
        self.valid_opts.add_opt('-regress_compute_gcor', 1, [],
                        acplist=['yes','no'],
                        helpstr='compute global correlation in residuals')
        self.valid_opts.add_opt('-regress_compute_tsnr', 1, [],
                        acplist=['yes','no'],
                        helpstr='compute TSNR datasets (yes/no) after regress')
        self.valid_opts.add_opt('-regress_make_cbucket', 1, [],
                        acplist=['yes','no'],
                        helpstr="request cbucket dataset of all betas (yes/no)")

        self.valid_opts.add_opt('-regress_censor_extern', 1, [],
                        helpstr="apply external censor file")
        self.valid_opts.add_opt('-regress_censor_motion', 1, [],
                        helpstr="censor TR if motion derivative exceeds limit")
        self.valid_opts.add_opt('-regress_censor_prev', 1, [],
                        acplist=['yes','no'],
                        helpstr="set whether to censor previous motion TR")
        self.valid_opts.add_opt('-regress_censor_first_trs', 1, [],
                        helpstr="censor first TRs per run (if censor motion)")
        self.valid_opts.add_opt('-regress_censor_outliers', 1, [],
                        helpstr="censor TR if outlier fraction exceeds limit")
        self.valid_opts.add_opt('-regress_skip_first_outliers', 1, [],
                        helpstr="ignore outliers in first few TRs of each run")

        self.valid_opts.add_opt('-regress_fout', 1, [],
                        acplist=['yes','no'],
                        helpstr="output individual F-stats? (def: yes)")
        self.valid_opts.add_opt('-regress_polort', 1, [],
                        helpstr="baseline polynomial degree per run")
        self.valid_opts.add_opt('-regress_stim_files', -1, [], okdash=0,
                        helpstr="0/1 or pre-convolved stimulus files")
        self.valid_opts.add_opt('-regress_stim_labels', -1, [], okdash=0,
                        helpstr="labels for specified regressors")
        self.valid_opts.add_opt('-regress_stim_times', -1, [], okdash=0,
                        helpstr="stimulus timing files")
        self.valid_opts.add_opt('-regress_no_stim_times', 0, [],
                        helpstr="do not convert stim_files to timing")
        self.valid_opts.add_opt('-regress_stim_times_offset', 1, [],
                        helpstr="add offset to timing")
        self.valid_opts.add_opt('-regress_stim_types', -1, [], okdash=0,
                        acplist=stim_file_types,
                        helpstr="specify times/AM1/AM2/IM for each stim class")
        self.valid_opts.add_opt('-regress_use_stim_files', 0, [],
                        helpstr="do not convert stim_files to timing")
        self.valid_opts.add_opt('-regress_use_tproject', 1, [],
                        acplist=['yes','no'],
                        helpstr="use 3dTproject instead of 3dDeconvolve")

        self.valid_opts.add_opt('-regress_apply_mot_types', -1, [],
                        acplist=['basic','demean','deriv'],
                        helpstr="specify which motion parameters to apply")
        self.valid_opts.add_opt('-regress_mot_as_ort', 1, [],
                        acplist=['yes','no'],
                        helpstr="apply motion params via -ortvec")
        self.valid_opts.add_opt('-regress_motion_file', 1, [],
                        helpstr="external file to apply as motion regressors")
        self.valid_opts.add_opt('-regress_motion_per_run', 0, [],
                        helpstr="apply all motion parameters per run")
        self.valid_opts.add_opt('-regress_no_motion_demean', 0, [],
                        helpstr="do not compute demeaned motion params")
        self.valid_opts.add_opt('-regress_no_motion_deriv', 0, [],
                        helpstr="do not compute motion param derivatives")

        self.valid_opts.add_opt('-regress_extra_stim_files', -1, [], okdash=0,
                        helpstr="extra -stim_files to apply")
        self.valid_opts.add_opt('-regress_extra_stim_labels', -1, [], okdash=0,
                        helpstr="labels for extra -stim_files")

        self.valid_opts.add_opt('-regress_compute_fitts', 0, [],
                        helpstr="compute fitts only after 3dDeconvolve")
        self.valid_opts.add_opt('-regress_est_blur_epits', 0, [],
                        helpstr="estimate blur from scaled EPI time series")
        self.valid_opts.add_opt('-regress_est_blur_errts', 0, [],
                        helpstr="estimate blur from scaled error time series")
        self.valid_opts.add_opt('-regress_errts_prefix', 1, [],
                        helpstr="prefix to use for errts dataset")
        self.valid_opts.add_opt('-regress_fitts_prefix', 1, [],
                        helpstr="prefix to use for fitts dataset")
        self.valid_opts.add_opt('-regress_iresp_prefix', 1, [],
                        helpstr="prefix to use for iresp datasets")
        self.valid_opts.add_opt('-regress_global_times', 0, [],
                        helpstr="apply -global_times option to 3dDeconvolve")
        self.valid_opts.add_opt('-regress_local_times', 0, [],
                        helpstr="apply -local_times option to 3dDeconvolve")
        self.valid_opts.add_opt('-regress_make_ideal_sum', 1, [],
                        helpstr="filename for sum of ideal regressors")
        self.valid_opts.add_opt('-regress_make_corr_AIC', 0, [],
                        helpstr="if WMeLocal, compute correlation volume")
        self.valid_opts.add_opt('-regress_make_corr_vols', -1, [],
                        helpstr="get correlation volumes for given ROIs")
        self.valid_opts.add_opt('-regress_no_ideal_sum', 0, [],
                        helpstr="do not compute the sum of regressors")
        self.valid_opts.add_opt('-regress_no_fitts', 0, [],
                        helpstr="do not output a fit timeseries dataset")
        self.valid_opts.add_opt('-regress_no_ideals', 0, [],
                        helpstr="do not generate ideal regressors")
        self.valid_opts.add_opt('-regress_no_iresp', 0, [],
                        helpstr="do not output impulse reponse datasets")
        self.valid_opts.add_opt('-regress_no_mask', 0, [],
                        helpstr="do not apply any mask during regression")
        self.valid_opts.add_opt('-regress_no_motion', 0, [],
                        helpstr="do not apply motion parameters in regression")
        self.valid_opts.add_opt('-regress_opts_3dD', -1, [],
                        helpstr='additional options directly to 3dDeconvolve')
        self.valid_opts.add_opt('-regress_opts_reml', -1, [],
                        helpstr='additional options directly to 3dREMLfit')
        self.valid_opts.add_opt('-regress_reml_exec', 0, [],
                        helpstr="execute 3dREMLfit command script")
        self.valid_opts.add_opt('-regress_ROI', -1, [], okdash=0,
                        helpstr="regress out known ROIs")
        self.valid_opts.add_opt('-regress_ROI_PC', 2, [], okdash=0,
                        helpstr="regress PCs from ROI (label num_pc)")
        self.valid_opts.add_opt('-regress_RONI', -1, [], okdash=0,
                        helpstr="1-based list of regressors of no interest")
        self.valid_opts.add_opt('-regress_RSFC', 0, [],
                        helpstr="use 3dRSFC to bandpass and output params")

        # surface options
        self.valid_opts.add_opt('-surf_anat', 1, [],
                        helpstr="specify SurfVol dataset")
        self.valid_opts.add_opt('-surf_spec', -1, [], okdash=0,
                        helpstr="list lh and/or rh surface spec file(s)")
        self.valid_opts.add_opt('-surf_anat_aligned', 1, [],
                        acplist=['yes','no'],
                        helpstr="is surface anat aligned to current session")
        self.valid_opts.add_opt('-surf_anat_has_skull', 1, [],
                        acplist=['yes','no'],
                        helpstr="does surface anat still have skull")
        self.valid_opts.add_opt('-surf_A', 1, [],
                        helpstr="list surf_A surface (e.g. smoothwm)")
        self.valid_opts.add_opt('-surf_B', 1, [],
                        helpstr="list surf_B surface (e.g. pial)")
        self.valid_opts.add_opt('-surf_blur_fwhm', 1, [],
                        helpstr="NO LONGER VALID, please use -blur_size")

        # 3dClustSim options
        self.valid_opts.add_opt('-regress_CS_NN', 1, [],
                        acplist=['1','2','3','12','13','23','123'],
                        helpstr='specify subset of {1,2,3} (default=123)')
        self.valid_opts.add_opt('-regress_opts_CS', -1, [],
                        helpstr='additional options directly to 3dClustSim')
        self.valid_opts.add_opt('-regress_run_clustsim', 1, [],
                        acplist=clustsim_types,
                        helpstr="add 3dClustSim attrs to regression bucket")

        self.valid_opts.trailers = 0   # do not allow unknown options
        
    def get_user_opts(self):
        self.valid_opts.check_special_opts(self.argv)
        self.user_opts = read_options(self.argv, self.valid_opts)
        if self.user_opts == None: return 1     # error condition
        if len(self.user_opts.olist) == 0:      # no options: apply -help
            print g_help_string
            return 0
        if self.user_opts.trailers:
            opt = self.user_opts.find_opt('trailers')
            if not opt: print "** seem to have trailers, but cannot find them!"
            else: print "** have invalid trailing args: %s", opt.show()
            return 1  # failure

        # maybe the users justs wants a complete option list
        if self.user_opts.find_opt('-show_valid_opts'):
            self.valid_opts.show('', 1)
            return 0  # gentle termination
        
        # apply the user options
        rv = self.apply_initial_opts(self.user_opts)
        if rv != None: return rv

        # update out_dir now (may combine option results)
        if self.out_dir == '': self.out_dir = '%s.results' % self.subj_label
        self.od_var = '$output_dir'

        if self.verb > 1: show_args_as_command(self.argv, "executing command:")
        if self.verb > 4: show_args_as_command(sys.argv, "system command:")
        if self.verb > 1: self.show('end get_user_opts ')

    # apply the general options - many terminate program
    def apply_initial_opts(self, opt_list):
        opt = opt_list.find_opt('-verb')   # set and use verb
        if opt != None: self.verb = int(opt.parlist[0])

        if opt_list.find_opt('-help'):     # just print help
            print g_help_string
            return 0  # gentle termination
        
        if opt_list.find_opt('-hist'):     # print the history
            print g_history
            return 0  # gentle termination
        
        if opt_list.find_opt('-requires_afni_version'): # print required version
            print g_requires_afni[-1][0]
            return 0  # gentle termination
        
        if opt_list.find_opt('-requires_afni_hist'): # print required history
            hlist = ['   %11s, for : %s' % (h[0],h[1]) for h in g_requires_afni]
            print '%s' % '\n'.join(hlist)
            return 0  # gentle termination
        
        if opt_list.find_opt('-todo'):     # print "todo" list
            print g_todo_str
            return 0
        
        if opt_list.find_opt('-ver'):      # show the version string
            print g_version
            return 0  # gentle termination
        
        # options which are NO LONGER VALID

        if opt_list.find_opt('-surf_blur_fwhm'):
            print '** option -surf_blur_fwhm is no longer valid\n' \
                  '   (please stick with -blur_size)\n'
            return 1

        # end terminal options

        # --------------------------------------------------
        # options that imply options in _prior_ blocks

        # anaticor implies segment, unless a label is specified
        if opt_list.find_opt('-regress_anaticor') \
           or opt_list.find_opt('-regress_anaticor_fast'):
           if not opt_list.find_opt('-regress_anaticor_label'):
              if opt_list.find_opt('-anat_follower_ROI'):
                 print '** applying anaticor without label, using 3dSeg mask'
              elif self.verb:
                 print '++ applying anaticor without label, using 3dSeg mask'
              opt_list.add_opt("-mask_segment_anat", 1, ["yes"], setpar=1)
              opt_list.add_opt("-mask_segment_erode", 1, ["yes"], setpar=1)

           # rcr - what if label is from auto segment anyway?  so...
           # else: possibly add anyway

        # end options that imply other options
        # --------------------------------------------------

        opt = opt_list.find_opt('-check_results_dir')
        if opt_is_no(opt): self.check_rdir = 'no'

        opt = opt_list.find_opt('-check_setup_errors')
        if opt and opt.parlist[0] == 'yes': self.check_setup_errors = 1
        else:                               self.check_setup_errors = 0

        opt = opt_list.find_opt('-exit_on_error')
        if opt and opt.parlist[0] == 'no': self.exit_on_error = 0
        else:                              self.exit_on_error = 1

        opt = opt_list.find_opt('-anat_has_skull')      # 4 Oct, 2011
        if opt != None:
            if opt.parlist[0] == 'no': self.anat_has_skull = 0
            else:                      self.anat_has_skull = 1

        opt = opt_list.find_opt('-copy_anat')
        if opt != None:
            self.anat = afni_name(opt.parlist[0])
            # rcr - set only if no view in anat?  (though still would not know)
            self.tlrcanat = self.anat.new(new_view='+tlrc')

        opt = opt_list.find_opt('-gen_epi_review')  # name epi review script
        if opt != None: self.epi_review = opt.parlist[0]

        opt = opt_list.find_opt('-no_epi_review') # no epi review script
        if opt != None: self.epi_review = None

        opt = opt_list.find_opt('-keep_rm_files')
        if opt != None: self.rm_rm = 0

        opt = opt_list.find_opt('-out_dir')
        if opt != None: self.out_dir = opt.parlist[0]

        opt = opt_list.find_opt('-sep_char') # -- in default output names
        if opt != None:
            self.sep_char = opt.parlist[0]
            if self.sep_char == '_': self.subj_label = '${subj}'

        # if sep_char changes, might need this
        if opt_list.find_opt('-subj_curly'): self.subj_label = '${subj}'

        opt = opt_list.find_opt('-subj_id') # -- needs to be before script
        if opt != None: self.subj_id = opt.parlist[0]

        opt = opt_list.find_opt('-script')
        if opt != None: self.script = opt.parlist[0]
        else:           self.script = 'proc.%s' % self.subj_id

        opt = opt_list.find_opt('-write_3dD_prefix')
        if opt != None:
           self.prefix_3dD = opt.parlist[0]

        opt = opt_list.find_opt('-write_3dD_script')
        if opt != None:
           self.script_3dD = opt.parlist[0]
           self.make_main_script = 0

        opt = opt_list.find_opt('-scr_overwrite')
        if opt != None: self.overwrite = 1

        # do we check input datasets for existence?  default to yes
        opt = opt_list.find_opt('-test_for_dsets')
        if not opt or opt_is_yes(opt): self.test_dsets = 1
        else:                          self.test_dsets = 0

        # do we test stim files for validity?  default to yes
        opt = opt_list.find_opt('-test_stim_files')
        if not opt or opt_is_yes(opt): self.test_stims = 1
        else:                          self.test_stims = 0


    # init blocks from command line options, then check for an
    # alternate source       rcr - will we use 'file' as source?
    def create_blocks(self):
        # first, note datasets
        opt = self.user_opts.find_opt('-dsets')
        if opt != None:
            for dset in opt.parlist:
                self.dsets.append(afni_name(dset))

            # possibly verify that all of the input datasets exist
            if self.test_dsets:
                missing = 0
                for dset in self.dsets:
                    if not dset.exist():
                        print '** missing dataset: %s' % dset.rpv()
                        missing = 1
                if missing: return 1

            # and check for EPI view
            if self.dsets[0].view and self.dsets[0].view != self.view:
                self.view = self.dsets[0].view
                self.origview = self.view
                if self.verb > 0: print '-- applying view as %s' % self.view
            elif self.dsets[0].view == '':
                view = dset_view(self.dsets[0].ppve())
                self.view = view
                self.origview = self.view
                if self.verb>0: print '-- applying orig view as %s' % self.view

        # next, check for -surf_anat, which defines whether to do volume
        # or surface analysis
        opt = self.user_opts.find_opt('-surf_anat')
        if opt != None:
           self.surf_anat = afni_name(opt.parlist[0])

        # init block either from DefLabels or -blocks
        opt = self.user_opts.find_opt('-blocks')
        if opt:  # then create blocklist from user opts (but prepend tcat)
            if opt.parlist[0] != 'tcat':
                blocks = ['tcat'] + opt.parlist
            else: blocks = opt.parlist
        elif self.surf_anat: blocks = DefSurfLabs  # surface defaults
        else:                blocks = DefLabels    # volume defaults

        # and insert automatic postdata block at postion 1 (after tcat)
        blocks.insert(1, 'postdata')

        # just do a quick check after all of the confusion
        if blocks[0] != 'tcat' or blocks[1] != 'postdata':
           print '** block list should start with tcat,postdata, have:\n   %s'\
                 % blocks
           return 1

        # check for -do_block options
        opt = self.user_opts.find_opt('-do_block')
        if opt and opt.parlist and len(opt.parlist) > 0:
            #if self.user_opts.find_opt('-blocks'):
            #    print '** error: -do_block invalid when using -blocks'
            #    return 1

            # ****
            # if no -blocks option, but a long list of -do_block, maybe start
            # from normal blocks subset of -do_block list

            # check additional blocks one by one
            errs = 0
            for bname in opt.parlist:
                err, blocks = self.add_block_to_list(blocks, bname)
                errs += err
            if errs > 0 : return 1

        # allow for -tlrc_anat option
        opt = self.user_opts.find_opt('-tlrc_anat')
        if opt and not self.find_block('tlrc'):
            if self.user_opts.find_opt('-volreg_tlrc_warp') or  \
               self.user_opts.find_opt('-volreg_tlrc_adwarp') :
                err, blocks = self.add_block_before_label(blocks,
                                        'tlrc', 'volreg')
            else: err, blocks = self.add_block_to_list(blocks, 'tlrc')
            if err: return 1

        # do we need motsim block?
        if self.need_motsim_block(blocks):
           err, blocks = self.add_block_after_label(blocks, 'motsim', 'volreg')
           if err: return 1

        # do we want the blip block?
        if self.user_opts.find_opt('-blip_reverse_dset') \
              and not 'blip' in blocks:
           err, blocks = self.add_block_to_list(blocks, 'blip')
           if err: return 1

        # if user has supplied options for blocks that are not used, fail
        if self.opts_include_unused_blocks(blocks, 1): return 1

        # check for unique blocks (except for 'empty')
        if not self.blocks_are_unique(blocks):
            print '** blocks must be unique\n'  \
                  '   (is there overlap between -blocks and -do_block?)\n'
            return 1

        # call db_mod_functions

        self.bindex = 0
        self.pblabels = []
        for label in blocks:
            rv = self.add_block(label)
            if rv != None: return rv
            if label not in EPInomodLabs:
                self.pblabels.append(label)
                self.bindex += 1

        # maybe the user wants to be quizzed for options
        uopt = self.user_opts.find_opt('-ask_me')
        if uopt != None:
            if ask_me.ask_me_subj_proc(self):
                return 1
            for label in blocks:
                block = self.find_block(label)
                if not block:
                    print "** error: missing block '%s' in ask_me update"%label
                    return 1
                BlockModFunc[label](block, self, self.user_opts) # modify block

        # rcr - if there is another place to update options from, do it
        uopt = self.user_opts.find_opt('-opt_source')
        if uopt != None:
            print '** not ready to update options from %s' % str(uopt.parlist)
            return 1

        # do some final error checking
        if len(self.dsets) == 0:
            print 'error: dsets have not been specified (consider -dsets)'
            return 1

        # no errors, just warn the user (for J Britton)   25 May 2011
        uniq_list_as_dsets(self.dsets, 1)
        self.check_block_order()

    def need_motsim_block(self, blocks):
        """want motsim if there are any -volreg_motsim_create options
              or -regress_motsim options
           but do not add duplicate block
        """
        if 'motsim' in blocks: return 0

        if self.user_opts.find_opt('-volreg_motsim_create'): return 1
        if self.user_opts.find_opt('-regress_motsim_PC'): return 1

        return 0

    def add_block_to_list(self, blocks, bname, adj=None, direct=0):
        """given current block list, add a block for bname after that
           of prevlab or from OtherDefLabels if None

                blocks : current list of block labels
                bname  : label of block to insert
                adj    : name of adjacent block (if None, try to decide)
                direct : if adj, direct is direction of bname to adj
                         (-1 : bname is before, 1: bname is after)
           
           return error code and new list"""

        # if we are not given an adjacent block, try to find one
        if not adj:
            direct, adj = self.find_best_block_posn(blocks, bname)
            if not direct: return 1, blocks

        # good cases
        if direct < 0: return self.add_block_before_label(blocks, bname, adj)
        if direct > 0: return self.add_block_after_label(blocks, bname, adj)

        # failure
        print "** ABTL: have adj=%s but no direct" % adj
        return 1, blocks


    def find_best_block_posn(self, blocks, bname):
        """decide where it is best to insert the block bname
           return dir, nextto
                dir    = -1,0,1 means before, error, after
                nextto = name of relevant adjacent block"""

        if bname == 'ricor':
            try: ind = blocks.index('despike')
            except: ind = -1
            if ind >= 0: return 1, 'despike'    # after despike

            return 1, 'postdata'                # else, just after postdata

        if bname == 'align':
            try: ind = blocks.index('tlrc')
            except: ind = -1
            if ind >= 0: return -1, 'tlrc'      # before tlrc
            try: ind = blocks.index('volreg')
            except: ind = -1
            if ind >= 0: return -1, 'volreg'    # before volreg
            try: ind = blocks.index('tshift')
            except: ind = -1
            if ind >= 0: return 1, 'tshift'     # after tshift

            return  1, 'postdata'               # else, stick at beginning

        if bname == 'tlrc':
            try: ind = blocks.index('volreg')
            except: ind = -1
            if ind >= 0: return -1, 'volreg'    # before volreg
            try: ind = blocks.index('align')
            except: ind = -1
            if ind >= 0: return 1, 'align'      # after align
            return 1, blocks[-1]                # stick it at the end

        if bname == 'blip':
            try: vind = blocks.index('volreg')
            except: vind = -1
            try: aind = blocks.index('align')
            except: aind = -1
            try: tind = blocks.index('tlrc')
            except: tind = -1

            # if volreg, put before first of align, tlrc, volreg
            if vind >= 0:
               if aind >= 0:
                  if vind > aind: return -1, 'align'    # before align
                  else:           return -1, 'volreg'   # before volreg
               if tind >= 0 and vind > tind: return -1, 'tlrc' 
               return -1, 'volreg'                      # before volreg

            # so no volreg

            if aind >= 0: return -1, 'align'    # before align
            if tind >= 0: return -1, 'tlrc'     # before tlrc

            # work our way back
            if self.find.block('tshift'):  return 1, 'tshift'
            if self.find.block('ricor'):   return 1, 'ricor'
            if self.find.block('despike'): return 1, 'despike'

            return 1, 'tcat'

        # if those didn't apply, go with the OtherDefLabels array

        try: prevlab = OtherDefLabels[bname]
        except:
            print "** failed to find position for block '%s' in %s" \
                  % (bname, blocks)
            prevlab = ''
        
        if prevlab == '': return 0, prevlab     # failure
        else:             return 1, prevlab     # success

    def add_block_after_label(self, blocks, bname, prelab):
        """add a block for bname after that of prelab
           
           return error code and new list"""
        err = 0
        if not bname in BlockLabels:
            print "** ABAL error: block '%s' is invalid" % bname
            return 1, blocks
        if not prelab in BlockLabels:
            print "** ABAL error: prelab '%s' is invalid" % prelab
            return 1, blocks
        try: preindex = blocks.index(prelab)
        except:     
            print "** cannot find block '%s' to insert block '%s' after" \
                  % (prelab, bname)
            preindex = 0
            err = 1
        if preindex < 0:
            print "** error: blocks.index failure for '%s'" % prelab
            err = 1
        
        if err: return 1, blocks

        # else add the block to blocklist
        preindex += 1
        blocks[preindex:preindex] = [bname]

        return 0, blocks

    def add_block_before_label(self, blocks, bname, postlab):
        """add a block for bname before that of postlab
           
           return error code and new list"""
        err = 0
        if not bname in BlockLabels:
            print "** ABBL error: block '%s' is invalid" % bname
            return 1, blocks
        if not postlab in BlockLabels:
            print "** ABBL error: postlab '%s' is invalid" % postlab
            return 1, blocks
        try: postindex = blocks.index(postlab)
        except:     
            print "** cannot find block '%s' to insert block '%s' before" \
                  % (postlab, bname)
            postindex = 0
            err = 1
        if postindex < 0:
            print "** error: blocks.index failure for '%s'" % postlab
            err = 1
        
        if err: return 1, blocks

        # else add the block to blocklist
        blocks[postindex:postindex] = [bname]

        return 0, blocks

    # create script from blocks and options
    def create_script(self):
        if self.overwrite_error(): return 0

        rv = self.get_run_info()
        if rv != None: return rv

        rv = self.init_script()         # create the script file and header
        if rv != None: return rv

        errs = 0
        for block in self.blocks:
            cmd_str = BlockCmdFunc[block.label](self, block)
            if cmd_str == None:
                print "** script creation failure for block '%s'" % block.label
                errs += 1
            else:
                if block.post_cstr != '':
                   if self.verb > 2:
                      print '++ adding post_cstr to block %s:\n%s=======' \
                            % (block.label, block.post_cstr)
                   cmd_str += block.post_cstr
                self.write_text(add_line_wrappers(cmd_str))
                if self.verb>3: block.show('+d post command creation: ')
                if self.verb>4: print '+d %s cmd: \n%s'%(block.label, cmd_str)

        if self.epi_review:
            cmd_str = db_cmd_gen_review(self)
            if cmd_str:
                self.write_text(add_line_wrappers(cmd_str))
                if self.verb > 1:
                    print "+d generated EPI review script %s" % self.epi_review
            else:
                errs += 1
                if self.verb > 1:
                    print '** failed to generate EPI review script'

        rv = self.finalize_script()     # finish the script
        if rv: errs += 1

        self.close_script()
        self.make_exec()

        if errs > 0:
            # default to removing any created script
            opt = self.user_opts.find_opt('-keep_script_on_err')
            if not opt or opt_is_no(opt):
                os.remove(self.script)
            return 1    # so we print all errors before leaving

        self.report_final_messages()

    def report_final_messages(self):
        """check over various conditions"""

        if self.verb > 0:
            # last warning, if user is masking EPI data...
            if self.mask != None:
                if self.regmask:
                  if self.mask != self.mask_group:
                    print "** masking single subject EPI is not recommended"
                    print "   (see 'MASKING NOTE' from the -help for details)"
                else:
                    print "-- using default: will not apply EPI Automask"
                    print "   (see 'MASKING NOTE' from the -help for details)"

            if self.ricor_nreg > 0 and self.ricor_apply == 'no':
                if not self.user_opts.find_opt('-regress_apply_ricor'):
                    print '** note: ricor regressors are no longer applied' \
                              ' in final regresion'

            if self.runs == 1:
                print "\n-------------------------------------\n" \
                        "** warning have only 1 run to analyze\n" \
                        "-------------------------------------"

            print "\n--> script is file: %s" % self.script
            print   '    consider the script execution command: \n\n' \
                    '      %s\n' % self.exec_cmd

        return

    def get_run_info(self):
        self.runs = len(self.dsets)
        if self.runs < 1:
            print "** have no dsets to analyze"
            return 1

        # updated by 'tcat' opteration (and -remove_trs option)
        # (use rpve to include NIfTI, etc.)
        dset = self.dsets[0].rpve()

        err, self.reps, self.tr = get_dset_reps_tr(dset, verb=self.verb)
        if err: return 1   # check for failure

        # set reps in each run
        self.reps_all = []
        self.reps_vary = 0
        for dr in self.dsets:
            err, reps, tr = get_dset_reps_tr(dr.rpve(), verb=self.verb)
            if err: return 1
            self.reps_all.append(reps)
            if reps != self.reps: self.reps_vary = 1
            if tr != self.tr:
                print '** TR of %g != run #1 TR %g' % (tr, self.tr)
                return 1

        # note data type and whether data is scaled
        err, vlist = get_typed_dset_attr_list(dset, "BRICK_TYPES", int, verb=0)
        if not err and len(vlist) >= 1:
            self.datatype = vlist[0]

        err, vlist = get_typed_dset_attr_list(dset, "BRICK_FLOAT_FACS", int,
                                              verb=0)
        if not err and len(vlist) >= 1:
            if vals_are_constant(vlist, 0) or vals_are_constant(vlist, 1):
                self.scaled = 0
            else:
                self.scaled = 1

        if self.verb > 1:
            print '-- reps = %g, tr = %g, datatype = %g, scaled = %d' \
                  % (self.reps, self.tr, self.datatype, self.scaled)

    def get_vr_base_indices(self, verb=1):
        """return 0-based run and TR indices for volreg base
           (return runs==-1 if they cannot be set)
           if verb > 0 and values cannot be set, print why not"""
        
        block = self.find_block('volreg')
        if not block:
            if verb>0: print "** warning: no volreg block for vr_base_indices"
            return -1, -1
        opt = block.opts.find_opt('-volreg_base_ind')

        if not opt:
            if self.verb > 2: print '-- no -volreg_base_ind opt for vr_base'
            if len(self.reps_all) == self.runs:
               return self.runs-1, self.reps_all[-1]-1  # defaults
            return self.runs-1, self.reps-1  # defaults

        # if parlist values are -1, set to last TR
        if opt.parlist[0] < 0 or opt.parlist[1] < 0:
            # if going after last volume, maybe run lengths vary
            if len(self.reps_all) == self.runs:
               return self.runs-1, self.reps_all[-1]-1  # defaults
            return self.runs-1, self.reps-1

        return opt.parlist[0], opt.parlist[1]

    # create a new block for the given label, and append it to 'blocks'
    def add_block(self, label):
        block = ProcessBlock(label, self)
        if not block.valid:
            print '** invalid block : %s' % block.label
            return 1
        if self.verb > 3: block.show('+d post init block: ')
        self.blocks.append(block)

    def find_block(self, label, mn=0, mx=-1):
        """mn = min index, mx = max index"""

        for block in self.blocks:
            if mn > 0 and block.index < mn:
               continue         # skip early blocks

            if block.label == label:
               return block     # found

            if mx >= 0 and block.index > mx:
               return None      # index too big, fail

        return None

    def find_block_opt(self, label, opt_name):
        """return any found comompt instance in block.opts"""
        for block in self.blocks:
            if block.label == label: return block.opts.find_opt(opt_name)
        return None

    def find_block_index(self, label):
        block = self.find_block(label)
        if block: return self.blocks.index(block)
        return None

    def find_block_or_prev(self, blabel, cblock):
       """find block of given label, or some prior block

          blabel = block label to search for
          cblock = current block

          - possibly use a search list
             - if volreg: fall back to surf/blur/scale/current block
          - fall back to previous block

          return labeled block or some prior block
       """

       # attempt a simple find, restricting index to current
       bind = cblock.index
       rblock = self.find_block(blabel, mx=bind)
       if rblock: return rblock

       if self.verb > 2:
          print '== FBOP: no block %s, searching before %d (%s)' \
                % (blabel, bind, cblock.label)

       # ** not found, search for a block and return the prior one **

       # if we know how to, search through a list
       slist = []
       if blabel == 'volreg': slist = ['surf', 'blur', 'scale']

       for sname in slist:
          rblock = self.find_block(sname, mx=bind)
          if rblock: break

       # if nothing found, return prior to current block
       if not rblock: rblock = cblock

       return self.find_block(self.prev_lab(rblock), mx=bind)

    def blocks_are_unique(self, blocks, exclude_list=['empty'], whine=1):
        """return whether the blocs are unique
                - ignore blocks in exclude_list
                - if whine, complain on repeats
           Process one by one, so we know what to complain about.
        """

        unique = 1
        checked = []
        for block in blocks:
            if block in exclude_list: continue
            if block in checked:
                if whine: print "** warning: block '%s' used multiple times" \
                                % block
                unique = 0
            else: checked.append(block)

        return unique

    def opts_include_unused_blocks(self, blocks, whine=1):
        """return whether options refer to blocks that are not being used"""

        # start with all BlockLabels and remove those in passed list
        badlist = BlockLabels[:]
        for label in blocks:
            if label in badlist: badlist.remove(label)

        if self.verb > 3: print '++ unused blocks: %s' % badlist

        # for speed, make an explicit list of option prefixes to search for
        badlist = ['-%s_' % label for label in badlist]

        errs = 0
        for opt in self.user_opts.olist:
            ind = opt.name.find('_')
            if ind < 0: continue
            if opt.name[0:ind+1] in badlist:
                if whine: print "** missing '%s' block for option '%s'" \
                                % (opt.name[1:ind], opt.name)
                errs += 1

        return errs

    def check_block_order(self):
        """whine about any disliked block orderings
                - despike < ricor < tshift/volreg
                - blur < scale
                - tshift/volreg/blur/scale < regress
           return the number of errors
        """
        errs = 0
        if self.find_block('align'):
            if not self.blocks_ordered('align', 'volreg'):
                errs += 1
                print "** warning: 'align' should preceed 'volreg'"
            if not self.blocks_ordered('align', 'tlrc'):
                errs += 1
                print "** warning: 'align' should preceed 'tlrc'"
        if self.find_block('ricor'):
            if not self.blocks_ordered('despike', 'ricor', must_exist=1):
                errs += 1
                print "** warning: 'despike' should preceed 'ricor'"
            if not self.blocks_ordered('ricor', 'tshift'):
                errs += 1
                print "** warning: 'tshift' should preceed 'ricor'"
            if not self.blocks_ordered('ricor', 'volreg'):
                errs += 1
                print "** warning: 'volreg' should preceed 'ricor'"
        if self.find_block('blur'):
            if not self.blocks_ordered('blur', 'scale'):
                errs += 1
                print "** warning: 'blur' should preceed 'scale'"
        if self.find_block('regress'):
            if not self.blocks_ordered('tshift', 'regress'):
                errs += 1
                print "** warning: 'tshift' should preceed 'regress'"
            if not self.blocks_ordered('volreg', 'regress'):
                errs += 1
                print "** warning: 'volreg' should preceed 'regress'"
            if not self.blocks_ordered('blur', 'regress'):
                errs += 1
                print "** warning: 'blur' should preceed 'regress'"
            if not self.blocks_ordered('scale', 'regress'):
                errs += 1
                print "** warning: 'scale' should preceed 'regress'"

        return errs

    def blocks_ordered(self, name0, name1, must_exist=0):
        """check that the name0 block comes before the name1 block

              - something missing means order is okay
              - must_exist implies both must exist, else print message
                (often one has been check already)

           return 0 only if both exist and are out of order"""

        bind0 = self.find_block_index(name0)
        bind1 = self.find_block_index(name1)
        if bind0 < 0 or bind1 < 0: # something is missing
            if must_exist:
                print '** warning: missing block',
                if bind0 < 0: print "'%s' (to preceed '%s')" % (name0,name1)
                if bind1 < 0: print "'%s' (to follow '%s')" % (name1,name0)
            return 1
        elif bind0 < bind1: return 1
        else:               return 0

    # set subj shell variable, check output dir, create and cd
    def init_script(self):
        if self.open_script(): return 1

        if self.exit_on_error: topt = ' -xef'
        else:                  topt = ' -x'
        self.write_text('#!/bin/tcsh%s\n\n' % topt)
        self.write_text('echo "auto-generated by afni_proc.py, %s"\n' \
                        % asctime())
        self.write_text('echo "(%s)"\n'% g_version)
        self.write_text('echo "execution started: `date`"\n\n')

        # include execution method in script
        if self.exit_on_error: opts = '-xef'
        else:                  opts = '-x'

        # store both tcsh and bash versions
        self.bash_cmd = 'tcsh %s %s 2>&1 | tee output.%s' % \
                        (opts, self.script, self.script)
        self.tcsh_cmd = 'tcsh %s %s |& tee output.%s'     % \
                        (opts, self.script, self.script)

        if self.user_opts.find_opt('-bash'): self.exec_cmd = self.bash_cmd
        else:                                self.exec_cmd = self.tcsh_cmd

        self.write_text('# execute via : \n'      \
                        '#   %s\n\n' % self.exec_cmd)

        # maybe the user want to check the status of the init operations
        if not self.check_setup_errors: stat_inc = ''
        else: stat_inc = '@ nerrors += $status      # accumulate error count\n'

        self.write_text('# %s\n'  \
                      '# script setup\n\n' % block_header('auto block: setup'))

        if len(stat_inc) > 0:
            self.write_text("# prepare to count setup errors\n" \
                            "set nerrors = 0\n\n")

        # possibly check the AFNI version (via afni_history)
        opt = self.user_opts.find_opt('-check_afni_version')
        if not opt or opt_is_yes(opt):
          self.write_text('# take note of the AFNI version\n' \
                          'afni -ver\n\n')
          self.write_text(                                                    \
          '# check that the current AFNI version is recent enough\n'          \
          'afni_history -check_date %s\n'                                     \
          'if ( $status ) then\n'                                             \
          '    echo "** this script requires newer AFNI binaries (than %s)"\n'\
          '    echo "   (consider: @update.afni.binaries -defaults)"\n'       \
          '    exit\n'                                                        \
          'endif\n\n' % (g_requires_afni[-1][0], g_requires_afni[-1][0]) )

        self.write_text('# the user may specify a single subject to run with\n'\
                      'if ( $#argv > 0 ) then\n'                             \
                      '    set subj = $argv[1]\n'                            \
                      'else\n'                                               \
                      '    set subj = %s\n'                                  \
                      'endif\n\n' % self.subj_id )
        self.write_text('# assign output directory name\n'
                        'set output_dir = %s\n\n' % self.out_dir)
        if self.check_rdir == 'yes':
           self.write_text( \
                '# verify that the results directory does not yet exist\n'\
                'if ( -d %s ) then\n'                                     \
                '    echo output dir "$subj.results" already exists\n'    \
                '    exit\n'                                              \
                'endif\n\n' % self.od_var)
        self.write_text('# set list of runs\n')
        digs = 2
        if self.runs > 99: digs = 3
        self.write_text('set runs = (`count -digits %d 1 %d`)\n\n' \
                        % (digs,self.runs) )

        self.write_text('# create results and stimuli directories\n')
        self.write_text('mkdir %s\nmkdir %s/stimuli\n%s\n' \
                        % (self.od_var, self.od_var, stat_inc))

        if len(self.stims_orig) > 0: # copy stim files into script's stim dir
          oname = '-regress_stim_times_offset'
          val, err = self.user_opts.get_type_opt(float, oname)
          if err: return 1

          # if normal timing and want offset, apply it right away
          if val != None and self.have_all_stim_times(): 
            tstr = '# copy stim files into stimulus directory ' \
                   '(times offset by %g s)\n' % val
            for ind in range(len(self.stims_orig)):
              oldfile = self.stims_orig[ind]
              newfile = self.stims[ind]
              tstr += 'timing_tool.py -add_offset %g -timing %s \\\n'   \
                      '               -write_timing %s/%s\n'            \
                      % (val, oldfile, self.od_var, newfile)

          # otherwise, have either regular timing files or no offset
          else:
            tstr = '# copy stim files into stimulus directory\ncp'
            for ind in range(len(self.stims)):
                tstr += ' %s' % self.stims_orig[ind]
            tstr += ' %s/stimuli\n' % self.od_var
          self.write_text(add_line_wrappers(tstr))
          self.write_text("%s\n" % stat_inc)

        if len(self.extra_stims) > 0: # copy extra stim files into stim dir
            tstr = '# copy extra stim files\n'   \
                  'cp %s %s/stimuli\n' %        \
                  (' '.join(self.extra_stims_orig), self.od_var)
            self.write_text(add_line_wrappers(tstr))
            self.write_text("%s\n" % stat_inc)

        if self.anat:
            tstr = '# copy anatomy to results dir\n'     \
                  '3dcopy %s %s/%s\n' %                 \
                      (self.anat.rel_input(), self.od_var, self.anat.prefix)
            self.write_text(add_line_wrappers(tstr))
            self.write_text("%s\n" % stat_inc)

            # further use should assume AFNI format
            self.anat.to_afni(new_view=dset_view(self.anat.ppve()))
            self.tlrcanat.to_afni()
            self.anat_final = self.anat

        # possibly copy over any volreg base
        if self.vr_ext_base != None:
            tstr = "# copy over the external volreg base\n"  \
                  "3dbucket -prefix %s/%s '%s'\n" %         \
                  (self.od_var, self.vr_ext_pre, self.vr_ext_base)
            self.write_text(add_line_wrappers(tstr))
            self.write_text("%s\n" % stat_inc)

        # possibly copy over any align EPI base
        if self.align_ebase != None:
            tstr = "# copy over the external align_epi_anat.py EPI volume\n" \
                  "3dbucket -prefix %s/%s '%s'\n" %         \
                  (self.od_var, self.align_epre, self.align_ebase)
            self.write_text(add_line_wrappers(tstr))
            self.write_text("%s\n" % stat_inc)

        opt = self.user_opts.find_opt('-regress_motion_file')
        if opt and len(opt.parlist) > 0:
            tstr = '# copy external motion file into results dir\n' \
                  'cp %s %s\n' %                                   \
                      (' '.join(quotize_list(opt.parlist,'')),self.od_var)
            self.write_text(add_line_wrappers(tstr))
            self.write_text("%s\n" % stat_inc)

        opt = self.user_opts.find_opt('-regress_censor_extern')
        if opt and len(opt.parlist) > 0:
            fname = opt.parlist[0]
            tstr = '# copy external censor file into results dir\n' \
                  'cp %s %s\n' % (fname,self.od_var)
            self.write_text(add_line_wrappers(tstr))
            self.write_text("%s\n" % stat_inc)
            self.censor_file = os.path.basename(fname)
            self.censor_count += 1
            if self.verb > 1:
                print '++ copying external censor file to %s'%self.censor_file

        # copy any -regress_ROI_* datasets; possibly convert to AFNI
        if len(self.afollowers) > 0:
           tstr = '# copy anatomical follower datasets into the results dir\n'
           for af in self.afollowers:
              tstr += '3dcopy %s %s/%s\n' % \
                   (af.aname.rel_input(), self.od_var, af.cpname.out_prefix())
              # update current name, in case we switch to AFNI format
              af.cname = af.cpname
              if af.cname.view == '': af.cname.new_view(self.view)
           self.write_text(add_line_wrappers(tstr))
           self.write_text("%s\n" % stat_inc)

        # copy any -tlrc_NL_warped_dsets files (self.nlw_priors dsets)
        if len(self.nlw_priors) == 3:
           tstr = '# copy external -tlrc_NL_warped_dsets datasets\n'

           # if priors[0].type == NIFTI, convert to AFNI   9 Apr 2015
           an = self.nlw_priors[0]
           tstr += '3dcopy %s %s/%s\n'%(an.rel_input(), self.od_var, an.prefix)

           for an in self.nlw_priors[1:]:
              tstr += '3dcopy %s %s/%s\n' % \
                      (an.rel_input(), self.od_var, an.out_prefix())

           # if priors[0].type == NIFTI, convert to AFNI   9 Apr 2015
           if self.nlw_priors[0].type == 'NIFTI':
              an = self.nlw_priors[0]
              an = afni_name('%s+tlrc' % an.prefix)
              self.nlw_priors[0] = an

           self.write_text(add_line_wrappers(tstr))
           self.write_text("%s\n" % stat_inc)

        # ------------------------------------------------------------------
        # copy any -blip datasets (convert to AFNI)
        #
        # input  datasets are blip_in_*
        # output datasets are blip_dset_*

        bstr = ''
        if isinstance(self.blip_in_for, afni_name):
           self.blip_dset_for = afni_name('blip_forward', view=self.view)
           tstr = '# copy external -blip_forward_dset dataset\n' \
                  '3dTcat -prefix %s/%s %s\n' %                  \
                  (self.od_var, self.blip_dset_for.prefix,
                  self.blip_in_for.rel_input(sel=1))
           bstr += tstr

        if isinstance(self.blip_in_rev, afni_name):
           # if copying rev but not forward, add a comment
           if self.blip_in_for == None:
              bstr += '# will extract automatic -blip_forward_dset in tcat ' \
                      'block, below\n\n'

           self.blip_dset_rev = afni_name('blip_reverse', view=self.view)
           tstr = '# copy external -blip_reverse_dset dataset\n' \
                  '3dTcat -prefix %s/%s %s\n' %                  \
                  (self.od_var, self.blip_dset_rev.prefix,
                  self.blip_in_rev.rel_input(sel=1))
           bstr += tstr

        if isinstance(self.blip_in_med, afni_name):
           if self.blip_in_med.prefix == 'NONE':
              tstr = "# median dset is 'NONE', skipping...\n"
           else:
              self.blip_dset_med = afni_name('blip_median_base',view=self.view)
              tstr = '# copy external blip median warped dataset\n' \
                     '3dcopy %s %s/%s\n' %                          \
                     (self.blip_in_med.rel_input(), self.od_var,
                     self.blip_dset_med.prefix)
           bstr += tstr

        if isinstance(self.blip_in_warp, afni_name):
           self.blip_dset_warp = afni_name('blip_NL_warp', view=self.view)
           tstr = '# copy external blip NL warp (transformation) dataset\n' \
                  '3dcopy %s %s/%s\n' %                                     \
                  (self.blip_in_warp.rel_input(), self.od_var,
                  self.blip_dset_warp.prefix)
           bstr += tstr

        if bstr != '':
           self.write_text(add_line_wrappers(bstr))
           self.write_text("%s\n" % stat_inc)

        # ------------------------------------------------------------------

        opt = self.user_opts.find_opt('-copy_files')
        if opt and len(opt.parlist) > 0:
            tstr = '# copy extra files into results dir\n' \
                  'cp -rv %s %s\n' %                      \
                      (' '.join(quotize_list(opt.parlist,'')),self.od_var)
            self.write_text(add_line_wrappers(tstr))
            self.write_text("%s\n" % stat_inc)

        # copy ricor_regs last to possibly match 3dTcat TR removal
        if len(self.ricor_regs) > 0:
            tstr = copy_ricor_regs_str(self)
            self.write_text(add_line_wrappers(tstr))
            self.write_text("%s\n" % stat_inc)

        if len(stat_inc) > 0:
            self.write_text("# check for any setup failures\n"
                            "if ( $nerrors > 0 ) then\n"
                            "    echo '** setup failure ($nerrors errors)'\n"
                            "    exit\n"
                            "endif\n\n")

        self.flush_script()

    # and last steps
    def finalize_script(self):
        tstr = '# %s\n\n' % block_header('auto block: finalize')
        self.write_text(tstr)

        if self.rm_rm and self.have_rm and len(self.rm_list) > 0:
            if self.rm_dirs: ropt = 'r'
            else:            ropt = ''
            # make a list of things to delete, starting with rm.*
            delstr = ' '.join(self.rm_list)
            self.write_text('# remove temporary files\n'
                            '\\rm -f%s %s\n\n' % (ropt, delstr))

        # move or remove pre-processing files (but not rm files)
        # (2 sets: removal and move)
        if self.surf_anat: proc_files = 'pb*.$subj.[lr]*'
        else:              proc_files = 'pb*.$subj.r*.*'

        rm_files = 'dfile.r*.1D %s' % proc_files
        mv_files = 'outcount.*'
        if self.user_opts.find_opt('-move_preproc_files'):
            cmd_str = \
              "# move preprocessing files to 'preproc.data' directory\n"   \
              "mkdir preproc.data\n"                                       \
              "mv %s %s preproc.data\n\n"                                  \
              % (rm_files, mv_files)
            self.write_text(add_line_wrappers(cmd_str))
        elif self.user_opts.find_opt('-remove_preproc_files'):
            cmd_str = "# remove preprocessing files to save disk space\n"   \
                      "\\rm %s\n\n" % rm_files
            self.write_text(add_line_wrappers(cmd_str))

        # at the end, if the basic review script is here, run it
        if self.epi_review:
           ss = '# if the basic subject review script is here, run it\n' \
                '# (want this to be the last text output)\n'             \
                'if ( -e %s ) ./%s |& tee out.ss_review.$subj.txt\n\n'   \
                % (self.ssr_basic, self.ssr_basic)
           self.write_text(ss)

        cmd_str = self.script_final_error_checks()
        if cmd_str: 
           if self.out_wfile:
              self.write_text(cmd_str)

        self.write_text('# return to parent directory\n'
                        'cd ..\n\n')

        self.write_text('echo "execution finished: `date`"\n\n')

        # and append execution command, for a record
        opt = self.user_opts.find_opt('-no_proc_command')
        if not opt:
            tstr = UTIL.get_command_str(args=self.argv)
            self.write_text('\n\n' + tstr)

        if self.user_opts.find_opt('-ask_me'):
            tstr = '#\n# all applied options: '
            for opt in self.user_opts.olist:
                if opt.name == '-ask_me': continue
                tstr += opt.name+' '
                tstr += ' '.join(quotize_list(opt.parlist,''))
            tstr += '\n'
            self.write_text(add_line_wrappers(tstr))

    def script_final_error_checks(self):
        """script for checking any errors that should be reported
           at the end of processing
        """
        cmd = ''

        # pre-steady state errors are checked in @ss_review_basic

        return cmd

    def write_text(self, tstr):
        """control write to output file

           If not actually creating a main script (e.g. just 3dD), return.
        """

        if not self.make_main_script: return 0

        self.fp.write(tstr)

        return 0

    def overwrite_error(self, report=1):
        """is it valid to create the output script?"""
        if self.make_main_script and os.path.isfile(self.script) \
                                 and not self.overwrite:
            if report:
               print "error: script file '%s' already exists" % self.script
            return 1

        return 0

    def open_script(self):
        """open script for writing

           - if we are not actually creating a script, return
           - if bad overwrite, fail
           - try to open
        """

        if not self.make_main_script: return 0

        if self.overwrite_error():
            print "exiting..." 
            return 1

        try: self.fp = open(self.script,'w')
        except:
            print "cannot open script file '%s' for writing" % self.script
            return 1

        return 0

    def close_script(self):
        """close self.fp, if it is open (and if we are making one)"""

        if not self.make_main_script: return 0

        if self.fp != None:
            self.fp.close()
            self.fp = None

        return 0

    def flush_script(self):
        """close self.fp, if it is open (and if we are making one)"""

        if not self.make_main_script: return 0

        if self.fp != None: self.fp.flush()

        return 0

    def make_exec(self):
        if not self.make_main_script: return 0

        if self.script and os.path.isfile(self.script):
            os.chmod(self.script, 0755)

    def prev_lab(self, block):
       if block.index <= 0:
          print '** asking for prev lab on block %s (ind %d)' \
                % (block.label, block.index)
       return self.block_index_label(block.index-1)

    def block_index_label(self, index):
       if index < 0 or index >= len(self.pblabels):
          print '** invalid index for block label: %d' % index
          return 'NO_LABEL'
       return self.pblabels[index]

    def have_all_stim_times(self):
        """return whether all stim files are with regular timing"""

        # must have timing files
        sopt = self.user_opts.find_opt('-regress_stim_times')
        if not sopt: return 0
        if len(sopt.parlist) < 1: return 0

        # must not have regular stim files
        if self.user_opts.find_opt('-regress_stim_files'): return 0

        # must not have 'file' type
        stypes, rv = self.user_opts.get_string_list('-regress_stim_types')
        if rv: return 0
        if stypes != None:
           if 'file' in stypes: return 0

        # okay, I think that is basically everything
        return 1

    def have_some_stim_times(self):
        """return whether there exist stim files are with regular timing"""

        # must have timing files
        sopt = self.user_opts.find_opt('-regress_stim_times')
        if not sopt: return 0
        if len(sopt.parlist) < 1: return 0

        # must have something besides 'file' type
        stypes, rv = self.user_opts.get_string_list('-regress_stim_types')
        if rv: return 0
        for stype in stypes:
           if stype != 'file': return 1

        # did not find anything
        return 0

    def anat_follower(self, name='', aname=None, dgrid='epi', label='',
                      NN=0, num_pc=0, mave=0):
        """provide either a name/prefix or an afni_name,
           dgrid : 'anat','epi','orig', the destination grid
           label : applied for any regression ort
           NN    : 0/1, should apply NN interpolation
           num_pc: if > 0, use 3dpc to generate regressors
           mave  : if set, use 3dmaskave
        """

        # force an aname element
        if aname == None:
           if name == '':
              print '** new_anat_follower requires name or aname'
              return None 
           aname = afni_name(name)

        if label:
           lname = afni_name(label)
           if lname.exist():
              print "** ERROR: anat_follower label exists as dataset: '%s'" \
                    % label
              return None

        dgridtypes = ['epi', 'anat', 'self']
        if dgrid not in dgridtypes:
           print "** error: invalid dgrid '%s' for %s" \
                 % (dgrid, aname.rel_input())
           print '   (must be one of: %s)' % ', '.join(dgridtypes)
           return None

        vo = VO.VarsObject()

        # set_var is not needed, but is a reminder
        vo.set_var('aname',  aname)
        vo.set_var('cname',  aname)     # cname is current name
        if label: cppre = 'copy_af_%s' % label
        else:     cppre = aname.prefix
        vo.set_var('cpname', afni_name(cppre))
        vo.set_var('dgrid',  dgrid)
        vo.set_var('label',  label)
        vo.set_var('erode',  0)         # 0=no, 1=pre, 2=post
        vo.set_var('NN',     NN)
        vo.set_var('num_pc', num_pc)
        vo.set_var('mave',   mave)
        vo.set_var('final_prefix', '')
        vo.set_var('is_warped', 0)      # has it been warped?

        return vo

    # ======================================================================
    # notes regarding anat followers:
    #    - assume they start out in register with anatomy
    #    - apply any warps that are applied to anat
    #    - erode? global PC option? per ROI?
    # *     - IF ERODE (pre-erode), use 3dmask_tool instead of 3dcopy?
    #          - ponder post-erode separately?
    #
    # warp cases (3 in volreg, 3 in align, 1 in postdata):
    #    1. volreg: affine (align and/or tlrc) (standard case)
    #    2. volreg: NL     (align and/or tlrc)
    #    3. volreg: none   (no tlrc, no a2e (either no align or e2a))
    #
    #    4. align (no vr): affine
    #    5. align (no vr): NL
    #    6. align (no vr): none:  e2a -> identity warp
    #
    #    7. postdata (no vr, no align): just resample
    #
    # warp options:
    #    - erode (before or after warps)
    #       -regress_ROI_PC_pre_erode Label1 Label2 ...
    #          - process in postdata block
    #       -regress_ROI_PC_post_erode Label1 Label2 ...
    #          - process in warp_anat_followers()
    #    - dgrid (warp to grid: anat, epi, self)
    #    - NN (interpolation: NN or default=wsinc5)
    #
    # test (esp, check anat/ROI align before and after):
    #    - no anat included, else always include anat for reference
    #    - all 7 warp cases
    #    - erode option (require -regress_ROI_PC_erode LABEL1 LABEL2 ...)
    #       - let LABEL = ALL be a special option
    #       - apply in post block, where 3dresample/3dmask_calc would be done
    # 
    # warps:
    #    volreg dowarp:   -tlrc_anat or -copy_anat w/tlrc
    #           doe2a:    epi -> anat
    #           doadwarp: adwarp on anat
    #       a. anat -> EPI
    #       b. anat -> EPI and tlrc
    #       c. e2a and tlrc
    #       d. tlrc (adwarp or follow)
    #
    # PC option:   -regress_ROI_PC LABEL NUM_PCs
    #
    # checks:
    #  - labels must be unique (and cannot match those in -regress_ROI)
    #
    # ROI overview:
    #  - masks can come from -mask_segment_anat, 'full'? (so EPI),
    #    or -anat_follower_ROI XXXX epi XXXX
    #  - regression can come from -regress_ROI or -regress_ROI_PC
    #    or -regress_anaticor[_fast], maybe with _label
    #
    # steps:
    #  - 3dcopy into results directory (3dmask_tool if pre-erode?)
    #  * any anat follower being warped to the epi grid gets its label
    #    added to proc.roi_dict
    #  - if volreg block, warp them there
    #    else if align block, do it there
    #    else resample?
    #     - if no volreg, dest grid is via run1 dset from prior block
    #        - proc.volreg_prefix would not be set, so get prior prefix
    #          from proc.prefix_form_run(prior block)
    #  - if maskave, just add label to proc.roi_dict
    #  - generate orts (follow db_cmd_regress_ROI())
    #     - follow db_cmd_regress_ROI():
    #     - detrend volreg data at 3dD polort, per run
    #         3dDetrend -polort 2 -prefix t.3.det pb02.FT.ospace.r03.volreg
    #     - catenate runs
    #         3dTcat -prefix rm.vr.det.all.runs t.?.det*.HEAD
    #     - create censored time series via $keep_trs
    #         keep = 1d_tool.py -infile $mfile -show_trs_uncensored encoded
    #         3dpc -mask $mset -pcsave 3 -prefix P3_ det.all.runs+orig"[$keep]"
    #
    #     - use 3dpc or 3dmaskave to extract time series
    #     - uncensor: 1d_tool.py -censor_fill_parent
    #
    # to do:
    #  - basic
    #  - 3dROIstats?
    #  - use -stim_file instead of -ortvec to get betas and stats
    #     - start by extracting each column as file under stimuli/
    #     - then it would be less special to insert
    # ======================================================================


    # track datasets that should follow anat transformations
    # (e.g. anat w/skull or ROIs)
    # anat follows if: -copy_anat, -anat_has_skull, align2epi OR tlrc
    def add_anat_follower(self, name='', aname=None, dgrid='epi', label='',
                          NN=0, num_pc=0, mave=0, check=1):
        """add object only if shortinput does not match any existing one 

           check: check for existence

           return follower object, even if already existing
        """

        if aname == None and name == '':
           print '** new_anat_follower requires name or aname'
           return None

        if aname == None: aname = afni_name(name)
        si = aname.shortinput()

        # warn user if dupe is seen
        for af in self.afollowers:
           if af.aname.shortinput() == si:
              print '** warning: have duplicate anat follower: %s' % si

        # not yet in list
        af = self.anat_follower(aname=aname, dgrid=dgrid, label=label,
                                NN=NN, num_pc=num_pc, mave=mave)
        self.afollowers.append(af)

        # warn if it does not seem to exist
        if check and not aname.exist():
           print '** WARNING: anat follower does not seem to exist: %s' \
                 % aname.rel_input()
           print '   originally from %s' % aname.initname
           if self.verb > 1: aname.show()

        return af

    def get_anat_follower(self, label):
       for af in self.afollowers:
          if af.label == label: return af
       return None

    def add_roi_dict_key(self, key, aname=None, overwrite=0):
       """set roi_dict[key], but check for existence
          return non-zero on error
       """
       if isinstance(aname, afni_name): newname = aname.shortinput()
       else: newname = 'NOT_YET_SET'

       if self.roi_dict.has_key(key):
          oname = self.roi_dict[key]
          if isinstance(oname, afni_name): oldname = oname.shortinput()
          else: oldname = 'NOT_YET_SET'

          if self.verb > 1 or not overwrite:
             print "** trying to overwrite roi_dict['%s'] = %s with %s" \
                   % (key, oldname, newname)

          if not overwrite:
             if key in self.def_roi_keys: 
                print "** ROI key '%s' in default list, consider renaming"%key
                print "   (default list comea from 3dSeg result)"
             return 1

       elif self.verb > 1:
            print "++ setting roi_dict['%s'] = %s" % (key, newname)

       self.roi_dict[key] = aname

       return 0

    def get_roi_dset(self, label):
       """check roi_dict and afollowers list for label"""

       if self.roi_dict.has_key(label): return self.roi_dict[label]

       af = self.get_anat_follower(label)
       if af: return af.cname

       return None

    def have_roi_label(self, label):
       """check roi_dict and afollowers list for label"""

       if self.roi_dict.has_key(label): return 1

       af = self.get_anat_follower(label)
       if not af: return 0

       # have a follower, require EPI grid 
       if af.dgrid == 'epi': return 1

       return 0

    # given a block, run, return a prefix of the form: pNN.SUBJ.rMM.BLABEL
    #    NN = block index, SUBJ = subj label, MM = run, BLABEL = block label
    # if surf_names: pbNN.SUBJ.rMM.BLABEL.HEMI.niml.dset
    # (pass as 0/1, -1 for default)
    def prefix_form(self, block, run, view=0, surf_names=-1):
        if self.runs > 99: rstr = 'r%03d' % run
        else:              rstr = 'r%02d' % run
        if view: vstr = self.view
        else:    vstr = ''
        # if surface, change view to hemisphere and dataset suffix
        if surf_names == -1: surf_names = self.surf_names
        if surf_names:
           vstr = '.niml.dset'
           hstr = '%s%s' % (self.sep_char, self.surf_svi_ref)
        else: hstr = ''
        s = self.sep_char
        return 'pb%02d%s%s%s%s%s%s%s%s' %    \
               (block.index, s, self.subj_label, hstr, s, rstr, s,
                block.label, vstr)

    # same, but leave run as a variable
    def prefix_form_run(self, block, view=0, surf_names=-1):
        if view: vstr = self.view
        else:    vstr = ''
        # if surface, change view to hemisphere and dataset suffix
        if surf_names == -1: surf_names = self.surf_names
        if surf_names:
           vstr = '.niml.dset'
           hstr = '%s%s' % (self.sep_char, self.surf_svi_ref)
        else: hstr = ''
        if self.sep_char == '.': rvstr = '$run'
        else:                    rvstr = '${run}'
        s = self.sep_char
        return 'pb%02d%s%s%s%sr%s%s%s%s' %    \
            (block.index, s, self.subj_label, hstr, s, rvstr, s,
             block.label, vstr)

    # same as prefix_form, but use previous block values (index and label)
    # (so we don't need the block)
    # if self.surf_names: pbNN.SUBJ.rMM.BLABEL.HEMI.niml.dset
    def prev_prefix_form(self, run, block, view=0, surf_names=-1):
        if self.runs > 99: rstr = 'r%03d' % run
        else:              rstr = 'r%02d' % run
        if view: vstr = self.view
        else:    vstr = ''
        # if surface, change view to hemisphere and dataset suffix
        if surf_names == -1: surf_names = self.surf_names
        if surf_names:
           vstr = '.niml.dset'
           hstr = '%s%s' % (self.sep_char, self.surf_svi_ref)
        else: hstr = ''
        s = self.sep_char
        return 'pb%02d%s%s%s%s%s%s%s%s' %    \
               (block.index-1, s, self.subj_label, hstr, s, rstr, s,
               self.prev_lab(block), vstr)

    # same, but leave run as a variable
    def prev_prefix_form_run(self, block, view=0, surf_names=-1):
        if view: vstr = self.view
        else:    vstr = ''
        # if surface, change view to hemisphere and dataset suffix
        if surf_names == -1: surf_names = self.surf_names
        if surf_names:
           vstr = '.niml.dset'
           hstr = '%s%s' % (self.sep_char, self.surf_svi_ref)
        else: hstr = ''
        if self.sep_char == '.': rvstr = '$run'
        else:                    rvstr = '${run}'
        s = self.sep_char
        return 'pb%02d%s%s%s%sr%s%s%s%s' %    \
               (block.index-1, s, self.subj_label, hstr, s, rvstr, s,
               self.prev_lab(block), vstr)

    # same, but leave run wild
    def prev_dset_form_wild(self, block, view=0, surf_names=-1):
        # if surface, change view to hemisphere and dataset suffix
        if surf_names == -1: surf_names = self.surf_names
        if surf_names:
           vstr = '.niml.dset'
           hstr = '%s%s' % (self.sep_char, self.surf_svi_ref)
        else:      # view option is not really handled...
           vstr = '%s.HEAD' % self.view
           hstr = ''
        s = self.sep_char
        return 'pb%02d%s%s%s%sr*%s%s%s' %    \
             (block.index-1, s, self.subj_label,hstr, s, s,
             self.prev_lab(block), vstr)

    # like prefix, but list the whole dset form, in wildcard format
    def dset_form_wild(self, blabel, view=None, surf_names=-1):
        block = self.find_block(blabel)
        if not block:
            print "** DFW: failed to find block for label '%s'" % blabel
            return ''

        bind = block.index
        # if surface, change view to hemisphere and dataset suffix
        if surf_names == -1: surf_names = self.surf_names
        if surf_names:
           vstr = '.niml.dset'
           hstr = '%s%s' % (self.sep_char, self.surf_svi_ref)
        elif view:
           vstr = '%s.HEAD' % view
           hstr = ''
        else:
           vstr = '%s.HEAD' % self.view
           hstr = ''
        s = self.sep_char
        return 'pb%02d%s%s%s%sr*%s%s%s' %      \
            (bind, s, self.subj_label, hstr, s, s, blabel, vstr)

class ProcessBlock:
    def __init__(self, label, proc):
        self.label = label      # label is block type
        self.valid = 0          # block is not yet valid
        self.index = proc.bindex
        self.verb  = proc.verb  # verbose level
        self.post_cstr = ''     # extra commands to run at the end of the block
        if not label in BlockModFunc: return

        self.opts = OptionList(label)                   # init option list
        BlockModFunc[label](self, proc, proc.user_opts) # add block

        if self.verb > 2:
            if self.valid: self.show('+d successful add ')
            else:          print '+d invalid ProcessBlock: %s' % label

    def show(self, mesg):
        print '------- %sProcessBlock: %s -------' % (mesg, self.label)
        self.opts.show('new options: ')

def run_proc():

    ps = SubjProcSream('subject regression')
    ps.init_opts()

    rv = ps.get_user_opts()
    if rv != None:  # 0 is a valid return
        if rv != 0:
            show_args_as_command(ps.argv, "** failed command (get_user_opts):")
        return rv

    # run db_mod functions, and possibly allow other mods
    if ps.create_blocks():
        show_args_as_command(ps.argv, "** failed command (create_blocks):")
        return rv

    # run db_cm functions, to create the script
    rv = ps.create_script()
    if rv != None:  # terminal, but do not display command on 0
        if rv != 0:
            show_args_as_command(ps.argv, "** failed command (create_script):")
        return 1

    # finally, execute if requested
    if ps.user_opts.find_opt('-execute'): rv = os.system(ps.bash_cmd)

    return rv

# main
if __name__ == '__main__':

    rv = run_proc()
    sys.exit(rv)
<|MERGE_RESOLUTION|>--- conflicted
+++ resolved
@@ -530,22 +530,14 @@
         - allow for single volume EPI input (e.g. to test blip correction)
         - auto -blip_forward_dset should come from tcat output
           (obliquity test still be from existing -dsets, if appropriate)
-<<<<<<< HEAD
-    4.73 Jul 23, 2016:
-        - if empty regressor, check for -GOFORIT
-"""
-
-g_version = "version 4.73, July 23, 2016"
-=======
     4.73 Jul 23, 2016: if empty regressor, check for -GOFORIT
     4.74 Aug 15, 2016: ACF blur estimation - run 3dFWHMx with -ACF
         - ACF and ClustSim files go into sub-directories, files_ACF/ClustSim
         - -regress_run_clustsim now prefers arguments, ACF, FWHM, both, no
-        - default clustsim method is now ACF (including -regress_run_clustsim yes)
+        - default clustsim method now ACF (including -regress_run_clustsim yes)
 """
 
 g_version = "version 4.74, August 15, 2016"
->>>>>>> fef46aea
 
 # version of AFNI required for script execution
 g_requires_afni = [ \
