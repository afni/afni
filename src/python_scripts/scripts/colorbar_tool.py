--- conflicted
+++ resolved
@@ -345,11 +345,7 @@
   0.1   Jan 26, 2025 :: started this command line interface for lib_cbar_tool
   0.2   Jan 30, 2025 :: beta version complete (with options)
   0.3   May 21, 2025 :: better prioritizing within JSON (cbar/pbar_fname)
-<<<<<<< HEAD
-  0.4   Jun 18, 2025 :: add in_json_path for more general JSON usage
-=======
   0.3   Jun 17, 2025 :: checks about extension when failing to write
->>>>>>> 4cf2df5b
 """
 
 g_ver     = g_history.split("\n")[-2].split("::")[0].strip()
