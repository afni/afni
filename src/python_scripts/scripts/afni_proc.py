#!/usr/bin/env python

# python3 status: compatible

# note: in the script, runs are 1-based (probably expected)

# for end='' parameter to print()
from __future__ import print_function

import string, sys, os
from time import asctime

# AFNI modules
from afnipy.afni_base import *
from afnipy.afni_util import *
from afnipy.option_list import *
from afnipy.db_mod import *
from afnipy import lib_vars_object as VO
from afnipy import ask_me
from afnipy import lib_tedana_afni as TED
from afnipy import lib_format_cmd_str as FCS

# ----------------------------------------------------------------------
# globals

g_history = """
    afni_proc.py history:

    1.0  Dec 20, 2006 : initial release
    1.1  Dec 20, 2006 : added -regress_use_stim_files
    1.2  Dec 21, 2006 : help, start -ask_me, updated when to use -iresp/ideal
    1.3  Dec 22, 2006 : change help to assume ED's stim_times files exist
    1.4  Dec 25, 2006 : initial -ask_me
    1.5  Dec 27, 2006 : ask_me help
    1.6  Dec 28, 2006 : -gltsym examples, min(a,b) in scale block
    1.7  Jan 03, 2007 : help updates, no blank '\\' line from -gltsym
    1.8  Jan 08, 2007 :
         - changed default script name to proc.SUBJ_ID, and removed -script
           from most examples
         - added options -bash, -copy_files, -volreg_zpad, -tlrc_anat,
           -tlrc_base, -tlrc_no_ss, -tlrc_rmode, -tlrc_suffix
    1.9  Jan 09, 2007 : added aligned line wrapping (see afni_util.py)
    1.10 Jan 12, 2007 : set subj = $argv[1], added index to -glt_label in -help
    1.11 Jan 12, 2007 :
         - added options -move_preproc_files, -regress_no_motion
         - use $output_dir var in script, and echo version at run-time
         - append .$subj to more output files 
    1.12 Jan 16, 2007 : allow no +view when using -tlrc_anat
    1.13 Jan 17, 2007 : if -tlrc_anat, apply default option '-tlrc_suffix NONE'
    1.14 Jan 26, 2007 :
         - if only 1 run, warn user, do not use 3dMean
         - changed all True/False uses to 1/0 (for older python versions)
    1.15 Feb 02, 2007 :
         - output float for -blur_size
         - put execution command at top of script
    1.16 Feb 21, 2007 :
         - added optional 'despike' block
         - added options -do_block and -despike_opts_3dDes
    1.17 Feb 27, 2007 :
         - volreg_align_to defaults to 'third' (was 'first')
         - added +orig to despike input
         - added 'empty' block type, for a placeholder
    1.18 Mar 15, 2007 : minor changes on the ides of March (oooooooh...)
         - x1D output file uses x1D suffix
         - removed now unneeded -full_first option in 3dDeconvolve
    1.19 Mar 19, 2007 : allow for dataset TR stored in depreciated ms
    1.20 Mar 25, 2007 : added -help for long-existing -regress_use_stim_files
    1.21 Apr 19, 2007 : apply +orig in 1-run mean using 3dcopy
    1.22 May 08, 2007 :
         - change read_options() to be compatible with python version 2.2
         - '-basis_normall 1' is no longer used by default
         - rename -regress_no_stim_times to -regress_use_stim_files
    1.23 Jun 01, 2007 :
         - changed name of Xmat to X.xmat.1D
         - by default, apply -xjpeg in 3dDeconvolve
    1.24 Jun 04 2007 : added -scale_no_max
    1.25 Jun 27 2007 : on error, display failed command
    1.26 Oct 03 2007 : set default polort based on run length (like 3dDecon)
    1.27 Nov 26 2007 : added -volreg_interp, default is -cubic (was Fourier)
    1.28 Jan 22 2008 : estimating smoothness
         - added -regress_est_blur_errts, -regress_est_blur_epits options
           for estimating the blur in the EPI and errts data
         - added -regress_no_mask, -regress_errts_prefix and -show_valid_opts
    1.29 Jun 12 2008 : move code to afni_util.get_dset_reps_tr
    1.30 Jun 30 2008 : added -gen_epi_review and -no_epi_review options
    1.31 Sep 23 2008 : added -remove_preproc_files
    1.32 Oct 27 2008 : added -regress_motion_file
    1.33 Dec 10 2008 :
        - allow NIfTI datasets as input (but process as AFNI)
        - added -regress_extra_stim_files and -regress_extra_stim_labels
        - added -regress_RONI and -volreg_base_dset (for Jill Weisberg)
        - moved unloved g_help_string to db_mod_py
    1.34 Feb 17 2009 : added -regress_reml_exec and -regress_3dD_stop
    1.35 Mar 12 2009 :
        - if despiking and no regression mask, apply -nomask
        - added 'MASKING NOTE', to suggest no regression mask until group space
    1.36 Mar 24 2009 :
        * -regress_no_mask is now the default *
        - added -regress_apply_mask
    1.37 Mar 25 2009 : allow +tlrc processing (+view comes from data)
    1.38 Mar 26 2009 : added helpstr to options
    1.39 Apr 01 2009 :
        - by default, the script will now terminate on any error
        - added -exit_on_error, -check_setup_errors
        - whine about block order problems
    1.40 Apr 01 2009 :
        - added 'ricor' processing block, for RETROICOR regressor removal
          (per-run method only, still needs '-help')
          options: -ricor_regs, -ricor_regs_nfirst, -ricor_polort,
                   -ricor_regress_solver, -ricor_regress_method
        - small format changes
    1.41 Apr 09 2009 : ricor changes
        - added 'across-runs' ricor_regress_method
        - added ricor information and usage to help (see "RETROICOR NOTE")
        - maintain unscaled shorts if they are input
        - added -ricor_datum
    1.42 Apr 11 2009 :
        - added -volreg_regress_per_run
        - fixed use of -regress_errts_prefix with blur est
    1.43 Apr 23 2009 : updates to help and tcsh options
        - added -f as a recommended tcsh option
        - added help section 'SCRIPT EXECUTION NOTE'
        - reordered help: intro, BLOCKS, DEFAULTS, EXAMPLES, NOTEs, OPTIONS
        - shifted execution command to separate line
    1.44 May 08 2009 : added tlrc (anat) as a processing block
    1.45 May 12 2009 : fixed 'cat' of 'across-runs' ricor regressors
    1.46 May 14 2009 : no 'rm rm.*' if such files were not created
    1.47 May 15 2009 : added -volreg_tlrc_warp, to warp at volreg step
    1.48 May 21 2009 :
        - added 'align' processing block (anat to EPI)
        - added -volreg_align_e2a (do EPI to anat alignment in volreg step)
    1.49 May 27 2009 :
        - added -volreg_warp_dxyz
        - if align a2e, add -no_ss to @auto_tlrc
        - for varying run lengths, fixed application of '-volreg_align_to last'
          and the -regress_est_blur_* options
          (blur estimation loops were modified for this)
        - warping to new grid truncates to 2 significant bits (if < 2 mm)
    1.50 May 28 2009 : example updates for AFNI_data4 and new options
    1.51 May 29 2009 :
        - added -execute option (to execute processing script)
        - fail on block options that have no such block applied
    1.52 Jun 08 2009 :
        - added -despike_mask option
        - fixed missing block warning
    1.53 Jun 11 2009 :
        - in mask block, try to create anat and group masks
        - added -mask_apply option, for choosing mask to apply to regression
        - added -align_opts_aea, for extra opts to align_epi_anat.py
    2.00 Jun 26 2009 : process method update: suggest processing in group space
        - mask warped EPI by its extents (at volreg step)
        - added -volreg_no_extent_mask, to block this masking
        - added 'extents' to list of mask in -mask_apply
        - change block dividers to more visual '===' with block names
    2.01 Jul 07 2009 : added warning to edit script on use of dmBLOCK
    2.02 Jul 27 2009 : used -slibase_sm instead of -slibase in 3dREMLfit
    2.03 Jul 29 2009 : fixed creation of extents mask when only 1 run
    2.04 Aug 06 2009 : fixed problems found by I Mukai and K Bahadur:
        - fixed -volreg_align_to base as applied in align_epi_anat.py
        - fixed blur 'averages' computation when only one run
    2.05 Aug 10 2009 :
        - Changed default min grid truncation from 2 significant bits to 3
          when applying -volreg_tlrc_warp/-volreg_align_e2s.
    2.06 Aug 13 2009 : added -volreg_tlrc_adwarp, to apply manual tlrc xform
    2.07 Aug 14 2009 : added -align_epi_ext_dset, to align anat to external EPI
    2.08 Aug 21 2009 : added -regress_censor_motion and -regress_censor_prev
                       motivated by L Thomas and B Bones
    2.09 Aug 25 2009 :
        - change the censor_motion prefix from '$subj' to 'motion_$subj'
        - if volreg block, always create 'motion_${subj}_enorm.1D'
    2.10 Aug 26 2009 : explicitly nuke negatives in scale block
    2.11 Aug 27 2009 : added -regress_local_times/-regress_global_times
    2.12 Aug 27 2009 : fixed motion_ in '3dD -censor', found by B Bones
    2.13 Oct 19 2009 :
        - added -blur_in_mask, to apply 3dBlurInMask (a.o.t. 3dmerge)
        - added -blur_in_automask and -blur_opts_BIM
        - added -sep_char (which probably needs more work) for Jill Weisberg
        - added -subj_curly (applied when -sep_char is '_')
    2.14 Nov 16 2009 : allow motion censoring with varying run lengths
    2.15 Jan 15 2010 : added -regress_fout yes/no option
    2.16 Jan 21 2010 :
        - added -tlrc_opts_at for adding options to @auto_tlrc
        - changed max(0,...) to *step(a)*step(b) in scaling block
    2.17 Mar 03 2010 : when censoring, create uncensored ideals and sum
    2.18 Mar 08 2010 : minor: changed option order in some examples
    2.19 Mar 18 2010 : minor: help updates to alignment options
    2.20 Mar 18 2010 : deal with args having '\\n' (from quoted newlines)
    2.21 Mar 23 2010 : added -regress_compute_fitts, to save memory in 3dD
    2.22 Mar 28 2010 : applied fitts computation to REML case
    2.23 Apr 26 2010 : added -regress_opts_reml
    2.24 May 12 2010 : added -regress_censor_first_trs
    2.25 May 29 2010 :
        - fixed use of -volreg_regress_per_run and -regress_censor_motion pair
          (thanks to D Drake for noting the problem)
    2.26 Jun 04 2010 :
        - if only one regressor, use 1dcat for "sum" ideal
        - added -outlier_count, default to "yes"
        - outlier counting is now at end of tcat block
    2.27 Jun 09 2010 :
        - added -regress_censor_outliers and -regress_skip_first_outliers
        - specified 'auto block:' in block headers for those not chosen by user
    2.28 Jun 10 2010 : fixed copying EPI and anat as NIfTI
          (thanks to S Tambalo for noting the problem)
    2.29 Jun 17 2010 : apply default polort in 3dToutcount
    2.30 Jun 17 2010 :
        - 3dToutcount detrending now defaults to Legendre polynomials and
          can so exceed polort 3 (limit found by I Mukai and K Bahadur)
        - added options -outlier_legendre and -outlier_polort
    2.31 Jul 14 2010 : added -mask_test_overlap and -regress_cormat_warnings
    2.32 Jul 19 2010 : added -check_afni_version and -requires_afni_version
    2.33 Jul 22 2010 : added -regress_run_clustsim and -regress_opts_CS
    2.34 Aug 02 2010 :
        - check that stim_file/_time files match datasets
        - check for existence of input datasets
        - added -test_stim_files and -test_for_dsets options
        - now depends on lib_afni1D
    2.35 Aug 04 2010 :
        - added -regress_CS_NN, default to 123
        - changed 3dClustSim to use -both instead of just -niml
        - changed prefix to ClustSim (so resulting .1D files are not removed)
        - if request for ClustSim, require blur estimation
    2.36 Aug 04 2010 :
        - allow married timing files (needed for -test_stim_files)
        - added -keep_script_on_err (NEW default: delete script on error)
    2.37 Oct 20 2010 : added -tcat_remove_last_trs, -ricor_regs_rm_nlast
    2.38 Nov 04 2010 :
        - create sum_ideal.1D is now the default
        - allow varying basis functions (affects ideals/iresp output)
        - added -regress_no_ideal_sum, -regress_basis_multi
    2.39 Nov 04 2010 : no X.full_length.xmat.1D, use X.uncensored.xmat.1D
    2.40 Nov 10 2010 : added new NOTE sections for ANAT/EPI ALIGNMENT to -help
    2.41 Nov 18 2010 :
        - fixed stim_files to stim_times conversion after multi_basis change
          (thanks to M Weber for noting the problem)
    2.42 Nov 22 2010 : improved line wrapping
    2.43 Dec 14 2010 :
        - fixed problem with timing file tests on 'empty' files with '*'
          (thanks to C Deveney and R Momenan for noting the problem)
    2.44 Dec 16 2010 : small changes to file type warnings
    2.45 Jan 13 2011 : small changes to warnings for missing stimulus files
    2.46 Mar 07 2011 : make proc script executable
    2.47 Mar 14 2011 : if no mask but have extents, apply in scale
    2.48 Mar 15 2011 : use X.nocensor.1D (just to save 2 spaces)
    2.49 Apr 22 2011 :
        - if manual tlrc and -volreg_tlrc_adwarp, also transform extents mask
          (thanks to J Britton for noting the problem)
        - if -regress_reml_exec, insert 3dClustSim table in stats_REML
          (thanks to R Momenan for noting the problem)
    2.50 Apr 29 2011 :
        - added -align_epi_strip_method for align_epi_anat.py skull strip
        - added help for -volreg_no_extent_mask
        - no EPI Automask is not a comment, not a warning
        - check that process blocks are unique (except for 'empty')
    2.51 May 31 2011 :
        - re-worked motion as prep for more motion options
        - replaced -volreg_regress_per_run with -regress_motion_per_run
        - made uniq_list_as_dsets() a warning, not an error (for J Britton)
    2.52 Jun 02 2011 :
        - by default, demean and deriv motion parameters are simply created
        - by default, demean motion parameters are applied in the regression
          (replacing the original 'basic' parameters, which should have no
          change in betas of interest, just the constant polort betas)
        - added -regress_apply_mot_types to specify motion types for regression
        - added -regress_no_motion_demean and -regress_no_motion_deriv
    2.53 Jun 02 2011 :
        - added -regress_make_cbucket
        - include view in 3dcopy for single run extents mask
          (so there are no missing view warnings, done for J Jarcho)
        - make regress TSNR dataset by default (added option -compute_tsnr)
    2.54 Jun 03 2011: volreg tsnr is not default
        - added -volreg_compute_tsnr (def no), -regress_compute_tsnr (def yes)
        - so -compute_tsnr has been removed
    2.55 Jun 30 2011: rename aligned anat output (from align_epi_anat.py)
        - OLD_al_keep, if output anat is useful (want anat -> EPI  alignment)
        - OLD_al_junk, if output anat is not    (want EPI  -> anat alignment)
    2.56 Jul 06, 2011:
        - create anat_final dset, to be clear it is aligned with the stats
        - suggest uber_subject.py in -ask_me dialog
    2.57 Jul 13, 2011:
        - run gen_ss_review_scripts.py: generate single subject review scripts
        - and execute any resulting 'basic' review script
    2.58 Jul 15, 2011: save output from ss_review in out.ss_review.txt
    2.59 Jul 20, 2011:
        - fixed aea.py -epi_base in case of:
          'align' and '-volreg_align_to last' and run lengths vary
          (thanks to S Brislin and S White for noting the problem)
    2.60 Jul 26, 2011:
        - if e2a, update current anat to skull-stripped anat from align block
          (this would avoid a second skull-strip step in @auto_tlrc)
        - added details to comments in align block
        - replaced help for -compute_tsnr with -regress and -volreg versions
          (thanks to B Benson for asking about obsolete -compute_tsnr)
    2.61 Aug 03, 2011:
        - changed aea.py -save_skullstrip to -save_orig_skullstrip
        - previously the stripped anat would be warped to match any obliquity
          of the EPI, which would throw off the alignment
        - thanks to A Ellenstein for noting the problem and to Z Saad for
          helping to figure it out
    2.62 Aug 31, 2011:
        - if censoring motion or outliers, add options to gen_ss_r command
        - added help for -regress_make_cbucket
    2.63 Oct  4, 2011: added -anat_has_skull option, to avoid stripping
    3.00 Oct 14, 2011: now processes surface data
        - added 'surf' processing block, and corresponding '-surf_*' options:
           -surf_anat, -surf_spec, -surf_anat_aligned, -surf_anat_has_skull,
           -surf_A, -surf_B, -surf_blur_fwhm (now sticking with -blur_size)
        - compute errts and TSNR by default (had required option or blur est)
    3.01 Oct 17, 2011: added help for surface analysis and -surf options
    3.02 Nov  2, 2011: warn of odd timing if using TENT as basis function
    3.03 Nov  7, 2011: added -blur_to_fwhm and -blur_opts_B2FW
        - for E Nelson and J Jarcho
    3.04 Nov  9, 2011: -surf_blur_fwhm is no longer valid, use -blur_size
    3.05 Jan 12, 2012: fixed ricor block 3dcalc loop for varying run lengths
    3.06 Jan 18, 2012: force anat and children to be AFNI format after 3dcopy
    3.07 Jan 28, 2012: surface analysis updates for subject FT in AFNI_data6
        - added -atlas_followers to @SUMA_AlignToExperiment command
        - if surf analysis: no mask in scaling block (e.g. default extents)
        - updated help example #8 for surf analysis of AFNI_data6 subject FT
    3.08 Jan 31, 2012: ricor block: no longer apply in later 3dDeconvolve
        - added -regress_apply_ricor, with default of 'no'
        - added help updates for this
    3.09 Feb 01, 2012: check for pre-steady state outliers
        - added option -tcat_outlier_warn_limit
    3.10 Feb 10, 2012:
        - added -check_results_dir option for ZSS
        - changed -tcat_outlier_warn_limit to -tcat_preSS_warn_limit
    3.11 Mar  2, 2012: fixed $runs use with ricor of multiple runs
        - problem noted by I Mukai
        - output afni -ver in script
    3.12 Mar  9, 2012:
        - added $hemi to rm.mean dset during scaling
        - added new '-overwrite_resp S' to @SUMA_AlignToExperiement command
    3.13 Mar 14, 2012:
        - test for global timing before local
          (global timing would look like bad local timing)
        - problem noted by P Pallett
    3.14 Mar 21, 2012:
        - use run_lengths list for TRs per run
        - removed path from external motion file
    3.15 Apr 12, 2012: backport to python 2.2
        - thanks to L Broster for noting 2.2 problems
    3.16 Apr 16, 2012: added -regress_bandpass, to bandpass during regression
    3.17 May 10, 2012:
        - allow for processing more than 99 runs
        - catenated 'rall' files will use '_' until prefix
    3.18 May 19, 2012: small help update for resting state examples
    3.19 May 21, 2012: added -regress_stim_types
    3.20 Jun 03, 2012: suggest -regress_motion_censor of 0.2 for resting-state
    3.21 Jun 05, 2012: verify that married types match
    3.22 Jun 06, 2012: check for EPI +tlrc view in NIfTI datasets
    3.23 Jun 15, 2012: added -regress_censor_extern
    3.24 Jun 28, 2012: help mistake on IM, thanks to I Blair for noting
    3.25 Jul 10, 2012: let user know whether 3dClustSim will be run
    3.26 Jul 11, 2012: fill gaps and holes in anatomical masks
                       (now requires AFNI from 7 May, 2012)
    3.27 Jul 26, 2012: now requires AFNI from 8 May, 2012
        - added -mask_segment_anat and -mask_rm_segsy
        - if anat is stripped, create segmented anat unless user says not to
    3.28 Jul 30, 2012: if surf analysis, create run_suma script
    3.29 Jul 31, 2012: have -mask_segment_anat default to no
    3.30 Aug 08, 2012: do not update tlrc anat with strip if passed in
    3.31 Aug 14, 2012:
        - match default class order for 3dSeg
        - copy labeltable into resampled dataset
    3.32 Sep 04, 2012: added -regress_ROI, for tissue-based regression
    3.33 Sep 25, 2012: fixed 2 REML problems
        - if 3dD_stop and reml_exec, use errts_REML for blur estimation
          (thanks to P Molfese for noting the problem)
        - apply compute_fitts for non-reml case
    3.34 Oct 01, 2012: added 'file' type for -regress_stim_types
    3.35 Oct 03, 2012: make dashed parameters illegal for many options
    3.36 Oct 17, 2012: remove unneeded -set_tr from 1d_tool.py -censor_motion
    3.37 Jan 09, 2013: added -regress_compute_gcor
    3.38 Feb 05, 2013: minor help intro update
    3.39 Feb 14, 2013: update for -move_preproc_files for surfaces
    3.40 Feb 21, 2013: minor help update
    3.41 Apr 05, 2013: aea.py: revert -save_orig_skullstrip to -save_skullstrip
                       (requires align_epi_anat.py from 1 Apr 2013)
    3.42 Apr 09, 2013: fixed computed fitts for REML case
                       (thanks to G Pagnoni for noting the problem)
    3.43 Apr 15, 2013: added RESTING STATE NOTE to help
    3.44 Apr 23, 2013: added eroded ROIs for -regress_ROI: WMe, GMe, CSFe
    3.45 May 03, 2013: added options -regress_anaticor and -mask_segment_erode
    3.46 May 03, 2013:
        - added help example 9b, recommended resting state with ANATICOR
        - -regress_anaticor implies -mask_segment_anat and -mask_segment_erode
    3.47 May 09, 2013: small code reorg in prep for ...
    3.48 May 09, 2013: added options -write_3dD_script, -write_3dD_prefix
    3.49 Jun 25, 2013: added options -volreg_motsim, -volreg_opts_ms
    3.50 Jun 27, 2013: added option -regress_mot_as_ort
    4.00 Aug 14, 2013: added non-linear template registration via auto_warp.py
        - added options -tlrc_NL_warp and -tlrc_NL_awpy_rm
    4.01 Aug 20, 2013: make 3dAutomask the default EPI strip method
    4.02 Aug 20, 2013: added -regress_RSFC, to run 3dRSFC
                       (requires updated 3dRSFC, for input sub-brick selection)
    4.03 Sep 19, 2013: added help for -regress_RSFC, including example 10b.
    4.04 Oct 31, 2013: restrict blur estimation to uncensored TRs
    4.05 Nov 01, 2013: let all-1 input for extents mask vary per run
                       (TRs may vary per run)
    4.06 Dec 17, 2013: 3dDespike now defaults to -NEW
        - added -despike_new yes/no for control
    4.07 Feb 06, 2014: minor -help and -ask_me text changes
    4.08 Feb 18, 2014: minor -help update
    4.09 Feb 19, 2014: if AM2 or IM, terminate extraction of ideals
    4.10 Mar 11, 2014:
        - set errts_pre in anaticor block, e.g. for use in RSFC or blur est
        - if no scale block and gaussian blur, re-apply extents mask
        - quiet change to writing command to script
    4.11 Mar 21, 2014:
        - applied errts_REML where appropriate (over just errts)
        - if anaticor and censoring, do not remove censored TRs again
          for blur est
    4.12 Mar 24, 2014: added the -regress_anaticor_radius option
    4.13 Mar 24, 2014:
        - added options -anat_uniform_method and -anat_opts_unif
        - move toutcount to new (hidden) postdata block
    4.14 Mar 31, 2014:
        - added -anat_unif_GM (default is yes)
        - added detail to ricor slices warning/error
        - if anat_uniform_method of unifize, turn of in auto_warp.py
    4.15 April 16, 2014: internal re-org, should have no effect
    4.16 April 17, 2014:
        - allow a special case of MIN_OUTLIER as the -volreg_base_dset, as
          recommended by T. Ross
    4.17 May 12, 2014: added -regress_use_tproject
        - default to 'yes' if there are no stim files
    4.18 May 16, 2014: changed default of -anat_unif_GM from yes to no
    4.19 Jun 26, 2014:
        - full_mask (EPI mask) is now byte (via 3dmask_tool)
        - note correlation with anat mask (in out.mask_ae_corr.txt)
    4.20 Jul 11, 2014: fixed 1d_tool.py -pad_into_many_runs for bandpassing
          when run lengths vary
    4.21 Sep 08, 2014: grid dimensions are now rounded to 6 significant
          bits before being truncated to 3
    4.22 Nov 07, 2014: shift -affter warp to -warp for -tlrc_NL_warp
        - requires 3dNwarpApply from Nov 7 or later
    4.23 Nov 21, 2014:
        - changed -anat_uniform_method none to mean no correction at all
        - now 'default' means to apply it normally in auto_warp.py
        - done for B Benson
    4.24 Dec 02, 2014: -tlrc_NL_awpy_rm was not being applied
    4.25 Jan 02, 2015: small help change
    4.26 Jan 12, 2015: compute global correlation volume (similar to GCOR)
    4.27 Jan 15, 2015: use 3ddot -demean for correlation of masks
    4.28 Feb 06, 2015: apply updates to 3dClustSim
    4.29 Feb 11, 2015: added -regress_anaticor_fast and -regress_anaticor_fwhm
    4.30 Feb 13, 2015:
        - make WMeLocal for fast anaticor a float dataset
        - generate WMeL_corr as a diagnostic volume (corr w/WMeLocal)
        - todo: add ability to make WMeL_corr without fast anaticor
    4.31 Feb 27, 2015: added -regress_WMeL_corr option (forgot that)
        - 27 July, 2015: option changed to -regress_make_corr_AIC
    4.32 Mar  2, 2015:
        - fixed 3dTproject call for resting state on surface
        - small change to get 3dSeg results using wildcard
    4.33 Mar  3, 2015:
        - allow MIN_OUTLIER as a parameter in -volreg_align_to
        - update requirement date (Feb 9 -> Nov 9)
    4.34 Apr  1, 2015: anat followers and ROI_PC
        - added ability to warp anat followers
           - anat is default if skull and align or tlrc blocks
        - added -regress_ROI_PC, -regress_ROI_maskave (for external masks)
        - added -regress_ROI_erode
        - warp anat w/skull for QC
    4.35 Apr  1, 2015:
        -tcat_remove_first_trs can take a list
        - done for P Hamilton
    4.36 Apr  2, 2015: added -tlrc_NL_warped_dsets to import 3dQwarp result
    4.37 Apr  9, 2015: fix for NIFTI NL anat; add a little help
    4.38 Apr 22, 2015:
        - help update for -regress_ROI_*
        - verify erode list use
        - added -todo to show current list
    4.39 Apr 22, 2015: add missed cat_matvec to create warp.all.anat.aff12.1D
    4.40 Apr 30, 2015: allow AM2 centering param via basis backdoor
        - e.g. use basis "BLOCK(2) :x:0.176"
    4.41 May 05, 2015:
        - added -anat_follower, -anat_follower_ROI, -regress_anaticor_label
        - followers are copied to copy_af_LABEL
        - added Example 11 - a more modern resting state example
        - added local WMe correlation diagnostic using -ort X-matrix
    4.42 May 07, 2015: replaced slow 3dTfitter with 3dTproject in anaticor
    4.43 May 08, 2015: added -regress_make_corr_vols
    4.44 May 18, 2015: apply ROIs more generally; allow local ROI PCs
        - external ROIs should now be passed via -anat_follower_ROI,
          rather than -regress_ROI_*, the latter no longer taking datasets
        - also changed -regress_ROI_erode to -anat_follower_erode
        - removed option -regress_ROI_maskave (use -regress_ROI)
    4.45 May 22, 2015: help clarifications
    4.46 Jun 15, 2015: applied -regress_stim_times_offset to typical timing
    4.47 Jul 01, 2015: clarified help for -anat_unif_GM, default = no
    4.48 Jul 27, 2015:
        - renamed -regress_WMeL_corr to -regress_make_corr_AIC
        - default is now 'no' (since it is a somewhat slow operation)
    4.49 Jul 28, 2015:
        - ** ANATICOR now includes zero volumes at censor points
        -    (this matches non-ANATICOR and fast ANATICOR cases)
    4.50 Jul 29, 2015:
        - ANATICOR now works for task analysis, using -regress_reml_exec
    4.51 Sep 02, 2015: if rest with REML, use REML errts
    4.52 Sep 10, 2015: fix resulting aligned SurfVol if input is NIFTI
    4.53 Sep 17, 2015: clarify incorrect dgrid error for anat follower
    4.54 Sep 24, 2015: allow 3dD to proceed with only extra_stim_files
    4.55 Oct 26, 2015: avoid censored TRs in TSNR computation
    4.56 Oct 28, 2015: output anat/epi mask Dice coef, rather than corr
    4.57 Dec 07, 2015: 
        - modified Example 11 to use FT_SurfVol.nii as the anat, not FT.nii
          (FT.nii was not perfectly aligned with parcellation)
        - added FREESURFER NOTE
    4.58 Jan 27, 2016: allow for tissue PC regression with only regress block
    4.59 Apr 27, 2016: always extract volreg base image vr_base*
    4.60 May  3, 2016: suggest -regress_est_blur_epits for resting state
    4.61 May 31, 2016: better -regress_anaticor warnings if no label
    4.62 Jun 10, 2016: added -blip_reverse_dset for blip up/down correction
    4.63 Jun 11, 2016: fixed blip order vs. view update
    4.64 Jun 13, 2016: added BLIP_BASE case for -volreg_align_to
        - use warped median forward blip volume as volreg alignment base
    4.65 Jun 13, 2016: added -align_unifize_epi: unifize EPI before alignment
    4.66 Jun 14, 2016:
        - if needed, pass along obliquity for all 3dNwarpApply results
        - added -blip_forward_dset
    4.67 Jun 16, 2016:
        - if NLwarp but EPI in orig space, do not apply (warn user)
        - fix refit of blip median datasets
    4.68 Jun 22, 2016: do nothing, but work really hard at it
        - apply EPI transformation steps using an array of transformations
          (to make future changes easier)
    4.69 Jun 24, 2016:
        - added -requires_afni_hist
        - if appropriate, warp vr_base dset as final_epi
    4.70 Jun 27, 2016: allow for blip datasets that are not time series
    4.71 Jun 29, 2016:
        - can modify blip order
        - BLIP_BASE is now MEDIAN_BLIP
        - added BLIP NOTE to -help output
    4.72 Jun 30, 2016:
        - allow for single volume EPI input (e.g. to test blip correction)
        - auto -blip_forward_dset should come from tcat output
          (obliquity test still be from existing -dsets, if appropriate)
    4.73 Jul 23, 2016: if empty regressor, check for -GOFORIT
    4.74 Aug 15, 2016: ACF blur estimation - run 3dFWHMx with -ACF
        - ACF and ClustSim files go into sub-directories, files_ACF/ClustSim
        - -regress_run_clustsim now prefers arguments, ACF, FWHM, both, no
        - default clustsim method is ACF (including -regress_run_clustsim yes)
    5.00 Aug 17, 2016: ACF blur estimation is ready
        - includes gen_ss_review_scripts/table.py
    5.01 Aug 22, 2016: save all final anat/EPI costs into out.allcostX.txt
    5.02 Aug 25, 2016:
        - fix output.proc prefix if -script has path
        - allow -mask_apply group in case of -tlrc_NL_warped_dsets
    5.03 Sep 13, 2016: added -blip_opts_qw
    5.04 Sep 16, 2016: added -radial_correlate
    5.05 Sep 28, 2016: added per run regression option
        - detrend with 3dTproject for PC regressors, to allow for censoring
        - added -regress_ROI_per_run    to apply -regress_ROI    per-run
        - added -regress_ROI_PC_per_run to apply -regress_ROI_PC per-run
    5.06 Oct  9, 2016:
        - added opts -mask_import, -mask_intersect, -mask_union
        - added corresponding Example 11b
    5.07 Oct 13, 2016: minor 11b update (PC_per_run)
    5.08 Oct 20, 2016: check -mask_import for reasonable voxel dimensions
    5.09 Oct 24, 2016:
        - bandpass notes and reference
        - stronger warning on missing -tlrc_base dataset
    5.10 Nov  1, 2016:
        - added -regress_skip_censor
        - added -write_ppi_3dD_scripts to go with:
        - added -regress_ppi_stim_files, -regress_ppi_stim_labels
    5.11 Dec 29, 2016:
        - removed case 16 (brainstem) from aparc+aseg.nii WM extraction in help
    5.12 Mar 21, 2017: allow for volreg-only script with MIN_OUTLIER
    5.13 Mar 27, 2017:
        - NL warps of all-1 volume uses -interp cubic for speed
        - for -mask_import, have lists_are_same compare abs() of dimensions
    5.14 Apr 11, 2017:
        - added GENERAL ANALYSIS NOTE to help
        - mentioned scaling as an option in resting state analysis
    5.15 Apr 25, 2017: fix follower warps for gzipped WARP datasets
    5.16 Sep  7, 2017: fix help typos for -regress_ROI_PC_per_run
    5.17 Sep 11, 2017: if no regress block, skip gen_ss_review_scripts.py
    5.18 Sep 12, 2017: use lpc+ZZ cost function in examples
    6.00 Nov  7, 2017: python3 compatible
    6.01 Nov 15, 2017: fixed -despike_mask (by D Plunkett)
    6.02 Dec 12, 2017: added "sample analysis script" to help
    6.03 Feb 12, 2018: can process multi-echo data
        - added -dsets_me_echo/_run and 'combine' processing block
        - this is a preliminary step, before running OC and ME-ICA
    6.04 Feb 16, 2018: compute epi_anat mask, intersecting the two
        - added -mask_epi_anat, to apply that in place of full_mask
    6.05 Feb 23, 2018: added OC combine method
    6.06 Feb 26, 2018: added -help_section option
    6.07 Feb 27, 2018: added help for a few option
                       (some old, some new, some red, some blue)
    6.08 Mar  1, 2018: added OC_methods OC_A and OC_B
    6.09 Apr  3, 2018: added -combine_tedana_path
    6.10 Apr 26, 2018:
        - run all tedana steps before copying results
        - adjust labels from combine to volreg
    6.11 May  7, 2018:
        - EPI automask (full_mask) is no longer dilated by default
        - added -show_process_changes, to report changes affecting results
    6.12 May  8, 2018:
        - NL-warp dsets need only end in _WARP
        - added -combine_methods: OC_tedort, tedana_OC, tedana_OC_tedort
        - this coincides with a fix to tedana_wrapper.py that, with scaling
          had led to betas cut in half
    6.13 May 14, 2018:
        - if tedana, suggest -blur_in_mask yes
        - added epi_anat as option for -mask_apply
    6.14 May 25, 2018: added -combine_opts_tedwrap
    6.15 May 29, 2018: 
        - fixed a couple of problems in error reporting
        - Thanks to J Reed for mentioning them.
    6.16 Jul  5, 2018: added -mask_opts_automask for L Atlas
    6.17 Aug  7, 2018: 3drefit for tedana results should include space
    6.18 Aug 13, 2018: actually apply -blur_opts_BIM
    6.19 Sep 18, 2018:
        - show sample BIDS-like directory struct under DIRECTORY STRUCTURE NOTE
    6.20 Oct 11, 2018: have gen_ss_r_s always write out.gen_ss_uvars.json
    6.21 Oct 17, 2018: pass -ss_review_dset to gen_ss_review_scripts.py
    6.22 Nov 19, 2018: added opt -html_review_style and run apqc_make_html.py
        - and check for respective dependencies
    6.23 Nov 26, 2018: added opt -volreg_warp_final_interp
    6.24 Dec  5, 2018: reduced dependency list for apqc HTML to just Xvfb
    6.25 Dec 10, 2018: run ss_review_html via tcsh instead of ./
    6.26 Dec 19, 2018: show exec command on both tcsh and bash syntax
    6.27 Jan  7, 2019:
        - added opt -volreg_method 3dvolreg|3dAllineate
        - added opts -volreg_allin_auto_stuff and -volreg_allin_cost
        - nest apqc_make_tcsh.py under @ss_review_basic block
    6.28 Jan 16, 2019:
        - have -regress_mot_as_ort default to yes
        - rename external_volreg_base to vr_base_external
    6.29 Jan 18, 2019:
        - run 1d_tool.py -show_df_info, unless -regress_show_df_info no
    6.30 Jan 22, 2019: added -regress_est_blur_detrend yes/no
    6.31 Jan 30, 2019: added -volreg_post_vr_allin and -volreg_pvra_base_index
    6.32 Feb 22, 2019: added -tlrc_NL_force_view
    6.33 Apr 11, 2019: added -combine_tedort_reject_midk
    6.34 Apr 25, 2019: -regress_bandpass takes any even number of frequencies
    6.35 May 14, 2019: added -radial_correlate_blocks and _opts
    6.36 May 22, 2019: modified -regress_anaticor_fast method
        - blurs are now truncated Gaussians by default, making them flat
          and very similar to original ANATICOR method
        - added -regress_anaticor_full_gaussian and -regress_anaticor_term_frac
    6.37 May 23, 2019: QC: save fanaticor_mask_coverage dataset
    6.38 May 30, 2019: 
        - have -regress_anaticor_full_gaussian default to yes
          (so one would now have to ask for a truncated Gaussian)
        - generate fanaticor_mask_coverage as float
    6.39 Jun  3, 2019: allow ricor in case of ME data
    6.40 Jun 18, 2019: no mask for TSNR on the surface
    6.41 Jun 19, 2019: fail on some blur option with surface analysis
    6.42 Jul  2, 2019: apply 1d_tool.py -write_xstim for X.stim.xmat.1D
    6.43 Jul  3, 2019: if no stim, make sum_baseline.1D, not sum_ideal.1D
    6.44 Jul  5, 2019: (useless) switch to 3dTcorr1D for dot product
    6.45 Jul 19, 2019: if template is multi-volume, get vol [0] for group_mask
    6.46 Jul 25, 2019: added -volreg_warp_master
    6.47 Aug 27, 2019: use $tr_counts for motion regressors and such
    6.48 Sep  9, 2019: added control for -NEW25
    6.49 Sep 18, 2019:
       - added file tracking and -show_tracked_files option
       - if -html_review_style pythonic, check for matplotlib
    7.00 Oct 24, 2019:
       - supports running tedana from MEICA group
         https://github.com/ME-ICA/tedana
       - added combine methods m_tedana, m_tedana_OC
       - allow -mask_epi_anat if -anat_has_skull no
    7.01 Oct 25, 2019: allow for selectors on -dset* options
    7.02 Oct 30, 2019: 3dcopy tedana results using current view
    7.03 Nov  1, 2019: create out.mask_at_corr.txt
    7.04 Nov 21, 2019: added more current FreeSurfer babble to help
    7.05 Nov 29, 2019: added option -volreg_opts_ewarp
    7.06 Jan 15, 2020: corr_* dsets are now correlations with ROI averages,
                       rather than average correlations across ROIs
    7.07 Feb  4, 2020: added help for some esoteric options
    7.08 Feb 12, 2020: initial -compare_opts functionality:
       - added -compare_opts, -compare_example_pair,
               -show_example, -show_example_names
    7.09 Feb 14, 2020:
       - added -compare_opts_vs_opts
       - modified s03.ap.surace, added s05.ap.uber
    7.10 Feb 18, 2020: modified Example 7; added Example 6b and EGS.12c
       - display all help examples, including ones outside of afni_proc.py
       - specify whether each example is reasonably recommended
    7.11 Mar 11, 2020: add details on why examples are not considered complete
    7.12 Apr 14, 2020: copy with absolute paths if inputs have them
    7.13 Feb 22, 2021:
       - add -regress_mask_tsnr; change default to no mask for TSNR dset
       - pass mask_dset explicitly to gen_ss_review_scripts.py
    7.14 Feb 24, 2021: -add -regress_extra_ortvec and _ortvec_labels
    7.15 May  1, 2021:
       - fixed niml.dset suffix in case of -regress_compute_fitts on surface
         (thanks to S Torrisi for noting the problem)
    7.16 May 19, 2021: fixed volreg TSNR in surface case (still in volume)
    7.17 Jul 16, 2021: unindent EOF
    7.18 Oct 18, 2021: allow -mask_apply "type" to be a user-specified mask
    7.19 Nov  7, 2021: add -regress_opts_fwhmx
    7.20 Nov  8, 2021: add -milestones (later changed to -hist_milestones)
    7.21 Nov 20, 2021:
       - update for current tedana with --convention orig
       - add -help_tedana_files for correspondence between file names
    7.22 Nov 27, 2021:
       - updates for current MEICA group tedana
       - add lib_tedana_afni
       - update m_tedana/m_tedana_OC combine methods to work with new tedana
         (use 3dcalc to copy results, preserving space/view, use float)
    7.23 Dec  3, 2021: add the m_tedana_tedort -combine_method
    7.24 Jan 11, 2022:
       - rename m_tedana_tedort to m_tedana_m_tedort
         (reserve m_tedana_tedort for AFNI tedort projection)
    7.25 Jan 24, 2022: pass copy_anat,combine_method to gen_ssrs for APQC
    7.26 Jan 29, 2022: allow execution only if we have made the main script
    7.27 Feb  7, 2022: write out.ap_uvars.txt,json, and use to init gssrs
    7.28 Feb  8, 2022: add -html_review_opts
    7.29 Feb 18, 2022: change -milestones to -hist_milestones
    7.30 Mar  1, 2022:
       - make pythonic the default html_review_style
         (since PT will run with basic if pythonic is not possible)
    7.31 Mar  1, 2022: fix space removal in -combine_opts_tedana
    7.32 Mar  3, 2022: minor rename of blocks; corresponding help update
    7.33 Mar  8, 2022: apply -polort in @radial_correlate
    7.34 Mar 10, 2022: run 3dAllineate for -align_epi_ext_dset to volreg base
    7.35 Mar 12, 2022: use align_epi_anat.py instead, in case of obliquity diff
    7.36 Mar 22, 2022:
       - fix help example: remove inappropriate -epi_strip from -align_opts_aea
       - add ap_uvars: dir_suma_spec, suma_specs
    7.37 Apr  6, 2022: allow REML errts on surface
    7.38 Apr 22, 2022: in proc script, check for tedana in PATH, if needed
    7.39 May 10, 2022: do not apply global line wrappers to QC block
    7.40 May 24, 2022: add -command_comment_style
    7.41 Jun  6, 2022:
       - add -align_unifize_epi local method, -align_opts_eunif
       - create final_epi_unif volume, in case of EPI uniformity correction
    7.42 Jun 13, 2022: remove final_epi_unif, as it is already final EPI
    7.43 Jul 26, 2022: copy label tables of anat followers
    7.44 Jul 30, 2022:
       - copy tlrc_base/template to results directory
       - add opt -tlrc_copy_base
    7.45 Aug 17, 2022: if 'tlrc' block and -regress_ROI*, req -volreg_tlrc_warp
    7.46 Aug 30, 2022:
       - make -show_example allow unique substring matching
       - pass final_epi_dset as a uvar if there is no warped version
    7.47 Oct  8, 2022: w/PT: reformat of help examples
    7.48 Nov 15, 2022: find_variance_lines.tcsh, and vlines_* uvars
    7.49 Nov 23, 2022: added examples simple_rest_QC, simple_rest_QC_na
    7.50 Dec 16, 2022: update example 6, 6b
    7.51 Jan 24, 2023: add QC to ricor block
    7.52 Feb  1, 2023: get SurfSmooth params from smrec file
    7.53 Feb  3, 2023: propagate error when num_echo is inconsistent
    7.54 Feb  6, 2023: propagate slice_pattern from -tshift_opts_ts -tpattern
    7.55 Mar  1, 2023: add -show_pretty_command, to print a more readable one
    7.56 Jun  2, 2023: fix -regress_errts_prefix with surface analysis
    7.57 Jun 14, 2023: default to -radial_correlate_blocks errts, if none given
    7.58 Jun 21, 2023: fix: pass tlrc_base as uvar template
    7.59 Jul 21, 2023: fix: update help for -regress_make_corr_vols
                            (it is now corr vs ave, rather than ave corr)
    7.60 Jul 24, 2023: if -tlrc_NL_warped_dsets, require -tlrc_base
    7.61 Aug 21, 2023: modify $ktrs to come from a text file, instead of shell
<<<<<<< HEAD
    7.62 Nov 27, 2023: use ccount instead of count
"""

g_version = "version 7.62, November 27, 2023"

# version of AFNI required for script execution
g_requires_afni = [ \
      [ "27 Nov 2023",  "ccount" ],
=======
    7.62 Feb  1, 2024: 
       - add options -show_example_keywords, -show_pythonic_command
       - include keywords and modification date in examples
       - partially revamp examples, add demo, short and publish examples
    7.63 Feb  2, 2024: add -ROI_import (can regress PCs for now)
    7.64 Feb  8, 2024:
       - if radcor is after scaling, pass an EPI mask (warn if no mask)
       - block radcor once processing enters the surface domain
    7.65 Feb 15, 2024: add option -regress_compute_tsnr_stats
    7.66 Feb 15, 2024:
       - no dupe follower warning if grids differ
       - no FWHM->ACF warning
    7.67 Feb 21, 2024:
       - partial publish example updates
       - remove warning: 'ricor regressors are no longer applied in final reg'
    7.68 Feb 22, 2024:
       - use mask_epi_anat for more QC (over full_mask) and modify indentation
       - if appropriate, apply "-regress_compute_tsnr_stats brain 1"
    7.69 Mar 11, 2024:
       - add 3dTto1D -method 4095_warn command and out.4095_warn.txt uvar
    7.70 Mar 18, 2024:
       - locate() -ROI/mask_import datasets and get tlrc_base early
       - add auto-ROI_import of APQC atlas and regress tsnr_stats
       - add option -regress_compute_auto_tsnr_stats
    7.71 Mar 29, 2024: allow -regress_apply_mot_types none
    7.72 Apr  1, 2024: add reg_echo and echo_times as uvars
    7.73 Apr  7, 2024: the default warp vox dim will round up if very close
    7.74 Apr  8, 2024: add -anat_follower_erode_level
    7.75 Apr 25, 2024: add -uvar option, to pass user vars along
"""

g_version = "version 7.75, April 25, 2024"

# version of AFNI required for script execution
g_requires_afni = [ \
      [ " 7 Mar 2024",  "3dTto1D -method 4095_warn" ],
      [ "15 Feb 2024",  "compute_ROI_stats.tcsh, whereami -index_to_label" ],
>>>>>>> e0b3b2a4
      [ "14 Nov 2022",  "find_variance_lines.tcsh" ],
      [ " 3 Jun 2022",  "3dLocalUnifize" ],
      [ " 7 Mar 2022",  "@radial_correlate -polort" ],
      [ " 3 Feb 2022",  "gen_ss_review_scripts.py -init_uvas_json" ],
      [ "27 Jun 2019",  "1d_tool.py -write_xstim" ],
      [ "10 May 2019",  "@radial_correlate -do_clean" ],
      [ "17 Jan 2019",  "1d_tool.py -show_df_info" ],
      [ "19 Nov 2018",  "apqc_make_tcsh.py" ],
      [ " 3 May 2018",  "@extract_meica_ortvec" ],
      [ "23 Mar 2018",  "tedana_wrapper.py" ],
      [ "23 Feb 2018",  "@compute_OC_weights -echo_times" ],
      [ "23 Sep 2016",  "1d_tool.py -select_runs" ],
      [  "1 Dec 2015",  "3dClustSim -ACF" ],
      [ "28 Oct 2015",  "3ddot -dodice" ],
      [  "1 Sep 2015",  "gen_ss_review_scripts.py -errts_dset" ],
      [ "23 Jul 2015",  "3dREMLfit -dsort" ],
      [  "1 Apr 2015",  "1d_tool.py uncensor from 1D" ] ]

# milestones, for general reference
g_milestones = """
interesting milestones for afni_proc.py:

   2006.12 : initial release - basic processing blocks, can alter order
   2006.12 : -ask_me - interactive method for user options
   2007.05 : compatible for python 2.2 - 2.5
   2008.01 : estimate smoothness (for use in cluster correction)
   2008.12 : allow NIFTI inputs
   2009.03 : allow use of 3dREMLfit
   2009.03 : default change - do not mask EPI results
   2009.04 : ricor block - for physiological regressors
   2009.05 : tlrc block - EPI to standard space (catenated transformation)
   2009.05 : align block - run align_epi_anat.py
   2009.05 : base examples on AFNI_data4
   2009.08 : censoring based on motion parameters
   2010.06 : censoring based on initial outliers
   2010.08 : allow amplitude modulation via married timing files
   2011.06 : TSNR dataset
   2011.07 : graphical interface - uber_subject.py
   2011.07 : @ss QC review scripts - via gen_ss_review_scripts.py
   2011.10 : surface analysis
   2012.01 : base examples on AFNI_data6
   2012.04 : bandpassing
   2012.05 : allow processing more than 99 runs
   2012.09 : tissue-based regression - via 3dSeg segmentation
   2013.01 : compute GCOR - average spatial pairwise correlation
   2013.05 : ANATICOR - and recommended resting state analysis pipeline
   2013.08 : non-linear registration to template
   2013.09 : 3dRSFC
   2014.04 : MIN_OUTLIER volreg base
   2015.02 : fast ANATICOR - Gaussian-weighted local mean, rather than flat
   2015.04 : anatomical followers and ROI/PC regression
   2016.06 : distortion correction - using reverse blip
   2016.08 : mixed-model ACF blur estimation
   2017.11 : python3 compatible
   2018.02 : combine block - for multi-echo data (OC and tedana)
   2018.11 : APQC HTML report
   2019.01 : EPI alignment across per-run bases (-volreg_post_vr_allin)
   2019.10 : tedana from MEICA group - https://github.com/ME-ICA/tedana
   2019.02 : compare options with examples and other afni_proc.py commands
   2021.11 : updated MEICA group tedana
   2022.11 : find_variance_lines.tcsh
   2024.02 : new examples (demo, short, publish), with mod date
"""


g_process_changes_str = """
---------- changes to afni_proc.py that might afftect results ----------

Miscellaneous older changes:

   24 Mar 2009 : mask is no longer applied to EPI data
      - preferable to see all results by default
      - reproduce with: -mask_apply brain

   17 Jun 2009 : EPI extents mask is applied
      - motion could cause strange edge effects
      - require data at every time point
      - reproduce with: -volreg_no_extent_mask

   17 Aug 2016 : blur estimates change from FWHM to ACF
      - FWHM values are now zero, to discourage use

More detailed changes, starting May, 2018.

   07 May 2018 : EPI full_mask: dilation is no longer the default
      - since mask is not (generally) applied to data, make more accurate
      - reproduce with: -mask_dilate 1

   22 May 2019 : ANATICOR changes (see -regress_anaticor*)
      - changed default radius from 45 to 30 mm

   15 Jan 2020 : corr_* volumes are correlatinos with averages, rather than
      average correlations (maps are similar by have better scales)

   10 Mar 2022 : run 3dAllineate for -align_epi_ext_dset to volreg base
      - apply an additional xform between anat2epi base and epi2epi one

"""

g_todo_str = """todo:
  - when replacing 'examples' help section, move -ask_me EXAMPLES section
  - allow listing examples by keyword (choose and/or remove)
  - example demo 2b should be added to APMD1 tree
  - ROI_import, anat_follower_ROI for ROI TSNR averages
     x handle in regress block: add -regress_compute_tsnr_stats
     - add -volreg_compute_tsnr_stats
  - ME:
     - handle MEICA tedana methods
        x m_tedana, m_tedana_OC, m_tedana_OC_tedort
        * WAS done, but soon-to-come tedana JSON output must be handled by AP
        - done again, but still might want OC_m_tedort
          (consider m_tedana_OC_m_tedort say, to have AP do the projections)
     - detrend (project others?) execute across runs
        - then break either data or regressors across runs
     - pre-ME: motion params?  censoring?
     x add help for new combine methods
     x add tedana orthogonalization combine methods
     x for LA: run all tedana steps before 3dcopy ones
     x update for (f)ANATICOR 
     x allow use of -mask_import
     - use combine result in -regress_ROI* options
        - see: rcr - todo combine
     - ** set_proc_vr_vall (and similar), choose between volreg and combine
        - test ROI PC
     - for DH, option to use mask based on last echo (prob int w/anat)
     - ** write AP regression tests
     x add help for -combine_tedana_path
     x do 'apply catenated xform'
     x compare OC inputs with those from Lauren
     - test only vreg, w/anat, aff std space, NL, blip
     - test all blocks: despike, tshift, blur, mask, scale
     - test radial_correlate
     x implement for despike, tshift, blur, scale, mask (fave)
     - implement for ricor
     - implement case for volreg (without align or tlrc)
        - sooo, initial 3dvolreg output will be changed to garbage?
     x after OC/MEICA, clear use_me
  - run 3dinfo -av_space to check if anat is already in standard
    space and the user is also trying to warp it
  - be able to run simple forms of @Align_Centers
  - implement multi-echo OC and possibly meica functionality
  - improve on distortion correction via gentle NL alignment with anat
  - finish @radial_correlate updates, like _opts and _volreg
     - maybe add to gen_ss_review_scripts.py
  x allow for 3dAllineate in place of 3dvolreg: -volreg_use_allineate
  - blip correction:
     - pass warp result dset(s)
  - add option to block anat from anat followers?
  - add AP test for varying remove_first_trs
  - add -4095_check and -4095_ok options?
     - maybe check means the 3dToutcount would fail, and ok would continue
     - or have 3dToc just report, maybe write a volume?
  - add warnings from any bad GLTsymtest output

  - warn of missing input dsets?  (-dsets, -copy_anat, any 3dcopy)
  - add -volreg_align_base_to_ext_dset (probably a small displacement)
    (to match volreg_base to -align_epi_ext_dset)
  - if no align/tlrc blocks, but -mask_segment_anat, run 3dSkullStrip
    see https://afni.nimh.nih.gov/afni/community/board/read.php?1,145004
  - add anaticor in surface analysis
  - update surface examples to use standard mesh surfaces

  - motsim regression: per voxel; PCs; combined with mot params?
     - is this extra useful in the case of no censoring?  e.g. PPI
  - add -regress_basis_AM2_offsets or _basis_multi_params (now hidden in basis)
     for something like -stim_times_AM2 'BLOCK(2)' :x:0.176
"""

# ----------------------------------------------------------------------
# dictionary of block types and modification functions

BlockLabels  = ['tcat', 'postdata', 'despike', 'ricor', 'tshift', 'blip',
                'align', 'volreg', 'combine', 'motsim', 'surf', 'blur',
                'mask', 'scale', 'regress', 'tlrc', 'empty']
BlockModFunc  = {'tcat'   : db_mod_tcat,     'postdata' : db_mod_postdata,
                 'despike': db_mod_despike,
                 'ricor'  : db_mod_ricor,    'tshift' : db_mod_tshift,
                 'blip'   : db_mod_blip,
                 'align'  : db_mod_align,    'volreg' : db_mod_volreg,
                 'combine': db_mod_combine,  'motsim' : db_mod_motsim,
                 'surf'   : db_mod_surf,     'blur'   : db_mod_blur,
                 'mask'   : db_mod_mask,     'scale'  : db_mod_scale,
                 'regress': db_mod_regress,  'tlrc'   : db_mod_tlrc,
                 'empty'  : db_mod_empty}
BlockCmdFunc  = {'tcat'   : db_cmd_tcat,     'postdata' : db_cmd_postdata,
                 'despike': db_cmd_despike,
                 'ricor'  : db_cmd_ricor,    'tshift' : db_cmd_tshift,
                 'blip'   : db_cmd_blip,
                 'align'  : db_cmd_align,    'volreg' : db_cmd_volreg,
                 'combine': db_cmd_combine,  'motsim' : db_cmd_motsim,
                 'surf'   : db_cmd_surf,     'blur'   : db_cmd_blur,
                 'mask'   : db_cmd_mask,     'scale'  : db_cmd_scale,
                 'regress': db_cmd_regress,  'tlrc'   : db_cmd_tlrc,
                 'empty'  : db_cmd_empty}
AllOptionStyles = ['cmd', 'file', 'gui', 'sdir']

# default block labels, and other labels (along with the label they follow)
DefLabels = ['tcat', 'tshift', 'volreg', 'blur', 'mask', 'scale', 'regress']
OtherDefLabels = {'despike':'postdata', 'align':'postdata', 'ricor':'despike',
                  'combine':'volreg', 'surf':'volreg'}
OtherLabels    = ['empty']
DefSurfLabs    = ['tcat','tshift','align','volreg','surf','blur',
                  'scale','regress']

# names for blocks that do NOT process (make new) EPI data
#   --> these do not need index increments
EPInomodLabs = ['postdata', 'align', 'tlrc', 'mask']

default_roi_keys = ['brain', 'GM', 'WM', 'CSF', 'GMe', 'WMe', 'CSFe']
stim_file_types  = ['times', 'AM1', 'AM2', 'IM', 'file']
# apply to apqc_make_tcsh.py
g_html_review_styles = ['none', 'basic', 'pythonic' ] # java?

# based on what is specified as a dataset, but focus on what
# is expected to vary
g_eg_skip_opts = [ 
   '-subj_id', '-script', '-out_dir', '-align_epi_ext_dset', 
   '-anat_follower', '-anat_follower_ROI', 
   '-blip_forward_dset', '-blip_reverse_dset', 
   '-copy_anat', '-dsets', '-dsets_me_echo', '-dsets_me_run', 
   '-surf_anat', '-surf_spec',
   '-tlrc_NL_warped_dsets', 
   # '-volreg_base_dset',   (not sure, so allow for now)
   '-regress_censor_extern', '-regress_extra_stim_files', 
   '-regress_extra_ortvec', '-regress_extra_ortvec_labels',
   '-regress_motion_file', 
   '-regress_ppi_stim_files', '-regress_stim_files', '-regress_stim_times', 
   '-ricor_regs'
   ] 

# --------------------------------------------------------------------------
# data processing stream class
class SubjProcSream:
    def __init__(self, label):
        self.label      = label         # name for stream
                                        # copy argv, but nuke any newlines
        self.argv = [UTIL.replace_n_squeeze(arg, '\n', ' ') for arg in sys.argv]
        self.valid_opts = None          # list of possible user options
        self.user_opts  = None          # list of given user options
        self.sep_char   = '.'           # filename separator character
        self.EGS        = None          # reference to imported ap_examples lib

        self.blocks     = []            # list of ProcessBlock elements
        self.block_names= []            # list of block names, pre 'blocks'
        self.dsets      = []            # list of afni_name elements
        self.have_sels  = 0             # do the inputs have selectors

        self.check_rdir = 'yes'         # check for existence of results dir
        self.stims_orig = []            # orig list of stim files to apply
        self.stims      = []            # list of stim files to apply
        self.extra_stims_orig  = []     # orig list of extra_stims
        self.extra_stims       = []     # extra -stim_file list
        self.extra_labs        = []     # labels for extra -stim_file list
        self.extra_ortvec_orig = []     # orig list of ortvec files to apply
        self.extra_ortvec      = []     # ortvec files to use in regression
        self.extra_ortvec_labs = []     # labels for reg_ort files

        self.have_task_regs   = 0       # any proc.stims or proc.extra_stims?

        # general file tracking
        self.uvars      = VO.VarsObject() # general uvars, for AP uvars
        self.ap_uv_file = 'out.ap_uvars.json' # JSON file to put AP uvars in
                                        # (ssr_uvars is for gen_ssrs)
        self.tlist      = None          # all files copied/tcat to results
                                        # list of [orig, result, descr]
        self.show_tfiles= ''            # files to show '', 'ALL', desc

        # multi-echo vars
        self.dsets_me   = []            # afni_name dsets, echoes x runs
                                        # (dsets = dsets_me[fave_echo])
        self.echo_times = []            # list of echo times
        self.num_echo   = 1             # applies regardless of have_me
        self.have_me    = 0             # do we have multi-echo data
        self.use_me     = 0             # use ME in current command (changes)
                                        # (clear this after any OC/MEICA step)
        self.reg_echo   = 0             # 1-based, echo to use for registration 
        self.echo_var   = '$eind'       # general echo var (e.g. '$eind')
        self.regecho_var= ''            # var for reg_echo (e.g. '$fave_echo')

        # blip variables
        self.blip_in_for  = None        # afni_name: input: forward blip
        self.blip_in_rev  = None        # afni_name: input: reverse blip
        self.blip_in_med  = None        # afni_name: input: blip align median
        self.blip_in_warp = None        # afni_name: input: blip NL warp dset
        self.blip_dset_for  = None      # afni_name: local blip_in_for dset
        self.blip_dset_rev  = None      # afni_name: local blip_in_rev dset
        self.blip_dset_med  = None      # afni_name: result: blip align median
        self.blip_dset_warp = None      # afni_name: result: blip NL warp dset
        self.blip_obl_for = 0           # is it oblique
        self.blip_obl_rev = 0           # is it oblique

        self.vr_ext_base= None          # name of external volreg base 
        self.vr_ext_pre = 'vr_base_external' # copied volreg base prefix
        self.vr_int_name= ''            # other internal volreg dset name
        self.vr_base_dset = None        # afni_name for applied volreg base
        self.vr_warp_mast = None        # local -volreg_warp_master dset
        self.vr_wmast_in  = None        # input dset for warp_master
        self.vr_warp_fint = ''          # final interpolation for warped dsets
        self.vr_base_MO   = 0           # using MIN_OUTLIER volume for VR base
        self.epi_final    = None        # vr_base_dset or warped version of it
        self.volreg_prefix = ''         # prefix for volreg dataset ($run)
                                        #   (using $subj and $run)
        self.vr_vall    = None          # all runs from volreg block
        self.vr_vall_lab= 'volreg'      # label for vr_vall (volreg or combine)
        self.mot_labs   = []            # labels for motion params
        # motion parameter file (across all runs)
        self.mot_file   = 'dfile_rall.1D' # either mot_default or mot_extern
        # for regression, maybe just mot_file, maybe per run, external
        # or might include demean and/or derivatives
        self.mot_regs   = []            # motion files to use in regression
        self.mot_names  = []            # short names for motion files
        self.mot_per_run= 0             # motion regression per run
        self.mot_default= ''            # probably 'dfile_rall.1D', if set
        self.mot_extern = ''            # from -regress_motion_file
        self.mot_demean = ''            # from demeaned motion file
        self.mot_deriv  = ''            # motion derivatives
        self.mot_enorm  = ''            # euclidean norm of derivatives
        self.mot_simset = None  # ANTIQUATE: motion simulation dset (afni_name)
        self.motsim_dsets = {}          # dictionary of mstype:afni_name

        self.mot_cen_lim= 0             # motion censor limit, if applied
        self.out_cen_lim= 0             # outlier censor limit, if applied
        self.out_ss_lim = 0.4           # outlier pre-steady state warn limit
        self.out_wfile  = ''            # warnings file, for pre-SS
                                        # (set upon "creation")
        self.outl_rfile = ''            # outlier run file (outcount.r$run.1D)
        self.opt_src    = 'cmd'         # option source
        self.subj_id    = 'SUBJ'        # hopefully user will replace this
        self.subj_label = '$subj'       # replace this for execution
        self.out_dir    = ''            # output directory for use by script
        self.od_var     = ''            # output dir variable: $output_dir
        self.script     = None          # script name, default proc.SUBJ
        self.script_3dD = ''            # name of 3dDecon script, if desired
        self.prefix_3dD = 'test.'       # prefix for 3dD script output files
        self.make_main_script = 1       # do we actually create main script?
        self.overwrite  = 0             # overwrite script file?
        self.fp         = None          # file object
        self.all_runs   = ''            # prefix for final all_runs dataset
        self.anat       = None          # main/orig anat - changes over time
        self.anat_orig  = None          # orig anat dset (afni_name)
        self.anat_has_skull = 1         # does the input anat have a skull
                                        # also updated in db_cmd_align
        self.anat_unif_meth = 'default' # unifize method
        self.anat_unifized = 0          # has the anat been unifized
        self.anat_final = None          # anat assumed aligned with stats
        self.anat_warps = []            # array of anat warp matrices
        self.nlw_aff_mat= ''
        self.nlw_NL_mat = ''
        self.nlw_priors = []            # afni_name list of 3 warped_dsets
        self.tlrcanat   = None          # expected name of tlrc dataset
        self.tlrc_base  = None          # afni_name dataset used in -tlrc_base
        self.tlrc_nlw   = 0             # are we using non-linear registration
        self.tlrc_ss    = 1             # whether to do skull strip in tlrc
        self.tlrc_space = ''            # 3dinfo -space for tlrc_base dset
        self.warp_epi   = 0             # xform bitmap: tlrc, adwarp, a2e, e2a
        self.a2e_mat    = None          # anat2epi transform matrix file
        self.e2final_mv = []            # matvec list takes epi base to final
        self.e2final    = ''            # aff12.1D file for e2final_mv
        self.pvr_allin_mat = ''         # affine, cross-run volreg base xform
        self.regress_inset = None       # afni_name: first input to regression
        self.anaticor   = 0             # 0/1/2 = no/slow/fast
        self.aic_lset   = None          # ANATICOR local WM time series dataset
        self.errts_final= ''            # final errts, for TSNR, etc
        self.errts_pre  = ''            # possibly changing errts prefix
        self.errts_pre_3dd = ''         # that used in 3dDeconvolve command
        self.errts_reml = ''            # prefix for any REML errts
        self.errts_cen  = 0             # flag: current errts has censored
                                        #       TRs removed
        self.keep_trs = ''              # might become '"[$ktrs]"'
        self.align_ebase= None          # external EPI for align_epi_anat.py
        self.align_epre = 'ext_align_epi' # copied align epi base prefix
        self.rm_rm      = 1             # remove rm.* files (user option)
        self.have_rm    = 0             # have rm.* files (such files exist)
        self.rm_dirs    = 0             # do we have dirs to remove?
        self.rm_list    = ['rm.*']      # array of items to nuke
        self.have_olsq  = 1             # do we run 3dD or corresponding Tproj
        self.have_3dd_stats = 1         # do we have 3dDeconvolve stats
        self.have_reml_stats = 0        # do we have 3dREMLfit stats
        self.epi_review = '@epi_review.$subj' # filename for gen_epi_review.py
        self.html_rev_style = 'pythonic' # html_review_style
        self.html_rev_opts = []         # user opts for apqc_make_tcsh.py
        self.made_ssr_scr = 0           # did we make subj review scripts
        self.ssr_basic    = '@ss_review_basic'         # basic review script
        self.ssr_b_out    = 'out.ss_review.$subj.txt'  # text output from it
        self.ssr_uvars    = 'out.ss_review_uvars.json' # uvars output from it
        self.test_stims   = 1           # test stim_files for appropriateness
        self.test_dsets   = 1           # test datasets for existence

        self.afollowers   = []          # anat follower dataset VOs

        self.ricor_apply  = 'no'        # apply ricor regs in 3dDeconvolve
        self.ricor_reg    = None        # ricor reg to apply in regress block
        self.ricor_nreg   = 0           # number of regs in ricor_reg
        self.ricor_regs   = []          # RETROICOR regressor files
        self.ricor_nfirst = 0           # number of TRs to remove
        self.ricor_nlast  = 0           # number of final TRs to remove

        self.check_setup_errors = 0     # count init setup errors
        self.exit_on_error      = 1     # exit on any encountered error
        self.verb               = 1     # verbosity level

        self.tr         = 0.0           # TR, in seconds
        self.reps       = 0             # TRs per run
        self.runs       = 0             # number of runs
        self.reps_all   = []            # number of TRs in each run
        self.reps_vary  = 0             # do the repetitions vary
        self.orig_delta = [0, 0, 0]     # dataset voxel size (initial)
        self.delta      = [0, 0, 0]     # dataset voxel size
        self.datatype   = -1            # 1=short, 3=float, ..., -1=uninit
        self.scaled     = -1            # if shorts, are they scaled?
        self.mask       = None          # mask dataset: one of the following
        self.mask_epi   = None          # mask dataset (from EPI)
        self.mask_epi_anat = None       # mask dataset (EPI anat intersection)
        self.mask_anat  = None          # mask dataset (from subject anat)
        self.mask_group = None          # mask dataset (from tlrc base)
        self.mask_extents = None        # mask dataset (of EPI extents)
        self.mask_classes = None        # Segsy result at EPI resolution

        # parameters for -combine_method
        self.combine_method = None      # actual -combine_method name

        # options for tissue based time series
        self.roi_dict   = {}            # dictionary of ROI vs afni_name
        self.def_roi_keys = default_roi_keys
        self.regress_auto_tsnr_rois = [] # ROI labels for auto tsnr_stats
                                         # None if not for use

        # parameters related to TSNR and ROIs
        self.tsnr_dset  = None          # for volumetric tsnr ROI stats

        # options related to ACF and clustsim
        self.ACFdir     = 'files_ACF'   # where to put 3dFWHMx -ACF files
        self.CSdir      = 'files_ClustSim' # and 3dClustSim files
        self.made_cdir  = 0             # has it been created

        self.bandpass     = []          # bandpass limits
        self.censor_file  = ''          # for use as '-censor FILE' in 3dD
        self.censor_count = 0           # count times censoring
        self.censor_extern= ''          # from -regress_censor_extern
        self.skip_censor  = 0           # for use as '-censor FILE' in 3dD
        self.exec_cmd     = ''          # script execution command string
        self.bash_cmd     = ''          # bash formatted exec_cmd
        self.tcsh_cmd     = ''          # tcsh formatted exec_cmd
        self.regmask      = 0           # apply any full_mask in regression
        self.regress_orts = []          # list of ortvec [file, label] pairs
        self.regress_polort = 0         # applied polort
        self.origview   = '+orig'       # view could also be '+tlrc'
        self.view       = '+orig'       # (starting and 'current' views)
        self.xmat       = 'X.xmat.1D'   # X-matrix file (might go uncensored)
        self.xmat_nocen = 'X.xmat.1D'   # X-matrix file (without censoring)

        # options for surface based script
        self.surf_spec  = []            # left and/or right spec files
        self.surf_anat  = None          # anat corresponding to surfaces
        self.surf_anat_aligned = 'no'   # yes/no
        self.surf_anat_has_skull='yes'  # yes/no

        self.surf_A     = 'smoothwm'
        self.surf_B     = 'pial'
        self.surf_blur_fwhm = 8.0       # target FWHM (from -blur_size)
        self.suma_cmd_file = 'run_suma' # script to contain suma command

        # computed surf variables
        self.surf_sv       = None       # either surf_anat or aligned version
        self.surf_sv_dir   = ''         # directory (for remote sv)
        self.surf_svd_var  = ''         # surf_vol directory variable
        self.surf_spec_dir = ''         # directory containing spec files
        self.surf_spd_var  = ''         # spec directory variable
        self.surf_spec_var = ''         # variable to use for spec file
                                        # (because of lh, rh)
        self.surf_spec_var_iter = ''    # iteration variable (e.g. hemi)
        self.surf_spec_base = ''        # basename of first spec
        self.surf_svi_ref  = ''         # iter var reference (e.g. ${hemi})
        self.surf_hemilist = ''         # e.g. ['lh', 'rh']

        # external programs required for execution
        self.required_progs = []        # e.g. 'tedana'

        # updated throughout processing...
        self.bindex     = 0             # current block index
        self.pblabel    = 'xxx'         # previous block label
        self.surf_names = 0             # make surface I/O dset names

        return

    def show(self, mesg):
        print('%sSubjProcSream: %s' % (mesg, self.label))
        if self.verb > 3:
            for block in self.blocks:
                block.show('    Block %d: ' % self.blocks.index(block))
        print('    Dsets : ', end='')
        if len(self.dsets) < 1: print('not yet set')
        else:
            if self.verb > 2:
                print()
                for dset in self.dsets: dset.show()
            else:
                for dset in self.dsets: print(dset.rel_input(), end='')
                print()
        if self.verb > 3: self.valid_opts.show('valid_opts: ')
        if self.verb > 1: self.user_opts.show('user_opts: ')

    def init_opts(self):
        self.valid_opts = OptionList('afni_proc.py options')

        # input style options  rcr - update
        # self.valid_opts.add_opt('-opt_source', 1, [], AllOptionStyles)

        # terminal options
        self.valid_opts.add_opt('-help', 0, [],
                        helpstr="show this help")
        self.valid_opts.add_opt('-help_section', 1, [],
                        helpstr="show help from the given section")
        self.valid_opts.add_opt('-help_tedana_files', 0, [],
                        helpstr="show tedana files: old vs orig names")
        self.valid_opts.add_opt('-hist', 0, [],
                        helpstr="show revision history")
        self.valid_opts.add_opt('-hist_milestones', 0, [],
                        helpstr="show interesting milestones")
        self.valid_opts.add_opt('-requires_afni_version', 0, [],
                        helpstr='show which date is required of AFNI')
        self.valid_opts.add_opt('-requires_afni_hist', 0, [],
                        helpstr='show history of -requires_afni_version')
        self.valid_opts.add_opt('-show_example', 1, [],
                        helpstr="show given help example by NAME")
        self.valid_opts.add_opt('-show_example_keywords', 0, [],
                        helpstr="show keywords from all examples")
        self.valid_opts.add_opt('-show_example_names', 0, [],
                        helpstr="show names of all examples")
        self.valid_opts.add_opt('-show_pretty_command', 0, [],
                        helpstr="display afni_proc.py command in a nice format")
        self.valid_opts.add_opt('-show_pythonic_command', 0, [],
                        helpstr="display afni_proc.py command as a python list")
        self.valid_opts.add_opt('-show_process_changes', 0, [],
                        helpstr="show afni_proc.py changes that affect results")
        self.valid_opts.add_opt('-show_tracked_files', 1, [],
                        helpstr="show tracked files of given type")
        self.valid_opts.add_opt('-show_valid_opts', 0, [],
                        helpstr="show all valid options")
        self.valid_opts.add_opt('-todo', 0, [],
                        helpstr="show current todo list")
        self.valid_opts.add_opt('-ver', 0, [],
                        helpstr="show module version")

        # compare options
        self.valid_opts.add_opt('afni_proc.py', 0, [],
                        helpstr="ignored, but passed through")
        self.valid_opts.add_opt('-compare_opts', 1, [],
                        helpstr="compare options against specified example")
        self.valid_opts.add_opt('-compare_opts_vs_opts', 0, [],
                        helpstr="compare earlier options vs. later ones")
        self.valid_opts.add_opt('-compare_example_pair', 2, [],
                        helpstr="compare the specified pair of examples")

        # general execution options
        self.valid_opts.add_opt('-blocks', -1, [], okdash=0,
                        helpstr='specify ordered list of blocks to apply')
        self.valid_opts.add_opt('-do_block', -1, [], okdash=0,
                        helpstr='add extra blocks to the default list')
        self.valid_opts.add_opt('-dsets', -1, [], okdash=0,
                        helpstr='EPI datasets to process, ordered by run')
        self.valid_opts.add_opt('-dsets_me_echo', -1, [], okdash=0,
                        helpstr='one echo, many runs of multi-echo data')
        self.valid_opts.add_opt('-dsets_me_run', -1, [], okdash=0,
                        helpstr='one run, many echoes of multi-echo data')

        self.valid_opts.add_opt('-command_comment_style', 1, [],
                        acplist=['none', 'compact', 'pretty'],
                        helpstr='define trailing AP command comment style')
        self.valid_opts.add_opt('-out_dir', 1, [],
                        helpstr='result directory, where script is run')
        self.valid_opts.add_opt('-scr_overwrite', 0, [],
                        helpstr='overwrite existing processing script')
        self.valid_opts.add_opt('-script', 1, [],
                        helpstr='specify processing script to generate')
        self.valid_opts.add_opt('-sep_char', 1, [],
                        helpstr="output filename separator char, def='.'")
        self.valid_opts.add_opt('-subj_curly', 0, [],
                        helpstr="always use {} around $subj")
        self.valid_opts.add_opt('-subj_id', 1, [],
                        helpstr='subject ID, used in most filenames')

        self.valid_opts.add_opt('-anat_follower', 3, [],
                        helpstr='specify label and anat follower dataset')
        self.valid_opts.add_opt('-anat_follower_erode', -1, [], okdash=0,
                        helpstr="erode follower datasets for given labels")
        self.valid_opts.add_opt('-anat_follower_erode_level', 2, [], okdash=0,
                        helpstr="erode this follower label at the given level")
        self.valid_opts.add_opt('-anat_follower_ROI', 3, [],
                        helpstr='specify label and anat follower ROI dataset')
        self.valid_opts.add_opt('-anat_has_skull', 1, [],
                        acplist=['yes','no'],
                        helpstr='does the anat have a skull (to be stripped)')
        self.valid_opts.add_opt('-anat_uniform_method', 1, [],
                        acplist=['none', 'default', 'unifize'],
                        helpstr='specify uniformity method (def=default)')
        self.valid_opts.add_opt('-anat_opts_unif', -1, [],
                        helpstr='additional options passed to 3dUnifize')
        self.valid_opts.add_opt('-anat_unif_GM', 1, [],
                        acplist=['yes','no'],
                        helpstr='also unifize gray matter (def=yes)')
        self.valid_opts.add_opt('-ask_me', 0, [],       # QnA session
                        helpstr='have afni_proc.py as the user for options')
        self.valid_opts.add_opt('-bash', 0, [],
                        helpstr='obsolete: show execution help in bash syntax')
        self.valid_opts.add_opt('-check_afni_version', 1, [],
                        acplist=['yes','no'],
                        helpstr='check that AFNI is current enough')
        self.valid_opts.add_opt('-check_results_dir', 1, [],
                        acplist=['yes','no'],
                        helpstr='have script check for existing results dir')
        self.valid_opts.add_opt('-check_setup_errors', 1, [],
                        acplist=['yes','no'],
                        helpstr='terminate on setup errors')
        self.valid_opts.add_opt('-copy_anat', 1, [],
                        helpstr='anatomy to copy to results directory')
        self.valid_opts.add_opt('-copy_files', -1, [], okdash=0,
                        helpstr='list of files to copy to results directory')
        self.valid_opts.add_opt('-echo_times', -1, [],
                        helpstr='list of echo times, one per echo')
        self.valid_opts.add_opt('-execute', 0, [],
                        helpstr='execute script as suggested to user')
        self.valid_opts.add_opt('-exit_on_error', 1, [],
                        acplist=['yes','no'],
                        helpstr='exit script on any command error')
        self.valid_opts.add_opt('-gen_epi_review', 1, [],
                        helpstr='generate a script to review orig EPI data')
        self.valid_opts.add_opt('-html_review_opts', -1, [],
                        helpstr='additional options for apqc_make_tcsh.py')
        self.valid_opts.add_opt('-html_review_style', 1, [],
                        acplist=g_html_review_styles,
                        helpstr='generate ss review HTML pages')
        self.valid_opts.add_opt('-no_epi_review', 0, [],
                        helpstr='do not generate an EPI review script')
        self.valid_opts.add_opt('-keep_rm_files', 0, [],
                        helpstr='do not delete temporary rm.* files')
        self.valid_opts.add_opt('-keep_script_on_err', 1, [],
                        acplist=['yes','no'],
                        helpstr='do not delete script on failure')
        self.valid_opts.add_opt('-move_preproc_files', 0, [],
                        helpstr='move preprocessing files to preproc.data dir')
        self.valid_opts.add_opt('-outlier_count', 1, [],
                        acplist=['yes','no'],
                        helpstr='run 3dToutcount?  (default=yes)')
        self.valid_opts.add_opt('-outlier_legendre', 1, [],
                        acplist=['yes','no'],
                        helpstr='use -legendre in 3dToutcount?  (def=yes)')
        self.valid_opts.add_opt('-outlier_polort', 1, [],
                        helpstr='3dToutcount polort (default is as with 3dD)')
        self.valid_opts.add_opt('-find_var_line_blocks', -1, [],
                        helpstr="find_variance_lines.tcsh for given blocks")
        self.valid_opts.add_opt('-radial_correlate', 1, [],
                        acplist=['yes','no'],
                        helpstr="compute correlations with spherical averages")
        self.valid_opts.add_opt('-radial_correlate_blocks', -1, [],
                        helpstr="run @radial_correlate after the given blocks")
        self.valid_opts.add_opt('-radial_correlate_opts', -1, [],
                        helpstr="extra options for any @rad_cor command")
        self.valid_opts.add_opt('-reg_echo', 1, [],
                        helpstr='specify echo to use for registration')
        self.valid_opts.add_opt('-remove_preproc_files', 0, [],
                        helpstr='remove pb0* preprocessing files')
        self.valid_opts.add_opt('-test_for_dsets', 1, [],
                        acplist=['yes','no'],
                        helpstr="test input datasets for existence (def=yes)")
        self.valid_opts.add_opt('-test_stim_files', 1, [],
                        acplist=['yes','no'],
                        helpstr="test stim_files for validity (default=yes)")
        self.valid_opts.add_opt('-write_3dD_prefix', 1, [],
                       helpstr="prefix for output files via -write_3dD_script")
        self.valid_opts.add_opt('-write_3dD_script', 1, [],
                       helpstr="only write 3dDeconvolve script (to given file)")
        self.valid_opts.add_opt('-write_ppi_3dD_scripts', 0, [],
                       helpstr="flag: write no-censor and PPI extras scripts")
        self.valid_opts.add_opt('-uvar', -2, [],
                        helpstr="specify a uvar its value(s)")
        self.valid_opts.add_opt('-verb', 1, [],
                        helpstr="set the verbose level")

        # block options
        self.valid_opts.add_opt('-tcat_preSS_warn_limit', 1, [],
                        helpstr='set limit where TR #0 outliers suggest pre-SS')
        self.valid_opts.add_opt('-tcat_remove_first_trs', -1, [],
                        helpstr='num TRs to remove from start of each run')
        self.valid_opts.add_opt('-tcat_remove_last_trs', 1, [],
                        helpstr='num TRs to remove from end of each run')

        self.valid_opts.add_opt('-despike_mask', 0, [],
                        helpstr="allow 3dDespike to automask (-dilate 4)")
        self.valid_opts.add_opt('-despike_opts_3dDes', -1, [],
                        helpstr='additional options directly for 3dDespike')
        self.valid_opts.add_opt('-despike_new', 1, [],
                        acplist=g_despike_new_opts,
                        helpstr="(yes/no/...) run 3dDespike with -NEW method")

        self.valid_opts.add_opt('-ricor_datum', 1, [],
                        acplist=['short', 'float'],
                        helpstr='output datatype from ricor processing block')
        self.valid_opts.add_opt('-ricor_polort', 1, [],
                        helpstr='polort to apply for RETROICOR regression')
        self.valid_opts.add_opt('-ricor_regress_method', 1, [],
                        acplist=['per-run', 'across-runs'],
                        helpstr="use stimuli 'per-run' or 'across-runs'")
        self.valid_opts.add_opt('-ricor_regress_solver', 1, [],
                        helpstr="regression via 'OLSQ' or 'REML'")
        self.valid_opts.add_opt('-ricor_regs', -1, [], okdash=0,
                        helpstr='slice-based regressors for RETROICOR')
        self.valid_opts.add_opt('-ricor_regs_nfirst', 1, [],
                        helpstr='num first TRs to remove from ricor_regs')
        self.valid_opts.add_opt('-ricor_regs_rm_nlast', 1, [],
                        helpstr='num last TRs to remove from ricor_regs')

        self.valid_opts.add_opt('-tshift_align_to', -1, [],
                        helpstr='time alignment option given to 3dTshift')
        self.valid_opts.add_opt('-tshift_interp', 1, [],
                        helpstr='interpolation method used in 3dTshift')
        self.valid_opts.add_opt('-tshift_opts_ts', -1, [],
                        helpstr='additional options directly for 3dTshift')

        self.valid_opts.add_opt('-blip_forward_dset', 1, [],
                        helpstr='forward blip dset for blip up/down corretion')
        self.valid_opts.add_opt('-blip_reverse_dset', 1, [],
                        helpstr='reverse blip dset for blip up/down corretion')
        self.valid_opts.add_opt('-blip_opts_qw', -1, [],
                        helpstr='additional options for 3dQwarp in blip block')

        self.valid_opts.add_opt('-align_epi_ext_dset', 1, [],
                        helpstr='external EPI volume for align_epi_anat.py')
        self.valid_opts.add_opt('-align_opts_aea', -1, [],
                        helpstr='additional options for align_epi_anat.py')
        self.valid_opts.add_opt('-align_opts_eunif', -1, [],
                        helpstr='additional opts for epi unformity correction')
        self.valid_opts.add_opt('-align_epi_strip_method', 1, [],
                        acplist=['3dSkullStrip','3dAutomask','None'],
                        helpstr="specify method for 'skull stripping' the EPI")
        self.valid_opts.add_opt('-align_unifize_epi', 1, [],
                        acplist=['yes', 'no', 'unif', 'local'],
                        helpstr='3dUnifize EPI base before passing to aea.py')

        self.valid_opts.add_opt('-tlrc_anat', 0, [],
                        helpstr='run @auto_tlrc on anat from -copy_anat')
        self.valid_opts.add_opt('-tlrc_base', 1, [],
                        helpstr='alternate @auto_tlrc base (not TT_N27, say)')
        self.valid_opts.add_opt('-tlrc_copy_base', 1, [],
                        acplist=['yes', 'no'],
                        helpstr='make a local copy of the template')
        self.valid_opts.add_opt('-tlrc_opts_at', -1, [],
                        helpstr='additional options supplied to @auto_tlrc')
        self.valid_opts.add_opt('-tlrc_NL_awpy_rm', 1, [],
                        acplist=['yes','no'],
                        helpstr='remove work dir from auto_warp.py')
        self.valid_opts.add_opt('-tlrc_NL_warp', 0, [],
                        helpstr='use non-linear warping to template')
        self.valid_opts.add_opt('-tlrc_NL_warped_dsets', 3, [],
                        helpstr='pass dsets that have already been NL_warped')
        self.valid_opts.add_opt('-tlrc_NL_force_view', 1, [],
                        acplist=['yes','no'],
                        helpstr='force view when copying awpy result (y/n)')
        self.valid_opts.add_opt('-tlrc_no_ss', 0, [],
                        helpstr='do not skull-strip during @auto_tlrc')
        self.valid_opts.add_opt('-tlrc_rmode', 1, [],
                        helpstr='resample mode applied in @auto_tlrc')
        self.valid_opts.add_opt('-tlrc_suffix', 1, [],
                        helpstr='suffix applied in @auto_tlrc (default: NONE)')

        self.valid_opts.add_opt('-volreg_align_e2a', 0, [],
                        helpstr="align EPI to anatomy (via align block)")
        self.valid_opts.add_opt('-volreg_align_to', 1, [],
                        acplist=['first','third', 'last', 'MIN_OUTLIER',
                                 'MEDIAN_BLIP'],
                        helpstr="align to first, third, last or MIN_OUTILER TR")
        self.valid_opts.add_opt('-volreg_allin_auto_stuff', -1, [],
                        helpstr="specify -*auto* options for 3dAllineate")
        self.valid_opts.add_opt('-volreg_allin_cost', 1, [],
                        helpstr="specify -cost for 3dAllineate in volreg [lpa]")
        self.valid_opts.add_opt('-volreg_post_vr_allin', 1, [],
                        acplist=['yes','no'],
                        helpstr='do cross-run allin after within-run volreg')
        self.valid_opts.add_opt('-volreg_pvra_base_index', 1, [],
                        helpstr='specify base index or MIN_OUTLIER for align')
        self.valid_opts.add_opt('-volreg_base_dset', 1, [],
                        helpstr='external dataset to use as volreg base')
        self.valid_opts.add_opt('-volreg_base_ind', 2, [],
                        helpstr='run/sub-brick indices for volreg')
        self.valid_opts.add_opt('-volreg_compute_tsnr', 1, [],
                        acplist=['yes','no'],
                        helpstr='compute TSNR datasets (yes/no) of volreg run1')
        self.valid_opts.add_opt('-volreg_get_allcostX', 1, [],
                        acplist=['yes','no'],
                        helpstr='compute all final EPI/anat alignment costs')
        self.valid_opts.add_opt('-volreg_interp', 1, [],
                        helpstr='interpolation method used in volreg')
        self.valid_opts.add_opt('-volreg_warp_final_interp', 1, [],
                        helpstr='final interpolation used when apply warps')
        self.valid_opts.add_opt('-volreg_warp_master', 1, [],
                        helpstr='grid master applied to volreg warp')
        self.valid_opts.add_opt('-volreg_method', 1, [],
                        acplist=['3dvolreg','3dAllineate'],
                        helpstr='specify program for EPI volume registration')
        # rcr - antiquate old motsim options
        self.valid_opts.add_opt('-volreg_motsim', 0, [],
                        helpstr='create a motion simulated time series')
        self.valid_opts.add_opt('-volreg_opts_ms', -1, [],
                        helpstr='add options directly to @simulate_motion')
        # new motsim option
        self.valid_opts.add_opt('-volreg_motsim_create', -1, [],
                        acplist=motsim_types,
                        helpstr='create motion simulated dsets of given types')
        # rcr - move this
        self.valid_opts.add_opt('-regress_motsim_PC', 2, [],
                        helpstr='regress given number of PCs from given TYPE')

        self.valid_opts.add_opt('-volreg_no_extent_mask', 0, [],
                        helpstr='do not restrict warped EPI to extents')
        self.valid_opts.add_opt('-volreg_opts_vr', -1, [],
                        helpstr='additional options directly for 3dvolreg')
        self.valid_opts.add_opt('-volreg_opts_ewarp', -1, [],
                        helpstr='additional opts for epi warp (allin/Nwarp)')
        self.valid_opts.add_opt('-volreg_regress_per_run', 0, [],
                        helpstr='apply separate motion regressors per run')
        self.valid_opts.add_opt('-volreg_tlrc_adwarp', 0, [],
                        helpstr='apply adwarp tlrc transformation after volreg')
        self.valid_opts.add_opt('-volreg_tlrc_warp', 0, [],
                        helpstr='warp volreg data to standard space')
        self.valid_opts.add_opt('-volreg_warp_dxyz', 1, [],
                        helpstr='output grid size for _tlrc_warp, _align_e2a')
        self.valid_opts.add_opt('-volreg_zpad', 1, [],
                        helpstr='number of slices to pad by in volreg')

        self.valid_opts.add_opt('-combine_method', 1, [],
                        acplist=g_oc_methods,
                        helpstr='specify method for combining echoes per run')
        self.valid_opts.add_opt('-combine_opts_tedana', -1, [],
                        helpstr='specify extra options for tedana.py')
        self.valid_opts.add_opt('-combine_opts_tedwrap', -1, [],
                        helpstr='specify extra options for tedana_wrapper.py')
        self.valid_opts.add_opt('-combine_tedana_path', 1, [],
                        helpstr='specify path to tedana.py')
        self.valid_opts.add_opt('-combine_tedana_save_all', 1, [],
                        acplist=['yes','no'],
                        helpstr='save tedana preproc data (stack): yes/no')
        self.valid_opts.add_opt('-combine_tedort_reject_midk', 1, [],
                        acplist=['yes','no'],
                        helpstr='reject mid components: yes/no (def: yes)')

        self.valid_opts.add_opt('-blur_filter', 1, [],
                        helpstr='blurring filter option (def: -1blur_fwhm)')
        self.valid_opts.add_opt('-blur_in_mask', 1, [],
                        acplist=['yes','no'],
                        helpstr='restrict blur to mask: yes/no')
        self.valid_opts.add_opt('-blur_in_automask', 0, [],
                        helpstr='applies -automask to 3dBlurInMask')
        self.valid_opts.add_opt('-blur_size', 1, [],
                        helpstr='size of blur kernel (def: 4)')
        self.valid_opts.add_opt('-blur_to_fwhm', 0, [],
                        helpstr='use 3dBlurToFWHM for blur operation')
        self.valid_opts.add_opt('-blur_opts_B2FW', -1, [],
                        helpstr='additional options directly for 3dBlurToFWHM')
        self.valid_opts.add_opt('-blur_opts_BIM', -1, [],
                        helpstr='additional options directly for 3dBlurInMask')
        self.valid_opts.add_opt('-blur_opts_merge', -1, [],
                        helpstr='additional options directly for 3dmerge')

        # acplist=['epi', 'anat', 'epi_anat', 'group', 'extents'],
        # - allow user-specified masks as well [18 Oct 2021 rickr]
        self.valid_opts.add_opt('-mask_apply', 1, [],
                        helpstr="select mask to apply in regression")

        self.valid_opts.add_opt('-mask_dilate', 1, [],
                        helpstr="dilation to be applied in automask")
        self.valid_opts.add_opt('-mask_opts_automask', -1, [],
                        helpstr="additional options for 3dAutomask")
        self.valid_opts.add_opt('-mask_epi_anat', 1, [],
                        acplist=['yes','no'],
                        helpstr='use epi_anat rather than EPI mask (yes/no)')
        self.valid_opts.add_opt('-mask_import', 2, [],
                        helpstr="import mask as given label (label/mset)")
        self.valid_opts.add_opt('-mask_intersect', 3, [],
                        helpstr="create new mask by intersecting 2 others")
        self.valid_opts.add_opt('-mask_union', 3, [],
                        helpstr="create new mask by taking union of 2 others")
        self.valid_opts.add_opt('-mask_rm_segsy', 1, [],
                        acplist=['yes', 'no'],
                        helpstr="remove Segsy directory (yes/no)")
        self.valid_opts.add_opt('-mask_segment_anat', 1, [],
                        acplist=['yes', 'no'],
                        helpstr="automatic segmentation using 3dSeg (yes/no)")
        self.valid_opts.add_opt('-mask_segment_erode', 1, [],
                        acplist=['yes', 'no'],
                        helpstr="also create eroded segmentation masks")
        self.valid_opts.add_opt('-mask_test_overlap', 1, [],
                        acplist=['yes','no'],
                        helpstr='test anat/EPI mask overlap (yes/no)')
        self.valid_opts.add_opt('-mask_type', 1, [],
                        acplist=['union','intersection'],
                        helpstr="specify a 'union' or 'intersection' mask type")
        self.valid_opts.add_opt('-ROI_import', 2, [],
                        helpstr="import ROI as given label (label/mset)")

        self.valid_opts.add_opt('-scale_max_val', 1, [],
                        helpstr="maximum value for scaled data (def: 200)")
        self.valid_opts.add_opt('-scale_no_max', 0, [],
                        helpstr="do not limit scaled data")

        self.valid_opts.add_opt('-regress_3dD_stop', 0, [],
                        helpstr="stop 3dDeconvolve after matrix generation")
        self.valid_opts.add_opt('-regress_anaticor', 0, [],
                        helpstr="apply ANATICOR: regress WMeLocal time series")
        self.valid_opts.add_opt('-regress_anaticor_fast', 0, [],
                        helpstr="fast ANATICOR: regress WMeLocal time series")
        self.valid_opts.add_opt('-regress_anaticor_fwhm', 1, [],
                        helpstr="specify FWHM for fast WMeLocal extraction")
        self.valid_opts.add_opt('-regress_anaticor_radius', 1, [],
                        helpstr="specify radius for WMeLocal extraction")
        self.valid_opts.add_opt('-regress_anaticor_term_frac', 1, [],
                        helpstr="specify termination fraction for blur radius")
        self.valid_opts.add_opt('-regress_anaticor_label', 1, [],
                        helpstr="specify ROI label for anaticor (default=WMe)")
        self.valid_opts.add_opt('-regress_anaticor_full_gaussian', 1, [],
                        acplist=['yes','no'],
                        helpstr="specify whether to truncate to flat Gaussian")
        self.valid_opts.add_opt('-regress_apply_mask', 0, [],
                        helpstr="apply the mask in regression")
        self.valid_opts.add_opt('-regress_apply_ricor', 1, [],
                        acplist=['yes','no'],
                        helpstr="apply ricor regs in regression (def no)")
        self.valid_opts.add_opt('-regress_bandpass', -2, [],
                        helpstr="bandpass in this range during regression")
        self.valid_opts.add_opt('-regress_basis', 1, [],
                        helpstr="basis function to use in regression")
        self.valid_opts.add_opt('-regress_basis_multi', -1, [], okdash=0,
                        helpstr="one basis function per stimulus class")
        self.valid_opts.add_opt('-regress_basis_normall', 1, [],
                        helpstr="specify magnitude of basis functions")
        self.valid_opts.add_opt('-regress_compute_gcor', 1, [],
                        acplist=['yes','no'],
                        helpstr='compute global correlation in residuals')
        self.valid_opts.add_opt('-regress_compute_tsnr', 1, [],
                        acplist=['yes','no'],
                        helpstr='compute TSNR datasets (yes/no) after regress')
        self.valid_opts.add_opt('-regress_compute_tsnr_stats', -2, [],
                        helpstr='compute TSNR stats per ROI_dset and INDEX')
        self.valid_opts.add_opt('-regress_compute_auto_tsnr_stats', 1, [],
                        acplist=['yes','no'],
                        helpstr='auto-compute stats for APQC atlas (def=yes)')
        self.valid_opts.add_opt('-regress_mask_tsnr', 1, [],
                        acplist=['yes','no'],
                        helpstr="apply mask to TSNR dset (yes/no, def=no)")
        self.valid_opts.add_opt('-regress_cormat_warnings', 1, [],
                        acplist=['yes','no'],
                        helpstr='show any correl warns from Xmat (def=yes)')
        self.valid_opts.add_opt('-regress_show_df_info', 1, [],
                        acplist=['yes','no'],
                        helpstr='show DoF/regressor info from Xmat (def=yes)')
        self.valid_opts.add_opt('-regress_make_cbucket', 1, [],
                        acplist=['yes','no'],
                        helpstr="request cbucket dataset of all betas (yes/no)")

        self.valid_opts.add_opt('-regress_censor_extern', 1, [],
                        helpstr="apply external censor file")
        self.valid_opts.add_opt('-regress_censor_motion', 1, [],
                        helpstr="censor TR if motion derivative exceeds limit")
        self.valid_opts.add_opt('-regress_censor_prev', 1, [],
                        acplist=['yes','no'],
                        helpstr="set whether to censor previous motion TR")
        self.valid_opts.add_opt('-regress_censor_first_trs', 1, [],
                        helpstr="censor first TRs per run (if censor motion)")
        self.valid_opts.add_opt('-regress_censor_outliers', 1, [],
                        helpstr="censor TR if outlier fraction exceeds limit")
        self.valid_opts.add_opt('-regress_skip_first_outliers', 1, [],
                        helpstr="ignore outliers in first few TRs of each run")
        self.valid_opts.add_opt('-regress_skip_censor', 0, [],
                        helpstr="process normally, but omit 3dD -censor option")

        self.valid_opts.add_opt('-regress_fout', 1, [],
                        acplist=['yes','no'],
                        helpstr="output individual F-stats? (def: yes)")
        self.valid_opts.add_opt('-regress_polort', 1, [],
                        helpstr="baseline polynomial degree per run")
        self.valid_opts.add_opt('-regress_stim_files', -1, [], okdash=0,
                        helpstr="0/1 or pre-convolved stimulus files")
        self.valid_opts.add_opt('-regress_stim_labels', -1, [], okdash=0,
                        helpstr="labels for specified regressors")
        self.valid_opts.add_opt('-regress_stim_times', -1, [], okdash=0,
                        helpstr="stimulus timing files")
        self.valid_opts.add_opt('-regress_no_stim_times', 0, [],
                        helpstr="do not convert stim_files to timing")
        self.valid_opts.add_opt('-regress_stim_times_offset', 1, [],
                        helpstr="add offset to timing")
        self.valid_opts.add_opt('-regress_stim_types', -1, [], okdash=0,
                        acplist=stim_file_types,
                        helpstr="specify times/AM1/AM2/IM for each stim class")
        self.valid_opts.add_opt('-regress_use_stim_files', 0, [],
                        helpstr="do not convert stim_files to timing")
        self.valid_opts.add_opt('-regress_use_tproject', 1, [],
                        acplist=['yes','no'],
                        helpstr="use 3dTproject instead of 3dDeconvolve")

        self.valid_opts.add_opt('-regress_apply_mot_types', -1, [],
                        acplist=['basic','demean','deriv','none'],
                        helpstr="specify which motion parameters to apply")
        self.valid_opts.add_opt('-regress_mot_as_ort', 1, [],
                        acplist=['yes','no'],
                        helpstr="apply motion params via -ortvec (def: yes)")
        self.valid_opts.add_opt('-regress_motion_file', 1, [],
                        helpstr="external file to apply as motion regressors")
        self.valid_opts.add_opt('-regress_motion_per_run', 0, [],
                        helpstr="apply all motion parameters per run")
        self.valid_opts.add_opt('-regress_no_motion_demean', 0, [],
                        helpstr="do not compute demeaned motion params")
        self.valid_opts.add_opt('-regress_no_motion_deriv', 0, [],
                        helpstr="do not compute motion param derivatives")

        self.valid_opts.add_opt('-regress_extra_stim_files', -1, [], okdash=0,
                        helpstr="extra -stim_files to apply")
        self.valid_opts.add_opt('-regress_extra_stim_labels', -1, [], okdash=0,
                        helpstr="labels for extra -stim_files")
        self.valid_opts.add_opt('-regress_extra_ortvec', -1, [], okdash=0,
                        helpstr="extra -ortvec opts in regression")
        self.valid_opts.add_opt('-regress_extra_ortvec_labels',
                                -1, [], okdash=0,
                        helpstr="labels for extra -stim_files")
        self.valid_opts.add_opt('-regress_ppi_stim_files', -1, [], okdash=0,
                        helpstr="extra PPI -stim_files to apply")
        self.valid_opts.add_opt('-regress_ppi_stim_labels', -1, [], okdash=0,
                        helpstr="extra PPI -stim_labels to apply")

        self.valid_opts.add_opt('-regress_compute_fitts', 0, [],
                        helpstr="compute fitts only after 3dDeconvolve")
        self.valid_opts.add_opt('-regress_est_blur_detrend', 1, [],
                        acplist=['yes','no'],
                        helpstr="apply -detrend in blur_estimation (def=yes)")
        self.valid_opts.add_opt('-regress_est_blur_epits', 0, [],
                        helpstr="estimate blur from scaled EPI time series")
        self.valid_opts.add_opt('-regress_est_blur_errts', 0, [],
                        helpstr="estimate blur from scaled error time series")
        self.valid_opts.add_opt('-regress_opts_fwhmx', -1, [],
                        helpstr="additional options for 3dFWHMx")
        self.valid_opts.add_opt('-regress_errts_prefix', 1, [],
                        helpstr="prefix to use for errts dataset")
        self.valid_opts.add_opt('-regress_fitts_prefix', 1, [],
                        helpstr="prefix to use for fitts dataset")
        self.valid_opts.add_opt('-regress_iresp_prefix', 1, [],
                        helpstr="prefix to use for iresp datasets")
        self.valid_opts.add_opt('-regress_global_times', 0, [],
                        helpstr="apply -global_times option to 3dDeconvolve")
        self.valid_opts.add_opt('-regress_local_times', 0, [],
                        helpstr="apply -local_times option to 3dDeconvolve")
        self.valid_opts.add_opt('-regress_make_ideal_sum', 1, [],
                        helpstr="filename for sum of ideal regressors")
        self.valid_opts.add_opt('-regress_make_corr_AIC', 0, [],
                        helpstr="if WMeLocal, compute correlation volume")
        self.valid_opts.add_opt('-regress_make_corr_vols', -1, [],
                        helpstr="get correlation volumes for given ROIs")
        self.valid_opts.add_opt('-regress_no_ideal_sum', 0, [],
                        helpstr="do not compute the sum of regressors")
        self.valid_opts.add_opt('-regress_no_fitts', 0, [],
                        helpstr="do not output a fit timeseries dataset")
        self.valid_opts.add_opt('-regress_no_ideals', 0, [],
                        helpstr="do not generate ideal regressors")
        self.valid_opts.add_opt('-regress_no_iresp', 0, [],
                        helpstr="do not output impulse response datasets")
        self.valid_opts.add_opt('-regress_no_mask', 0, [],
                        helpstr="do not apply any mask during regression")
        self.valid_opts.add_opt('-regress_no_motion', 0, [],
                        helpstr="do not apply motion parameters in regression")
        self.valid_opts.add_opt('-regress_opts_3dD', -1, [],
                        helpstr='additional options for 3dDeconvolve')
        self.valid_opts.add_opt('-regress_opts_reml', -1, [],
                        helpstr='additional options for 3dREMLfit')
        self.valid_opts.add_opt('-regress_reml_exec', 0, [],
                        helpstr="execute 3dREMLfit command script")
        self.valid_opts.add_opt('-regress_ROI', -1, [], okdash=0,
                        helpstr="regress out known ROIs")
        self.valid_opts.add_opt('-regress_ROI_per_run', -1, [], okdash=0,
                        helpstr="regress given ROIs averages per run")
        self.valid_opts.add_opt('-regress_ROI_PC', 2, [], okdash=0,
                        helpstr="regress PCs from ROI (label num_pc)")
        self.valid_opts.add_opt('-regress_ROI_PC_per_run', -1, [], okdash=0,
                        helpstr="regress PCs of given ROIs per run")
        self.valid_opts.add_opt('-regress_RONI', -1, [], okdash=0,
                        helpstr="1-based list of regressors of no interest")
        self.valid_opts.add_opt('-regress_RSFC', 0, [],
                        helpstr="use 3dRSFC to bandpass and output params")

        # surface options
        self.valid_opts.add_opt('-surf_anat', 1, [],
                        helpstr="specify SurfVol dataset")
        self.valid_opts.add_opt('-surf_spec', -1, [], okdash=0,
                        helpstr="list lh and/or rh surface spec file(s)")
        self.valid_opts.add_opt('-surf_anat_aligned', 1, [],
                        acplist=['yes','no'],
                        helpstr="is surface anat aligned to current session")
        self.valid_opts.add_opt('-surf_anat_has_skull', 1, [],
                        acplist=['yes','no'],
                        helpstr="does surface anat still have skull")
        self.valid_opts.add_opt('-surf_A', 1, [],
                        helpstr="list surf_A surface (e.g. smoothwm)")
        self.valid_opts.add_opt('-surf_B', 1, [],
                        helpstr="list surf_B surface (e.g. pial)")
        self.valid_opts.add_opt('-surf_blur_fwhm', 1, [],
                        helpstr="NO LONGER VALID, please use -blur_size")

        # 3dClustSim options
        self.valid_opts.add_opt('-regress_CS_NN', 1, [],
                        acplist=['1','2','3','12','13','23','123'],
                        helpstr='specify subset of {1,2,3} (default=123)')
        self.valid_opts.add_opt('-regress_opts_CS', -1, [],
                        helpstr='additional options directly to 3dClustSim')
        self.valid_opts.add_opt('-regress_run_clustsim', 1, [],
                        acplist=clustsim_types,
                        helpstr="add 3dClustSim attrs to regression bucket")

        # PPI options

        self.valid_opts.trailers = 0   # do not allow unknown options
        
    def get_user_opts(self):
        self.valid_opts.check_special_opts(self.argv)
        self.user_opts = read_options(self.argv, self.valid_opts)
        if self.user_opts == None: return 1     # error condition
        if len(self.user_opts.olist) == 0:      # no options: apply -help
            show_program_help()
            return 0
        if self.user_opts.trailers:
            opt = self.user_opts.find_opt('trailers')
            if not opt: print("** seem to have trailers, but cannot find them!")
            else: print("** have invalid trailing args: %s" % opt.parlist)
            return 1  # failure

        # maybe the users just wants a complete option list
        if self.user_opts.find_opt('-show_valid_opts'):
            self.valid_opts.show('', 1)
            return 0  # gentle termination
        
        # apply the user options
        rv = self.apply_initial_opts(self.user_opts)
        if rv != None: return rv

        # update out_dir now (may combine option results)
        if self.out_dir == '': self.out_dir = '%s.results' % self.subj_label
        self.od_var = '$output_dir'

        # create empty file tracking list
        self.tlist = TrackedFlist(self, subj_id=self.subj_id)

        if self.verb > 1: show_args_as_command(self.argv, "executing command:")
        if self.verb > 4: show_args_as_command(sys.argv, "system command:")
        if self.verb > 1: self.show('end get_user_opts ')

    # apply the general options - many terminate program
    def apply_initial_opts(self, opt_list):
        opt = opt_list.find_opt('-verb')   # set and use verb
        if opt != None: self.verb = int(opt.parlist[0])

        if opt_list.find_opt('-help'):     # just print help
            show_program_help()
            return 0  # gentle termination
        
        if opt_list.find_opt('-help_section'):     # just print help
            section, rv = opt_list.get_string_opt('-help_section')
            if section == 'EGafni':
               EGS = self.egs()
               EGS.display_eg_all(aphelp=1,verb=2)
            elif section == 'EGall':
               EGS = self.egs()
               EGS.display_eg_all(aphelp=-1,verb=2)
            else:
               show_program_help(section=section)
            return 0  # gentle termination
        
        if opt_list.find_opt('-help_tedana_files'):
            self.show_tedana_files()
            return 0  # gentle termination
        
        if opt_list.find_opt('-hist'):     # print the history
            print(g_history)
            return 0  # gentle termination
        
        if opt_list.find_opt('-hist_milestones'):     # print the history
            print(g_milestones)
            return 0  # gentle termination
        
        if opt_list.find_opt('-requires_afni_version'): # print required version
            print(g_requires_afni[0][0])
            return 0  # gentle termination
        
        if opt_list.find_opt('-requires_afni_hist'): # print required history
            hlist = ['   %11s, for : %s' % (h[0],h[1]) for h in g_requires_afni]
            print('%s' % '\n'.join(hlist))
            return 0  # gentle termination
        
        if opt_list.find_opt('-show_process_changes'):
            print(g_process_changes_str)
            return 0
        
        if opt_list.find_opt('-show_pretty_command'):
            tstr = self.get_ap_command_str(style='pretty', lstart='')
            print(tstr)
            return 0
        
        if opt_list.find_opt('-show_pythonic_command'):
            tstr = self.get_ap_pythonic_cmd_str()
            print(tstr)
            return 0
        
        if opt_list.find_opt('-show_tracked_files'):
            self.show_tfiles,rv = opt_list.get_string_opt('-show_tracked_files')
        
        if opt_list.find_opt('-todo'):     # print "todo" list
            print(g_todo_str)
            return 0
        
        if opt_list.find_opt('-ver'):      # show the version string
            print(g_version)
            return 0  # gentle termination

        # ------------------------------------------------------------
        # example and "compare" options - to compare option lists
        if opt_list.find_opt('-compare_opts'):
           comp, rv = opt_list.get_string_opt('-compare_opts')
           self.compare_vs_opts(opt_list.olist, comp)
           return 0
        
        # compare early vs later opts (2 commands)
        if opt_list.find_opt('-compare_opts_vs_opts'):
           # separate option lists at index of passed opt
           oind = opt_list.find_opt_index('-compare_opts_vs_opts')
           self.compare_opts_vs_opts(opt_list.olist, oind)
           return 0
        
        if opt_list.find_opt('-compare_example_pair'):
           pair, rv = opt_list.get_string_list('-compare_example_pair')
           self.compare_example_pair(pair)
           return 0
        
        if opt_list.find_opt('-show_example'):
           eg, rv = opt_list.get_string_opt('-show_example')
           self.show_example(eg, verb=self.verb)
           return 0

        if opt_list.find_opt('-show_example_keywords'):
           self.show_example_keywords(verb=self.verb)
           return 0
        
        if opt_list.find_opt('-show_example_names'):
           # if -verb was passed, use it, else let default apply
           # (ugly, but lets the default be more of what would be expected)
           if opt_list.find_opt('-verb'):
              self.show_example_names(verb=self.verb)
           else:
              self.show_example_names()
           return 0
        
        # options which are NO LONGER VALID

        if opt_list.find_opt('-surf_blur_fwhm'):
            print('** option -surf_blur_fwhm is no longer valid\n' \
                  '   (please stick with -blur_size)\n')
            return 1

        # end terminal options

        # --------------------------------------------------
        # options that imply options in _prior_ blocks

        # anaticor implies segment, unless a label is specified
        if opt_list.find_opt('-regress_anaticor') \
           or opt_list.find_opt('-regress_anaticor_fast'):
           if not opt_list.find_opt('-regress_anaticor_label'):
              if opt_list.find_opt('-anat_follower_ROI'):
                 print('** applying anaticor without label, using 3dSeg mask')
              elif self.verb:
                 print('++ applying anaticor without label, using 3dSeg mask')
              opt_list.add_opt("-mask_segment_anat", 1, ["yes"], setpar=1)
              opt_list.add_opt("-mask_segment_erode", 1, ["yes"], setpar=1)

           # rcr - what if label is from auto segment anyway?  so...
           # else: possibly add anyway

        # end options that imply other options
        # --------------------------------------------------

        opt = opt_list.find_opt('-check_results_dir')
        if opt_is_no(opt): self.check_rdir = 'no'

        opt = opt_list.find_opt('-check_setup_errors')
        if opt and opt.parlist[0] == 'yes': self.check_setup_errors = 1
        else:                               self.check_setup_errors = 0

        opt = opt_list.find_opt('-exit_on_error')
        if opt and opt.parlist[0] == 'no': self.exit_on_error = 0
        else:                              self.exit_on_error = 1

        opt = opt_list.find_opt('-anat_has_skull')      # 4 Oct, 2011
        if opt != None:
            if opt.parlist[0] == 'no': self.anat_has_skull = 0
            else:                      self.anat_has_skull = 1

        opt = opt_list.find_opt('-copy_anat')
        if opt != None:
            self.anat = gen_afni_name(opt.parlist[0])
            # rcr - set only if no view in anat?  (though still would not know)
            self.tlrcanat = self.anat.new(new_view='+tlrc')

        opt = opt_list.find_opt('-gen_epi_review')  # name epi review script
        if opt != None: self.epi_review = opt.parlist[0]

        opt = opt_list.find_opt('-no_epi_review') # no epi review script
        if opt != None: self.epi_review = None

        opt = opt_list.find_opt('-html_review_style') # for apqc_make_tcsh.py
        if opt != None: self.html_rev_style = opt.parlist[0]

        opt = opt_list.find_opt('-html_review_opts') # for apqc_make_tcsh.py
        if opt != None: self.html_rev_opts = opt.parlist

        opt = opt_list.find_opt('-keep_rm_files')
        if opt != None: self.rm_rm = 0

        opt = opt_list.find_opt('-out_dir')
        if opt != None: self.out_dir = opt.parlist[0]

        opt = opt_list.find_opt('-sep_char') # -- in default output names
        if opt != None:
            self.sep_char = opt.parlist[0]
            if self.sep_char == '_': self.subj_label = '${subj}'

        # if sep_char changes, might need this
        if opt_list.find_opt('-subj_curly'): self.subj_label = '${subj}'

        opt = opt_list.find_opt('-subj_id') # -- needs to be before script
        if opt != None: self.subj_id = opt.parlist[0]

        opt = opt_list.find_opt('-script')
        if opt != None: self.script = opt.parlist[0]
        else:           self.script = 'proc.%s' % self.subj_id

        opt = opt_list.find_opt('-uvar')
        olist = self.user_opts.find_all_opts('-uvar')
        for opt in olist:
           self.uvars.set_var(opt.parlist[0], opt.parlist[1:])

        opt = opt_list.find_opt('-write_3dD_prefix')
        if opt != None:
           self.prefix_3dD = opt.parlist[0]

        opt = opt_list.find_opt('-write_3dD_script')
        if opt != None:
           self.script_3dD = opt.parlist[0]
           self.make_main_script = 0

        opt = opt_list.find_opt('-scr_overwrite')
        if opt != None: self.overwrite = 1

        # do we check input datasets for existence?  default to yes
        opt = opt_list.find_opt('-test_for_dsets')
        if not opt or opt_is_yes(opt): self.test_dsets = 1
        else:                          self.test_dsets = 0

        # do we test stim files for validity?  default to yes
        opt = opt_list.find_opt('-test_stim_files')
        if not opt or opt_is_yes(opt): self.test_stims = 1
        else:                          self.test_stims = 0

    def _have_me(self):
       """return 1 if we have multi-echo data, else 0"""
       if len(self.dsets_me)    == 0: return 0
       if len(self.dsets_me[0]) == 0: return 0
       if self.reg_echo == 0:         return 0
       if self.num_echo  < 2:         return 0

       return 1

    def get_dsets(self):
        """get list of datasets
        
           if -dsets,         there should be one list of runs
                              (populate self.dsets)
           if -dsets_me_echo, there should be one option list of runs per echo
                              (populate self.dsets_me, and other fields)
           if -dsets_me_run,  there should be one option list of echoes per run
                              (populate self.dsets_me, and other fields)

           populate:
             self.dsets       all, or of favorite echo
             self.dsets_me    in echo-major order (dsets = dsets_me[fave])
             self.num_echo
             self.have_me, use_me

           test:
             some -dsets* option
             dataset existence (if self.test_dsets)
             rectangular list

           return 0 on success, >0 on error
        """

        o0 = self.user_opts.find_opt('-dsets')
        o1 = self.user_opts.find_opt('-dsets_me_echo')
        o2 = self.user_opts.find_opt('-dsets_me_run')

        errs = 0

        # simple form: just populate (and check for other forms)
        if o0:
           if o1 or o2:
              print("** cannot use -dsets_me_* with -dsets")
              return 1
           self.dsets = []
           for rind, dset in enumerate(o0.parlist):
              aname = gen_afni_name(dset)
              if aname.selectors() != '': self.have_sels = 1
              aname.selquote = "'" # allow for $ in selector (default??)
              self.dsets.append(aname)
              if self.test_dsets and not aname.exist():
                 print("** missing run %d dataset: %s"%(rind+1, dset))
                 errs += 1
           return errs
           
        # now there should be some ME option

        if o1 and o2:
           print("** cannot use both -dsets_me_echo and -dsets_me_run")
           return 1

        if not o1 and not o2:
           print("** missing input: some -dsets* option is required")
           return 1

        # okay, we have an ME condition

        # populate dme as rectangular echo-major list of datasets
        # (save tests for later, except to make sure it is rectangular)
        dme = []

        if o1:
           oname = '-dsets_me_echo'
           olist = self.user_opts.find_all_opts(oname)
           nruns = len(olist[0].parlist)
           for eind, opt in enumerate(olist):
              nr = len(opt.parlist)
              if nr != nruns:
                 print("** echo 1 has %d runs, but echo %d has %d runs" \
                       % (nruns, eind+1, nr))
                 errs += 1

              dsets = []
              for rind, dset in enumerate(opt.parlist):
                 dsets.append(gen_afni_name(dset))
              if len(dsets) == 0:
                 print("** have echo %d option %s without any dataset list" \
                       % (eind, oname))
                 errs += 1

              # and populate dme array, per echo, for now
              dme.append(dsets)

           # already echo-major order, no need to transpose

        if o2:
           # input is run-major order, will convert to echo-major at end
           oname = '-dsets_me_run'
           olist = self.user_opts.find_all_opts(oname)
           necho = len(olist[0].parlist)
           for rind, opt in enumerate(olist):
              ne = len(opt.parlist)
              if ne != necho:
                 print("** run 1 has %d echoes, but run %d has %d echoes" \
                       % (necho, rind+1, ne))
                 errs += 1

              dsets = []
              for eind, dset in enumerate(opt.parlist):
                 dsets.append(gen_afni_name(dset))
              if len(dsets) == 0:
                 print("** have run %d option %s without any dataset list" \
                       % (rind, oname))
                 errs += 1

              # and populate dme array, per echo, for now
              dme.append(dsets)

           # cannot transpose if not rectangular (errs > 0)
           if errs: return 1

           # now convert dme from run major order to echo major order
           nruns = len(dme)
           rlist = [[dme[rind][eind] for rind in range(nruns)] \
                                     for eind in range(necho) ]
           dme = rlist

        # set selector quote and possibly check for existence
        for eind, elist in enumerate(dme):
           for rind, dset in enumerate(elist):
              if dset.selectors() != '': self.have_sels = 1
              dset.selquote = "'" # allow for $ in selector (default??)
              if self.test_dsets:
                 if not dset.exist():
                    print('** missing run %d echo %d dataset: %s' \
                          % (rind+1, eind+1, dset.rpv()))
                    errs += 1

        # populate everything
        self.dsets_me = dme
        self.dsets = self.dsets_me[0]
        self.have_me = 1
        self.use_me = self.have_me
        self.num_echo = len(dme)

        # return the status
        return errs

    def init_dsets(self):
        """process -dsets or -dsets_me* options

           return 0 on success, 1 on error
        """

        # process any -dsets* option
        # (populate self.dsets, self.dsets_me, self.num_echo, self.have_me)
        if self.get_dsets(): return 1

        errs = 0

        # if ME, then fill reg_echo via -reg_echo (registration echo)
        # also, try to get echo times
        if self.have_me:
           oname = '-reg_echo'
           self.reg_echo = 2
           self.regecho_var = '$fave_echo'
           val, err = self.user_opts.get_type_opt(int, oname)
           if err: errs += 1
           if val != None:
              self.reg_echo = val

           # set as a uvar (values are strings)
           self.uvars.set_var('reg_echo', [str(self.reg_echo)])

           if self.reg_echo < 1 or self.reg_echo > self.num_echo:
              print("** %s: registration echo must be between 1 and %d" \
                    % (oname, self.num_echo))
              return 1

           oname = '-echo_times'
           elist, err = self.user_opts.get_type_list(float, oname)
           if not err and elist != None:
              self.echo_times = elist
              if len(elist) != self.num_echo:
                 errs += 1
                 print("** have %d echoes, but %d echo times" \
                       % (self.num_echo, len(elist)))
              # and add echo times as a uvar, using the original strings
              opt = self.user_opts.find_opt(oname)
              self.uvars.set_var('echo_times', opt.parlist)

        # set view and dimensions based on dsets

        # init view
        view = self.dsets[0].view
        if view and view != self.view:
           self.view = view
           self.origview = view
           if self.verb > 0: print('-- applying view as %s' % view)
        elif not view:
           view = dset_view(self.dsets[0].rel_input())
           self.view = view
           self.origview = view
           if self.verb > 0: print('-- applying input view as %s' % view)


        # get voxel dimensions
        dims = UTIL.get_3dinfo_val_list(self.dsets[0].rel_input(),
                                        'd3', float, verb=1)
        if dims == None: return 1
        self.orig_delta = dims
        self.delta = dims

        return errs

    # init blocks from command line options, then check for an
    # alternate source       rcr - will we use 'file' as source?
    def create_blocks(self):
        # first, note datasets
        if self.init_dsets(): return 1

        # next, check for -surf_anat, which defines whether to do volume
        # or surface analysis
        opt = self.user_opts.find_opt('-surf_anat')
        if opt != None:
           self.surf_anat = gen_afni_name(opt.parlist[0])

        # init block either from DefLabels or -blocks
        opt = self.user_opts.find_opt('-blocks')
        if opt:  # then create blocklist from user opts (but prepend tcat)
            if opt.parlist[0] != 'tcat':
                blocks = ['tcat'] + opt.parlist
            else: blocks = opt.parlist
        elif self.surf_anat: blocks = DefSurfLabs  # surface defaults
        else:                blocks = DefLabels    # volume defaults

        # and insert automatic postdata block at position 1 (after tcat)
        blocks.insert(1, 'postdata')

        # just do a quick check after all of the confusion
        if blocks[0] != 'tcat' or blocks[1] != 'postdata':
           print('** block list should start with tcat,postdata, have:\n   %s'\
                 % blocks)
           return 1

        # check for -do_block options
        opt = self.user_opts.find_opt('-do_block')
        if opt and opt.parlist and len(opt.parlist) > 0:
            #if self.user_opts.find_opt('-blocks'):
            #    print '** error: -do_block invalid when using -blocks'
            #    return 1

            # ****
            # if no -blocks option, but a long list of -do_block, maybe start
            # from normal blocks subset of -do_block list

            # check additional blocks one by one
            errs = 0
            for bname in opt.parlist:
                err, blocks = self.add_block_to_list(blocks, bname)
                errs += err
            if errs > 0 : return 1

        # allow for -tlrc_anat option
        opt = self.user_opts.find_opt('-tlrc_anat')
        if opt and not self.find_block('tlrc'):
            if self.user_opts.find_opt('-volreg_tlrc_warp') or  \
               self.user_opts.find_opt('-volreg_tlrc_adwarp') :
                err, blocks = self.add_block_before_label(blocks,
                                        'tlrc', 'volreg')
            else: err, blocks = self.add_block_to_list(blocks, 'tlrc')
            if err: return 1

        # do we need motsim block?
        if self.need_motsim_block(blocks):
           err, blocks = self.add_block_after_label(blocks, 'motsim', 'volreg')
           if err: return 1

        # do we want the blip block?
        if self.user_opts.find_opt('-blip_reverse_dset') \
              and not 'blip' in blocks:
           err, blocks = self.add_block_to_list(blocks, 'blip')
           if err: return 1

        # if user has supplied options for blocks that are not used, fail
        if self.opts_include_unused_blocks(blocks, 1): return 1

        # check for unique blocks (except for 'empty')
        if not self.blocks_are_unique(blocks):
            print('** blocks must be unique\n'  \
                  '   (is there overlap between -blocks and -do_block?)\n')
            return 1

        # make the list of block names available to the mod functions
        self.block_names = blocks

        # call db_mod_functions

        self.bindex = 0
        self.pblabels = []
        for label in blocks:
            # create ProcessBlock instance, calling BlockModFunc
            rv = self.add_block(label)
            if rv != None: return rv
            if label not in EPInomodLabs:
                self.pblabels.append(label)
                self.bindex += 1

        # maybe the user wants to be quizzed for options
        uopt = self.user_opts.find_opt('-ask_me')
        if uopt != None:
            if ask_me.ask_me_subj_proc(self):
                return 1
            for label in blocks:
                block = self.find_block(label)
                if not block:
                    print("** error: missing block '%s' in ask_me update"%label)
                    return 1
                BlockModFunc[label](block, self, self.user_opts) # modify block

        # rcr - if there is another place to update options from, do it
        uopt = self.user_opts.find_opt('-opt_source')
        if uopt != None:
            print('** not ready to update options from %s' % str(uopt.parlist))
            return 1

        # process any options that fill block.post_funcs, to modify post_cmd
        # (e.g. -radial_correlate_blocks)
        if self.set_post_funcs(): return 1

        # do some final error checking
        if len(self.dsets) == 0:
            print('error: dsets have not been specified (consider -dsets)')
            return 1

        # no errors, just warn the user (for J Britton)   25 May 2011
        uniq_list_as_dsets(self.dsets, 1)
        self.check_block_order()

    def set_post_funcs(self):
        """process any options that should set post_funcs for some blocks

              - applied post_funcs are called as FUNC(proc, block)

           return 0 on success
        """

        post_func_list = [
            #   option name                  function name (as string)
            ['-radial_correlate_blocks',    'run_radial_correlate'],
            ['-find_var_line_blocks',       'run_qc_var_line_blocks'],
        ]

        for fstuff in post_func_list:
            oname = fstuff[0]           # option name
            fname = fstuff[1]           # function as string
            func =  eval(fname)         # actual function

            rcblocks, rv = self.user_opts.get_string_list(oname)
            if rv: return 1

            # for radcor, make 'regress' the default
            if oname == '-radial_correlate_blocks' and rcblocks is None:
               if self.find_block('regress') and not self.surf_anat:
                 print("-- including default: -radial_correlate_blocks regress")
                 rcblocks = ['regress']

            # for vlines, make 'tcat' the default
            if oname == '-find_var_line_blocks' and rcblocks is None:
               print("-- including default: -find_var_line_blocks tcat")
               rcblocks = ['tcat']

            # was this option used?
            if rcblocks != None:
               valid_blocks = ['tcat', 'tshift', 'volreg', 'blur',
                               'scale', 'regress']

               # special case: block NONE turns off the option
               if "NONE" in rcblocks:
                  if self.verb > 1:
                     print("-- block NONE, so skipping option %s" % oname)
                  continue

               for blabel in rcblocks:
                   block = self.find_block(blabel)
                   if not block:
                      print("** no '%s' block for option %s" % (blabel, oname))
                      return 1
                   if not blabel in valid_blocks:
                      print("** block '%s' is not valid for %s" \
                            % (blabel, oname))
                      print("   (valid blocks are %s)" % \
                            ', '.join(valid_blocks))
                      return 1

                   if self.verb > 3:
                      print('++ appending %s to block.post_funcs in block %s' \
                            % (fname, blabel))
                   block.post_funcs.append(func)

        return 0

    def need_motsim_block(self, blocks):
        """want motsim if there are any -volreg_motsim_create options
              or -regress_motsim options
           but do not add duplicate block
        """
        if 'motsim' in blocks: return 0

        if self.user_opts.find_opt('-volreg_motsim_create'): return 1
        if self.user_opts.find_opt('-regress_motsim_PC'): return 1

        return 0

    def add_block_to_list(self, blocks, bname, adj=None, direct=0):
        """given current block list, add a block for bname after that
           of prevlab or from OtherDefLabels if None

                blocks : current list of block labels
                bname  : label of block to insert
                adj    : name of adjacent block (if None, try to decide)
                direct : if adj, direct is direction of bname to adj
                         (-1 : bname is before, 1: bname is after)
           
           return error code and new list"""

        # if we are not given an adjacent block, try to find one
        if not adj:
            direct, adj = self.find_best_block_posn(blocks, bname)
            if not direct: return 1, blocks

        # good cases
        if direct < 0: return self.add_block_before_label(blocks, bname, adj)
        if direct > 0: return self.add_block_after_label(blocks, bname, adj)

        # failure
        print("** ABTL: have adj=%s but no direct" % adj)
        return 1, blocks


    def find_best_block_posn(self, blocks, bname):
        """decide where it is best to insert the block bname
           return dir, nextto
                dir    = -1,0,1 means before, error, after
                nextto = name of relevant adjacent block"""

        if bname == 'ricor':
            try: ind = blocks.index('despike')
            except: ind = -1
            if ind >= 0: return 1, 'despike'    # after despike

            return 1, 'postdata'                # else, just after postdata

        if bname == 'align':
            try: ind = blocks.index('tlrc')
            except: ind = -1
            if ind >= 0: return -1, 'tlrc'      # before tlrc
            try: ind = blocks.index('volreg')
            except: ind = -1
            if ind >= 0: return -1, 'volreg'    # before volreg
            try: ind = blocks.index('tshift')
            except: ind = -1
            if ind >= 0: return 1, 'tshift'     # after tshift

            return  1, 'postdata'               # else, stick at beginning

        if bname == 'tlrc':
            try: ind = blocks.index('volreg')
            except: ind = -1
            if ind >= 0: return -1, 'volreg'    # before volreg
            try: ind = blocks.index('align')
            except: ind = -1
            if ind >= 0: return 1, 'align'      # after align
            return 1, blocks[-1]                # stick it at the end

        if bname == 'blip':
            try: vind = blocks.index('volreg')
            except: vind = -1
            try: aind = blocks.index('align')
            except: aind = -1
            try: tind = blocks.index('tlrc')
            except: tind = -1

            # if volreg, put before first of align, tlrc, volreg
            if vind >= 0:
               if aind >= 0:
                  if vind > aind: return -1, 'align'    # before align
                  else:           return -1, 'volreg'   # before volreg
               if tind >= 0 and vind > tind: return -1, 'tlrc' 
               return -1, 'volreg'                      # before volreg

            # so no volreg

            if aind >= 0: return -1, 'align'    # before align
            if tind >= 0: return -1, 'tlrc'     # before tlrc

            # work our way back
            if self.find.block('tshift'):  return 1, 'tshift'
            if self.find.block('ricor'):   return 1, 'ricor'
            if self.find.block('despike'): return 1, 'despike'

            return 1, 'tcat'

        # if those didn't apply, go with the OtherDefLabels array

        try: prevlab = OtherDefLabels[bname]
        except:
            print("** failed to find position for block '%s' in %s" \
                  % (bname, blocks))
            prevlab = ''
        
        if prevlab == '': return 0, prevlab     # failure
        else:             return 1, prevlab     # success

    def add_block_after_label(self, blocks, bname, prelab):
        """add a block for bname after that of prelab
           
           return error code and new list"""
        err = 0
        if not bname in BlockLabels:
            print("** ABAL error: block '%s' is invalid" % bname)
            return 1, blocks
        if not prelab in BlockLabels:
            print("** ABAL error: prelab '%s' is invalid" % prelab)
            return 1, blocks
        try: preindex = blocks.index(prelab)
        except:     
            print("** cannot find block '%s' to insert block '%s' after" \
                  % (prelab, bname))
            preindex = 0
            err = 1
        if preindex < 0:
            print("** error: blocks.index failure for '%s'" % prelab)
            err = 1
        
        if err: return 1, blocks

        # else add the block to blocklist
        preindex += 1
        blocks[preindex:preindex] = [bname]

        return 0, blocks

    def add_block_before_label(self, blocks, bname, postlab):
        """add a block for bname before that of postlab
           
           return error code and new list"""
        err = 0
        if not bname in BlockLabels:
            print("** ABBL error: block '%s' is invalid" % bname)
            return 1, blocks
        if not postlab in BlockLabels:
            print("** ABBL error: postlab '%s' is invalid" % postlab)
            return 1, blocks
        try: postindex = blocks.index(postlab)
        except:     
            print("** cannot find block '%s' to insert block '%s' before" \
                  % (postlab, bname))
            postindex = 0
            err = 1
        if postindex < 0:
            print("** error: blocks.index failure for '%s'" % postlab)
            err = 1
        
        if err: return 1, blocks

        # else add the block to blocklist
        blocks[postindex:postindex] = [bname]

        return 0, blocks

    # create script from blocks and options
    def create_script(self):
        if self.overwrite_error(): return 0

        rv = self.get_run_info()
        if rv != None: return rv

        rv = self.init_script()         # create the script file and header
        if rv != None: return rv

        errs = 0
        for block in self.blocks:
            cmd_str = BlockCmdFunc[block.label](self, block)
            if cmd_str == None:
               print("** script creation failure for block '%s'" % block.label)
               errs += 1
               break

            # allow for early termination
            if cmd_str == 'DONE': return None

            # run any post_funcs for this block
            for post_func in block.post_funcs:
               rv, cstr = post_func(self, block)
               if rv:
                  print('** failed block.post_funcs for block %s' % block.label)
                  return None
               block.post_cstr += cstr

            if block.post_cstr != '':
               if self.verb > 2:
                  print('++ adding post_cstr to block %s:\n%s=======' \
                        % (block.label, block.post_cstr))
               cmd_str += block.post_cstr
            self.write_text(add_line_wrappers(cmd_str))
            if self.verb>3: block.show('+d post command creation: ')
            if self.verb>4: print('+d %s cmd: \n%s'%(block.label, cmd_str))

        if self.epi_review:
            cmd_str = db_cmd_gen_review(self)
            if cmd_str:
                # no wrappers for QC block (out.ap_uvars.txt) [10 May 2022]
                # self.write_text(add_line_wrappers(cmd_str))
                self.write_text(cmd_str)
                if self.verb > 1:
                    print("+d generated EPI review script %s" % self.epi_review)
            else:
                errs += 1
                if self.verb > 1:
                    print('** failed to generate EPI review script')

        rv = self.finalize_script()     # finish the script
        if rv: errs += 1

        self.close_script()
        self.make_exec()

        if errs > 0:
            # default to removing any created script
            opt = self.user_opts.find_opt('-keep_script_on_err')
            if not opt or opt_is_no(opt):
                if os.path.isfile(self.script): os.remove(self.script)
            return 1    # so we print all errors before leaving

        self.report_final_messages()

    def report_final_messages(self):
        """check over various conditions"""

        if self.verb > 0:
            # last warning, if user is masking EPI data...
            if self.mask != None:
                if self.regmask:
                  if self.mask != self.mask_group:
                    print("** masking single subject EPI is not recommended")
                    print("   (see 'MASKING NOTE' from the -help for details)")
                else:
                    print("-- using default: will not apply EPI Automask")
                    print("   (see 'MASKING NOTE' from the -help for details)")

            # no longer warn on this
            # if self.ricor_nreg > 0 and self.ricor_apply == 'no':
            #     if not self.user_opts.find_opt('-regress_apply_ricor'):
            #         print('** note: ricor regressors are no longer applied' \
            #                   ' in final regression')

            if self.runs == 1:
                print("\n-------------------------------------\n" \
                        "** warning have only 1 run to analyze\n" \
                        "-------------------------------------")

            print("\n--> script is file: %s\n" % self.script)
            print('    to execute via tcsh:\n'            \
                  '         %s\n\n'                       \
                  '    to execute via bash:\n'            \
                  '         %s\n' % (self.tcsh_cmd, self.bash_cmd))

        return

    def get_run_info(self):
        self.runs = len(self.dsets)
        if self.runs < 1:
            print("** have no dsets to analyze")
            return 1

        # updated by 'tcat' opteration (and -remove_trs option)
        # (use rpve to include NIfTI, etc.)
        dset = self.dsets[0].rpve(sel=1)

        err, self.reps, self.tr = get_dset_reps_tr(dset, verb=self.verb)
        if err: return 1   # check for failure

        # set reps in each run
        self.reps_all = []
        self.reps_vary = 0
        for dr in self.dsets:
            err, reps, tr = get_dset_reps_tr(dr.rpve(sel=1), verb=self.verb)
            if err: return 1
            self.reps_all.append(reps)
            if reps != self.reps: self.reps_vary = 1
            if tr != self.tr:
                print('** TR of %g (in %s) != run #1 TR %g' \
                      % (tr, dr.shortinput(), self.tr))
                return 1

        # check for consistency
        if self.have_me:
           for eind, esets in enumerate(self.dsets_me):
               for rind, dset in enumerate(esets):
                  err, reps, tr = get_dset_reps_tr(dset.rpve(sel=1),
                                                   verb=self.verb)
                  if err: return 1
                  if reps != self.reps_all[rind]:
                     print("run %d reps vary between echo 1 and echo %d" \
                           % (rind+1, eind+1))
                     return 1
                  if tr != self.tr:
                      print('** TR of %g (in %s) != run 1 echo 1 TR %g' \
                            %(tr, dset.shortinput(), self.tr))
                      return 1

        # note data type and whether data is scaled
        err, vlist = get_typed_dset_attr_list(dset, "BRICK_TYPES", int, verb=0)
        if not err and len(vlist) >= 1:
            self.datatype = vlist[0]

        err, vlist = get_typed_dset_attr_list(dset, "BRICK_FLOAT_FACS", int,
                                              verb=0)
        if not err and len(vlist) >= 1:
            if vals_are_constant(vlist, 0) or vals_are_constant(vlist, 1):
                self.scaled = 0
            else:
                self.scaled = 1

        if self.verb > 1:
            print('-- reps = %g, tr = %g, datatype = %g, scaled = %d' \
                  % (self.reps, self.tr, self.datatype, self.scaled))

    def get_vr_base_indices(self, verb=1):
        """return 0-based run and TR indices for volreg base
           (return runs==-1 if they cannot be set)
           if verb > 0 and values cannot be set, print why not"""
        
        block = self.find_block('volreg')
        if not block:
            if verb>0: print("** warning: no volreg block for vr_base_indices")
            return -1, -1
        opt = block.opts.find_opt('-volreg_base_ind')

        if not opt:
            if self.verb > 2: print('-- no -volreg_base_ind opt for vr_base')
            if len(self.reps_all) == self.runs:
               return self.runs-1, self.reps_all[-1]-1  # defaults
            return self.runs-1, self.reps-1  # defaults

        # if parlist values are -1, set to last TR
        if opt.parlist[0] < 0 or opt.parlist[1] < 0:
            # if going after last volume, maybe run lengths vary
            if len(self.reps_all) == self.runs:
               return self.runs-1, self.reps_all[-1]-1  # defaults
            return self.runs-1, self.reps-1

        return opt.parlist[0], opt.parlist[1]

    # create a new block for the given label, and append it to 'blocks'
    def add_block(self, label):
        block = ProcessBlock(label, self)
        if not block.valid:
            print('** invalid block : %s' % block.label)
            return 1
        if self.verb > 3: block.show('+d post init block: ')
        self.blocks.append(block)

    def find_block(self, label, mn=0, mx=-1):
        """mn = min index, mx = max index"""

        for block in self.blocks:
            if mn > 0 and block.index < mn:
               continue         # skip early blocks

            if block.label == label:
               return block     # found

            if mx >= 0 and block.index > mx:
               return None      # index too big, fail

        return None

    def find_block_order(self, b0, b1):
        """find order between blocks b0 and b1
           return:
               -2 : some block is not found
               -1 : b0 is first
                0 : they are the same
                1 : b0 is last
        """

        i0 = self.find_block_index(b0)
        i1 = self.find_block_index(b1)
        # not found
        if i0 < 0 or i1 < 0:
           return -2

        # return order
        if i0 < i1: return -1
        if i0 > i1: return 1

        return 0

    def find_block_opt(self, label, opt_name):
        """return any found comompt instance in block.opts"""
        for block in self.blocks:
            if block.label == label: return block.opts.find_opt(opt_name)
        return None

    def find_block_index(self, label):
        block = self.find_block(label)
        if block: return self.blocks.index(block)
        return -1

    def find_latest_block(self, lablist):
        """return the label of the latest block
           (i.e. with the highest index)

           if no label is found, return 'NONE'
        """
        
        # get maximum label index
        imax = UTIL.argmax([self.find_block_index(lab) for lab in lablist])

        # if actually found, return corresponding label
        rlabel = lablist[imax]
        if self.find_block_index(rlabel) >= 0: return lablist[imax]
    
        # failure
        return 'NONE'

    def find_block_or_prev(self, blabel, cblock):
       """find block of given label, or some prior block

          blabel = block label to search for
          cblock = current block

          - possibly use a search list
             - if volreg: fall back to surf/blur/scale/current block
          - fall back to previous block

          return labeled block or some prior block
       """

       # attempt a simple find, restricting index to current
       bind = cblock.index
       rblock = self.find_block(blabel, mx=bind)
       if rblock: return rblock

       if self.verb > 2:
          print('== FBOP: no block %s, searching before %d (%s)' \
                % (blabel, bind, cblock.label))

       # ** not found, search for a block and return the prior one **

       # if we know how to, search through a list
       slist = []
       if blabel == 'volreg': slist = ['surf', 'blur', 'scale']

       for sname in slist:
          rblock = self.find_block(sname, mx=bind)
          if rblock: break

       # if nothing found, return prior to current block
       if not rblock: rblock = cblock

       return self.find_block(self.prev_lab(rblock), mx=bind)

    def blocks_are_unique(self, blocks, exclude_list=['empty'], whine=1):
        """return whether the blocks are unique
                - ignore blocks in exclude_list
                - if whine, complain on repeats
           Process one by one, so we know what to complain about.
        """

        unique = 1
        checked = []
        for block in blocks:
            if block in exclude_list: continue
            if block in checked:
                if whine: print("** warning: block '%s' used multiple times" \
                                % block)
                unique = 0
            else: checked.append(block)

        return unique

    def opts_include_unused_blocks(self, blocks, whine=1,
                                   allow=['-volreg_base_dset']):
        """return whether options refer to blocks that are not being used"""

        # start with all BlockLabels and remove those in passed list
        badlist = BlockLabels[:]
        for label in blocks:
            if label in badlist: badlist.remove(label)

        if self.verb > 3: print('++ unused blocks: %s' % badlist)

        # for speed, make an explicit list of option prefixes to search for
        badlist = ['-%s_' % label for label in badlist]

        errs = 0
        for opt in self.user_opts.olist:
            ind = opt.name.find('_')
            if ind < 0: continue
            if opt.name in allow: continue
            if opt.name[0:ind+1] in badlist:
                if whine: print("** missing '%s' block for option '%s'" \
                                % (opt.name[1:ind], opt.name))
                errs += 1

        return errs

    def check_block_order(self):
        """whine about any disliked block orderings
                - despike < ricor < tshift/volreg
                - blur < scale
                - tshift/volreg/blur/scale < regress
           return the number of errors
        """
        errs = 0
        if self.find_block('align'):
            if not self.blocks_ordered('align', 'volreg'):
                errs += 1
                print("** warning: 'align' should precede 'volreg'")
            if not self.blocks_ordered('align', 'tlrc'):
                errs += 1
                print("** warning: 'align' should precede 'tlrc'")
        if self.find_block('ricor'):
            if not self.blocks_ordered('despike', 'ricor', must_exist=1):
                errs += 1
                print("** warning: 'despike' should precede 'ricor'")
            if not self.blocks_ordered('ricor', 'tshift'):
                errs += 1
                print("** warning: 'tshift' should precede 'ricor'")
            if not self.blocks_ordered('ricor', 'volreg'):
                errs += 1
                print("** warning: 'volreg' should precede 'ricor'")
        if self.find_block('blur'):
            if not self.blocks_ordered('blur', 'scale'):
                errs += 1
                print("** warning: 'blur' should precede 'scale'")
        if self.find_block('regress'):
            if not self.blocks_ordered('tshift', 'regress'):
                errs += 1
                print("** warning: 'tshift' should precede 'regress'")
            if not self.blocks_ordered('volreg', 'regress'):
                errs += 1
                print("** warning: 'volreg' should precede 'regress'")
            if not self.blocks_ordered('blur', 'regress'):
                errs += 1
                print("** warning: 'blur' should precede 'regress'")
            if not self.blocks_ordered('scale', 'regress'):
                errs += 1
                print("** warning: 'scale' should precede 'regress'")

        return errs

    def blocks_ordered(self, name0, name1, must_exist=0):
        """check that the name0 block comes before the name1 block

              - something missing means order is okay
              - must_exist implies both must exist, else print message
                (often one has been check already)

           return 0 only if both exist and are out of order"""

        bind0 = self.find_block_index(name0)
        bind1 = self.find_block_index(name1)
        if bind0 < 0 or bind1 < 0: # something is missing
            if must_exist:
                print('** warning: missing block', end='')
                if bind0 < 0: print("'%s' (to precede '%s')" % (name0,name1))
                if bind1 < 0: print("'%s' (to follow '%s')" % (name1,name0))
            return 1
        elif bind0 < bind1: return 1
        else:               return 0

    # set subj shell variable, check output dir, create and cd
    def init_script(self):
        if self.open_script(): return 1

        if self.exit_on_error: topt = ' -xef'
        else:                  topt = ' -x'
        self.write_text('#!/bin/tcsh%s\n\n' % topt)
        self.write_text('echo "auto-generated by afni_proc.py, %s"\n' \
                        % asctime())
        self.write_text('echo "(%s)"\n'% g_version)
        self.write_text('echo "execution started: `date`"\n\n')

        # include execution method in script
        if self.exit_on_error: opts = '-xef'
        else:                  opts = '-x'

        # store both tcsh and bash versions
        # - script might have a path, so set output file by modifying prefix
        outputname = UTIL.change_path_basename(self.script, 'output.', append=1)

        self.bash_cmd = 'tcsh %s %s 2>&1 | tee %s' % \
                        (opts, self.script, outputname)
        self.tcsh_cmd = 'tcsh %s %s |& tee %s'     % \
                        (opts, self.script, outputname)

        #if self.user_opts.find_opt('-bash'): self.exec_cmd = self.bash_cmd
        if self.user_opts.find_opt('-bash'):
           print("** -bash now unneeded: both tcsh and bash syntax are shown")

        self.write_text('# to execute via tcsh: \n'      \
                        '#   %s\n' % self.tcsh_cmd)
        self.write_text('# to execute via bash: \n'      \
                        '#   %s\n\n' % self.bash_cmd)

        # maybe the user want to check the status of the init operations
        if not self.check_setup_errors: stat_inc = ''
        else: stat_inc = '@ nerrors += $status      # accumulate error count\n'

        self.write_text('# %s\n'  \
                      '# script setup\n\n' % block_header('auto block: setup'))

        if len(stat_inc) > 0:
            self.write_text("# prepare to count setup errors\n" \
                            "set nerrors = 0\n\n")

        # possibly check the AFNI version (via afni_history)
        opt = self.user_opts.find_opt('-check_afni_version')
        if not opt or opt_is_yes(opt):
          self.write_text('# take note of the AFNI version\n' \
                          'afni -ver\n\n')
          self.write_text(                                                    \
          '# check that the current AFNI version is recent enough\n'          \
          'afni_history -check_date %s\n'                                     \
          'if ( $status ) then\n'                                             \
          '    echo "** this script requires newer AFNI binaries (than %s)"\n'\
          '    echo "   (consider: @update.afni.binaries -defaults)"\n'       \
          '    exit\n'                                                        \
          'endif\n\n' % (g_requires_afni[0][0], g_requires_afni[0][0]) )

        # if we need to run external programs, make sure they are in the PATH
        if len(self.required_progs) > 0:
          tstr = "# will run external programs, so be sure they are in PATH\n"
          for prog in self.required_progs:
            tstr += "which %s\n"                                             \
                    "if ( $status ) then\n"                                  \
                    "   echo '** missing required external program: %s'\n"   \
                    "   echo '   (perhaps a conda environment is needed)'\n" \
                    "   exit 1\n"                                            \
                    "endif\n"                                                \
                    % (prog, prog)
          tstr += "\n"
          self.write_text(tstr)

        self.write_text('# the user may specify a single subject to run with\n'\
                      'if ( $#argv > 0 ) then\n'                             \
                      '    set subj = $argv[1]\n'                            \
                      'else\n'                                               \
                      '    set subj = %s\n'                                  \
                      'endif\n\n' % self.subj_id )
        self.write_text('# assign output directory name\n'
                        'set output_dir = %s\n\n' % self.out_dir)
        if self.check_rdir == 'yes':
           self.write_text( \
                '# verify that the results directory does not yet exist\n'\
                'if ( -d %s ) then\n'                                     \
                '    echo output dir "$subj.results" already exists\n'    \
                '    exit\n'                                              \
                'endif\n\n' % self.od_var)
        self.write_text('# set list of runs\n')
        digs = 2
        if self.runs > 99: digs = 3
        self.write_text('set runs = (`ccount -digits %d 1 %d`)\n\n' \
                        % (digs,self.runs) )

        if self.have_me:
           self.write_text('# note %d echoes and registration echo index\n' \
                           % self.num_echo)
           self.write_text('set echo_list = (`ccount -digits 2 1 %d`)\n' \
                           % self.num_echo)
           if len(self.echo_times) > 0:
              etimes = ['%s' % et for et in self.echo_times]
              self.write_text('set echo_times = ( %s )\n' % ' '.join(etimes))
           # self.regecho_var starts with '$', so strip it when assigning
           self.write_text("set %s = '%02d'\n\n" \
                            % (self.regecho_var[1:], self.reg_echo))

        self.write_text('# create results and stimuli directories\n')
        self.write_text('mkdir -p %s\nmkdir %s/stimuli\n%s\n' \
                        % (self.od_var, self.od_var, stat_inc))

        if len(self.stims_orig) > 0: # copy stim files into script's stim dir
          oname = '-regress_stim_times_offset'
          val, err = self.user_opts.get_type_opt(float, oname)
          if err: return 1

          # if normal timing and want offset, apply it right away
          if val != None and self.have_all_stim_times(): 
            tstr = '# copy stim files into stimulus directory ' \
                   '(times offset by %g s)\n' % val
            for ind in range(len(self.stims_orig)):
              oldfile = self.stims_orig[ind]
              newfile = self.stims[ind]
              tstr += 'timing_tool.py -add_offset %g -timing %s \\\n'   \
                      '               -write_timing %s/%s\n'            \
                      % (val, oldfile, self.od_var, newfile)
              self.tlist.add(oldfile, newfile, 'stim')

          # otherwise, have either regular timing files or no offset
          else:
            tstr = '# copy stim files into stimulus directory\ncp'
            for ind in range(len(self.stims)):
                tstr += ' %s' % self.stims_orig[ind]
            tstr += ' %s/stimuli\n' % self.od_var
            self.tlist.add_many(self.stims_orig, 'stim', pre='stimuli/')
          self.write_text(add_line_wrappers(tstr))
          self.write_text("%s\n" % stat_inc)

        if len(self.extra_stims) > 0: # copy extra stim files into stim dir
            tstr = '# copy extra stim files\n'   \
                  'cp %s %s/stimuli\n' %        \
                  (' '.join(self.extra_stims_orig), self.od_var)
            self.write_text(add_line_wrappers(tstr))
            self.write_text("%s\n" % stat_inc)
            self.tlist.add_many(self.extra_stims_orig, 'stim', pre='stimuli/')

        opt = self.user_opts.find_opt('-regress_extra_ortvec')
        if opt and len(opt.parlist) > 0:
            tstr = '# copy external ortvec files into stimuli dir\n' \
                  'cp %s %s/stimuli\n' %                             \
                      (' '.join(quotize_list(opt.parlist,'')),self.od_var)
            self.tlist.add_many(opt.parlist, 'ortvec', ftype='1D')
            self.write_text(add_line_wrappers(tstr))
            self.write_text("%s\n" % stat_inc)

        if self.anat:
            oanat = self.anat.nice_input()
            tstr = '# copy anatomy to results dir\n'     \
                  '3dcopy %s %s/%s\n' % (oanat, self.od_var, self.anat.prefix)
            self.write_text(add_line_wrappers(tstr))
            self.write_text("%s\n" % stat_inc)

            # further use should assume AFNI format
            self.anat.to_afni(new_view=dset_view(self.anat.nice_input()))

            # save original anat, since self.anat will change
            self.anat_orig = self.anat.new()

            # track with original format, possibly changing to AFNI
            self.tlist.add(oanat, self.anat.shortinput(), 'anat', ftype='dset')
            self.tlrcanat.to_afni()
            self.anat_final = self.anat

        # possibly copy template into results directory
        # (todo: add option to NOT copy template)
        docopy, rv = self.user_opts.get_string_opt('-tlrc_copy_base',
                                                   default='yes')
        if self.tlrc_base and docopy == 'yes':
            tmp_orig = self.tlrc_base.nice_input(head=1)
            tmp_local = self.tlrc_base.shortinput(head=1)
            tstr = '# copy template to results dir (for QC)\n' \
                  '3dcopy %s %s/%s\n' % (tmp_orig, self.od_var, tmp_local)
            self.write_text(add_line_wrappers(tstr))
            self.write_text("%s\n" % stat_inc)

            # note: making a local copy should not affect other processing
            #       (e.g. still might count sub-bricks, so must exist now),
            #       so do not update to self.tlrc_base to a local version

        # possibly copy over any volreg base
        if self.vr_ext_base != None:
            tstr = "# copy over the external volreg base\n"  \
                  "3dbucket -prefix %s/%s '%s'\n" %         \
                  (self.od_var, self.vr_ext_pre, self.vr_ext_base)
            self.tlist.add(self.vr_ext_base, self.vr_ext_pre, 'volreg_base',
                           ftype='dset')
            self.write_text(add_line_wrappers(tstr))
            self.write_text("%s\n" % stat_inc)

        # possibly copy over any volreg warp master
        if self.vr_warp_mast != None:
            tstr = "# copy volreg warp master dset as %s\n"  \
                  "3dbucket -prefix %s/%s '%s'\n" %          \
                  (self.vr_warp_mast.prefix, self.od_var,
                   self.vr_warp_mast.prefix, self.vr_wmast_in)
            self.tlist.add(self.vr_wmast_in, self.vr_warp_mast.prefix,
                                   'warp_master', ftype='dset')
            self.write_text(add_line_wrappers(tstr))
            self.write_text("%s\n" % stat_inc)

        # possibly copy over any align EPI base
        if self.align_ebase != None:
            tstr = "# copy over the external align_epi_anat.py EPI volume\n" \
                  "3dbucket -prefix %s/%s '%s'\n" %         \
                  (self.od_var, self.align_epre, self.align_ebase)
            self.tlist.add(self.align_ebase, self.align_epre,
                           'epi_align_base', ftype='dset')
            self.write_text(add_line_wrappers(tstr))
            self.write_text("%s\n" % stat_inc)

        opt = self.user_opts.find_opt('-regress_motion_file')
        if opt and len(opt.parlist) > 0:
            tstr = '# copy external motion file into results dir\n' \
                  'cp %s %s\n' %                                   \
                      (' '.join(quotize_list(opt.parlist,'')),self.od_var)
            self.tlist.add_many(opt.parlist, 'motion', ftype='1D')
            self.write_text(add_line_wrappers(tstr))
            self.write_text("%s\n" % stat_inc)

        opt = self.user_opts.find_opt('-regress_censor_extern')
        if opt and len(opt.parlist) > 0:
            fname = opt.parlist[0]
            tstr = '# copy external censor file into results dir\n' \
                  'cp %s %s\n' % (fname,self.od_var)
            self.tlist.add(fname, '', 'censor', ftype='1D')
            self.write_text(add_line_wrappers(tstr))
            self.write_text("%s\n" % stat_inc)
            self.censor_file = os.path.basename(fname)
            self.censor_count += 1
            if self.verb > 1:
                print('++ copying external censor file to %s'%self.censor_file)

        # copy any -regress_ROI_* datasets; possibly convert to AFNI
        if len(self.afollowers) > 0:
           tstr = '# copy anatomical follower datasets into the results dir\n'
           for af in self.afollowers:
              tstr += '3dcopy %s %s/%s\n' % \
                   (af.aname.nice_input(), self.od_var, af.cpname.out_prefix())
              # update current name, in case we switch to AFNI format
              af.cname = af.cpname
              if af.cname.view == '': af.cname.new_view(self.view)
              self.tlist.add(af.aname.nice_input(), af.cname.shortinput(),
                             'anat_follower', ftype='dset')
           self.write_text(add_line_wrappers(tstr))
           self.write_text("%s\n" % stat_inc)

        # copy any -mask_import/ROI_import datasets as mask_import_LABEL
        tstr = ''
        oname = '-mask_import'
        for oname in ['-mask_import', '-ROI_import']:
           olist = self.user_opts.find_all_opts(oname)
           if len(olist) == 0:
              continue
           tstr += '# copy any %s datasets as %s_LABEL\n' % (oname, oname[1:])
           for opt in olist:
              # get label and dset params
              label = opt.parlist[0]
              dset  = opt.parlist[1]
              dname = gen_afni_name(dset)
              dname.locate() # in case we need to find it
              # find in ROI dict
              aname = self.get_roi_dset(label)
              if not aname:
                 print("** no %s label '%s' dataset to copy" % (oname, label))
                 return 1
              tstr += '3dcopy %s %s/%s\n' \
                      % (dname.nice_input(), self.od_var, aname.prefix)
              self.tlist.add(dset, aname.shortinput(), 'mask_import',
                             ftype='dset')
        if tstr:
           self.write_text(add_line_wrappers(tstr+'\n'))

        # copy any -tlrc_NL_warped_dsets files (self.nlw_priors dsets)
        if len(self.nlw_priors) == 3:
           tstr = '# copy external -tlrc_NL_warped_dsets datasets\n'

           # copy anat, setting its file type to AFNI
           an = self.nlw_priors[0]
           tstr += '3dcopy %s %s/%s\n'%(an.nice_input(), self.od_var, an.prefix)
           anorig = an.nice_input()

           # if priors[0].type == NIFTI, convert to AFNI   9 Apr 2015
           # (priors[0] is anat in standard space)
           if self.nlw_priors[0].type == 'NIFTI':
              an = self.nlw_priors[0]
              an = gen_afni_name('%s+tlrc' % an.prefix)
              self.nlw_priors[0] = an

           self.tlist.add(anorig, an.shortinput(), 'NL_warp', ftype='dset')

           # break this up one by one, just for tlist.add ftype distinction...
           # get aff12.1D file
           an = self.nlw_priors[1]
           tstr += '3dcopy %s %s/%s\n' % \
                   (an.nice_input(), self.od_var, an.out_prefix())
           self.tlist.add(an.nice_input(), an.shortinput(), 'NL_warp',
                          ftype='1D')

           # get WARP.nii (specify tlrc view, since they stay nifti)
           an = self.nlw_priors[2]
           tstr += '3dcopy %s %s/%s\n' % \
                   (an.nice_input(), self.od_var, an.out_prefix())
           self.tlist.add(an.nice_input(), an.shortinput(),'NL_warp',
                          ftype='dset', view='+tlrc')

           self.write_text(add_line_wrappers(tstr))
           self.write_text("%s\n" % stat_inc)

        # ------------------------------------------------------------------
        # copy any -blip datasets (convert to AFNI)
        #
        # input  datasets are blip_in_*
        # output datasets are blip_dset_*

        bstr = ''
        if isinstance(self.blip_in_for, afni_name):
           self.blip_dset_for = gen_afni_name('blip_forward', view=self.view)
           tstr = '# copy external -blip_forward_dset dataset\n' \
                  '3dTcat -prefix %s/%s %s\n' %                  \
                  (self.od_var, self.blip_dset_for.prefix,
                  self.blip_in_for.nice_input(sel=1))
           self.tlist.add(self.blip_in_for.nice_input(),
                self.blip_dset_for.shortinput(), 'blip_fwd', ftype='dset')
           bstr += tstr

        if isinstance(self.blip_in_rev, afni_name):
           # if copying rev but not forward, add a comment
           if self.blip_in_for == None:
              bstr += '# will extract automatic -blip_forward_dset in tcat ' \
                      'block, below\n\n'

           self.blip_dset_rev = gen_afni_name('blip_reverse', view=self.view)
           tstr = '# copy external -blip_reverse_dset dataset\n' \
                  '3dTcat -prefix %s/%s %s\n' %                  \
                  (self.od_var, self.blip_dset_rev.prefix,
                  self.blip_in_rev.nice_input(sel=1))
           bstr += tstr
           self.tlist.add(self.blip_in_rev.nice_input(),
                self.blip_dset_rev.shortinput(), 'blip_rev', ftype='dset')

        if isinstance(self.blip_in_med, afni_name):
           if self.blip_in_med.prefix == 'NONE':
              tstr = "# median dset is 'NONE', skipping...\n"
           else:
              self.blip_dset_med = gen_afni_name('blip_median_base',view=self.view)
              tstr = '# copy external blip median warped dataset\n' \
                     '3dcopy %s %s/%s\n' %                          \
                     (self.blip_in_med.nice_input(), self.od_var,
                     self.blip_dset_med.prefix)
              self.tlist.add(self.blip_in_med.nice_input(),
                   self.blip_dset_med.shortinput(), 'blip_med', ftype='dset')
           bstr += tstr

        if isinstance(self.blip_in_warp, afni_name):
           self.blip_dset_warp = gen_afni_name('blip_NL_warp', view=self.view)
           tstr = '# copy external blip NL warp (transformation) dataset\n' \
                  '3dcopy %s %s/%s\n' %                                     \
                  (self.blip_in_warp.nice_input(), self.od_var,
                  self.blip_dset_warp.prefix)
           self.tlist.add(self.blip_in_warp.nice_input(),
                self.blip_dset_warp.shortinput(), 'blip_warp', ftype='dset')
           bstr += tstr

        if bstr != '':
           self.write_text(add_line_wrappers(bstr))
           self.write_text("%s\n" % stat_inc)

        # ------------------------------------------------------------------

        opt = self.user_opts.find_opt('-copy_files')
        if opt and len(opt.parlist) > 0:
            tstr = '# copy extra files into results dir\n' \
                  'cp -rv %s %s\n' %                      \
                      (' '.join(quotize_list(opt.parlist,'')),self.od_var)
            self.tlist.add_many(opt.parlist, 'copy')
            self.write_text(add_line_wrappers(tstr))
            self.write_text("%s\n" % stat_inc)

        # copy ricor_regs last to possibly match 3dTcat TR removal
        if len(self.ricor_regs) > 0:
            tstr = copy_ricor_regs_str(self)
            self.tlist.add_many(self.ricor_regs, 'ricor_regs', ftype='1D')
            self.write_text(add_line_wrappers(tstr))
            self.write_text("%s\n" % stat_inc)

        if len(stat_inc) > 0:
            self.write_text("# check for any setup failures\n"
                            "if ( $nerrors > 0 ) then\n"
                            "    echo '** setup failure ($nerrors errors)'\n"
                            "    exit\n"
                            "endif\n\n")

        self.flush_script()

    # and last steps
    def finalize_script(self):
        tstr = '# %s\n\n' % block_header('auto block: finalize')
        self.write_text(tstr)

        if self.rm_rm and self.have_rm and len(self.rm_list) > 0:
            if self.rm_dirs: ropt = 'r'
            else:            ropt = ''
            # make a list of things to delete, starting with rm.*
            delstr = ' '.join(self.rm_list)
            self.write_text('# remove temporary files\n'
                            '\\rm -f%s %s\n\n' % (ropt, delstr))

        # at the end, if the basic review script is here, run it
        if self.epi_review:
           # maybe we will have an html sub-section
           htmlstr = ''
           if self.html_rev_style in g_html_review_styles \
                and self.html_rev_style != 'none':
              htmlstr = '\n' + self.run_html_review(istr='    ')
              # warn user if pythonic does not seem valid
              if self.html_rev_style == 'pythonic':
                 from afnipy import module_test_lib as MT
                 rv = MT.simple_import_test('matplotlib.pyplot', verb=self.verb)
                 if rv: print("** warning: -html_review_style pythonic:" \
                              " missing matplotlib library")
              # or if they could use it, and are not
              else:
                 from afnipy import module_test_lib as MT
                 rv = MT.simple_import_test('matplotlib.pyplot', verb=0)
                 if rv == 0:
                    print("+- consider use of: -html_review_style pythonic")
                
           ss = '# if the basic subject review script is here, run it\n' \
                '# (want this to be the last text output)\n'             \
                'if ( -e %s ) then\n'                                    \
                '    ./%s |& tee %s\n'                                   \
                '%s'                                                     \
                'endif\n\n'                                              \
                % (self.ssr_basic, self.ssr_basic, self.ssr_b_out, htmlstr)

           self.write_text(ss)

        cmd_str = self.script_final_error_checks()
        if cmd_str: 
           if self.out_wfile:
              self.write_text(cmd_str)

        # move or remove pre-processing files (but not rm files)
        # (2 sets: removal and move)
        # ** this should happen after any 'review' scripts are run
        if self.surf_anat: proc_files = 'pb*.$subj.[lr]*'
        else:              proc_files = 'pb*.$subj.r*.*'

        rm_files = 'dfile.r*.1D %s' % proc_files
        mv_files = 'outcount.*'
        if self.user_opts.find_opt('-move_preproc_files'):
            cmd_str = \
              "# move preprocessing files to 'preproc.data' directory\n"   \
              "mkdir preproc.data\n"                                       \
              "mv %s %s preproc.data\n\n"                                  \
              % (rm_files, mv_files)
            self.write_text(add_line_wrappers(cmd_str))
        elif self.user_opts.find_opt('-remove_preproc_files'):
            cmd_str = "# remove preprocessing files to save disk space\n"   \
                      "\\rm %s\n\n" % rm_files
            self.write_text(add_line_wrappers(cmd_str))

        # finished with all data processing
        self.write_text('# return to parent directory (just in case...)\n'
                        'cd ..\n\n')

        self.write_text('echo "execution finished: `date`"\n\n')

        # and append execution command, for a record
        # let user choose style: none, compact, pretty
        style, rv = self.user_opts.get_string_opt('-command_comment_style',
                                                  default='compact')
        opt = self.user_opts.find_opt('-no_proc_command')
        if not opt and style != 'none':
            tstr = self.get_ap_command_str(style=style)
            self.write_text('\n\n' + tstr)

        if self.user_opts.find_opt('-ask_me'):
            tstr = '#\n# all applied options: '
            for opt in self.user_opts.olist:
                if opt.name == '-ask_me': continue
                tstr += opt.name+' '
                tstr += ' '.join(quotize_list(opt.parlist,''))
            tstr += '\n'
            self.write_text(add_line_wrappers(tstr))

    def get_ap_command_str(self, style='compact', lstart='# '):
       """return a commented command string, depending on the desired style

            style   : either 'compact' or 'pretty'
            cstart  : line start string, usually comment '# ', else ''
       """
       if style == 'none':
          return ''

       if style not in ['compact', 'pretty']:
          print("** AP.get_ap_command_str: invalid style %s" % style)
       if style == 'pretty':
          # get a straight command, and prettify it
          tstr = UTIL.get_command_str(args=self.argv,
                                      preamble=0, comment=0, wrap=0)
          # and run PT's niceify on it
          allopts = self.valid_opts.all_opt_names()
          rv, tstr = FCS.afni_niceify_cmd_str(tstr, comment_start=lstart,
                                              list_cmd_args=allopts)
       else:
          tstr = UTIL.get_command_str(args=self.argv)

       return tstr

    def get_ap_pythonic_cmd_str(self):
        """return a string showing the command in a python list structure
           (of the form found in lib_ap_examples.py)
           (remove any -show_pythonic_command option)
        """
        # remove any -show_pythonic_command option(s)
        args = self.argv[:]
        while '-show_pythonic_command' in args:
           oind = args.index('-show_pythonic_command')
           args.pop(oind)

        allopts = self.valid_opts.all_opt_names()
        arglist = FCS.make_big_list_from_args(args, list_cmd_args=allopts)
        
        # make an indentation list (add space for 2 quotes and a comma)
        maxlen = max([len(s[0]) for s in arglist]) + 3
        for s in arglist:
           tstr = "'%s'," % s[0]
           s[0] = '%-*s' % (maxlen, tstr)

        return '\n'.join(["[%s %s]," % (s[0], str(s[1:])) \
                         for s in arglist])

    def script_final_error_checks(self):
        """script for checking any errors that should be reported
           at the end of processing
        """
        cmd = ''

        # pre-steady state errors are checked in @ss_review_basic

        return cmd

    def run_html_review(self, istr=''):
        """run apqc_make_tcsh.py"""
        if self.html_rev_style not in g_html_review_styles: return ''
        if self.html_rev_style == 'none':                   return ''
        if self.ssr_uvars == '':                            return ''

        needed = [ 'Xvfb' ]
        missing = []
        for prog in needed:
           nfound = UTIL.num_found_in_path(prog, mtype=1)
           if nfound < 1:
              missing.append(prog)
        if len(missing) > 0:
           print("** will not run QC html program, apqc_make_tcsh.py\n" \
                 "   (missing: %s)\n" % ', '.join(missing))
           return "%s# ** missing program '%s', skipping HTML QC\n\n" \
                  % (istr, missing[0])

        # possibly pass user options
        user_opts = ' '.join(self.html_rev_opts)
        if user_opts != '':
           user_opts = '%s    %s \\\n' % (istr, user_opts)

        # [PT: Mar 13, 2023] remove '@ss_review_html' line; no longer created
        cmd = '%s# generate html ss review pages\n'                           \
              '%s# (akin to static images from running @ss_review_driver)\n'  \
              '%sapqc_make_tcsh.py -review_style %s -subj_dir . \\\n'         \
              '%s'                                                            \
              '%s    -uvar_json %s\n'                                         \
              '%sapqc_make_html.py -qc_dir QC_$subj\n\n'                      \
              % (istr, istr,
                 istr, self.html_rev_style,
                 user_opts,
                 istr, self.ssr_uvars,
                 istr)

        cmd = add_line_wrappers(cmd)

        if self.out_dir:
           ocmd = 'afni_open -b %s/QC_$subj/index.html' % self.out_dir
        else:
           ocmd = 'afni_open -b QC_$subj/index.html'

        cmd += '%secho "\\nconsider running: \\n"\n' \
               '%secho "   %s"\n'                    \
               '%secho ""\n' % (istr, istr, ocmd, istr)

        return cmd

    def write_text(self, tstr):
        """control write to output file

           If not actually creating a main script (e.g. just 3dD), return.
        """

        if not self.make_main_script: return 0

        self.fp.write(tstr)

        return 0

    def overwrite_error(self, report=1):
        """is it valid to create the output script?"""
        if self.make_main_script and os.path.isfile(self.script) \
                                 and not self.overwrite:
            if report:
               print("error: script file '%s' already exists" % self.script)
            return 1

        return 0

    def open_script(self):
        """open script for writing

           - if we are not actually creating a script, return
           - if bad overwrite, fail
           - try to open
        """

        if not self.make_main_script: return 0

        if self.overwrite_error():
            print("exiting...") 
            return 1

        try: self.fp = open(self.script,'w')
        except:
            print("cannot open script file '%s' for writing" % self.script)
            return 1

        return 0

    def close_script(self):
        """close self.fp, if it is open (and if we are making one)"""

        if not self.make_main_script: return 0

        if self.fp != None:
            self.fp.close()
            self.fp = None

        return 0

    def flush_script(self):
        """close self.fp, if it is open (and if we are making one)"""

        if not self.make_main_script: return 0

        if self.fp != None: self.fp.flush()

        return 0

    def make_exec(self):
        if not self.make_main_script: return 0

        if self.script and os.path.isfile(self.script):
            try: code = eval('0o755')
            except: code = eval('0755')
            try:
                os.chmod(self.script, code)
            except:
                print("** failed: chmod %s %s" % (code, self.script))

    def prev_lab(self, block):
       if block.index <= 0:
          print('** asking for prev lab on block %s (ind %d)' \
                % (block.label, block.index))
       return self.block_index_label(block.index-1)

    def block_index_label(self, index):
       if index < 0 or index >= len(self.pblabels):
          print('** invalid index for block label: %d' % index)
          return 'NO_LABEL'
       return self.pblabels[index]

    def have_all_stim_times(self):
        """return whether all stim files are with regular timing"""

        # must have timing files
        sopt = self.user_opts.find_opt('-regress_stim_times')
        if not sopt: return 0
        if len(sopt.parlist) < 1: return 0

        # must not have regular stim files
        if self.user_opts.find_opt('-regress_stim_files'): return 0

        # must not have 'file' type
        stypes, rv = self.user_opts.get_string_list('-regress_stim_types')
        if rv: return 0
        if stypes != None:
           if 'file' in stypes: return 0

        # okay, I think that is basically everything
        return 1

    def have_some_stim_times(self):
        """return whether there exist stim files are with regular timing"""

        # must have timing files
        sopt = self.user_opts.find_opt('-regress_stim_times')
        if not sopt: return 0
        if len(sopt.parlist) < 1: return 0

        # must have something besides 'file' type
        stypes, rv = self.user_opts.get_string_list('-regress_stim_types')
        if rv: return 0
        for stype in stypes:
           if stype != 'file': return 1

        # did not find anything
        return 0

    def looks_like_qwarp_name(self, fname, warn=0):
        """Start gently, but possibly get more complicated.
           Determine, maybe just by the name, whether this seems to be a
           warp dataset, generated by 3dQwarp.
        """
        if fname.endswith('_WARP.nii') or fname.endswith('_WARP.nii.gz'):
           return 1
        if warn:
           print("** dataset '%s' is used as non-linear warp," \
                 "   but does not appear to be one" % fname)
           print("   (expecting @SSw name suffix _WARP.nii[.gz]")
        return 0

    def anat_follower(self, name='', aname=None, dgrid='epi', label='',
                      NN=0, num_pc=0, mave=0):
        """provide either a name/prefix or an afni_name,
           dgrid : 'anat','epi','orig', the destination grid
           label : applied for any regression ort
           NN    : 0/1, should apply NN interpolation
           num_pc: if > 0, use 3dpc to generate regressors
           mave  : if set, use 3dmaskave
        """

        # force an aname element
        if aname == None:
           if name == '':
              print('** new_anat_follower requires name or aname')
              return None 
           aname = gen_afni_name(name)

        if label:
           lname = gen_afni_name(label)
           if lname.exist():
              print("** ERROR: anat_follower label exists as dataset: '%s'" \
                    % label)
              return None

        dgridtypes = ['epi', 'anat', 'self']
        if dgrid not in dgridtypes:
           print("** error: invalid dgrid '%s' for %s" \
                 % (dgrid, aname.rel_input()))
           print('   (must be one of: %s)' % ', '.join(dgridtypes))
           return None

        vo = VO.VarsObject()

        # set_var is not needed, but is a reminder
        vo.set_var('aname',  aname)
        vo.set_var('cname',  aname)     # cname is current name
        if label: cppre = 'copy_af_%s' % label
        else:     cppre = aname.prefix
        vo.set_var('cpname', gen_afni_name(cppre))
        vo.set_var('dgrid',  dgrid)
        vo.set_var('label',  label)
        vo.set_var('erode',  0)         # 0=no, 1=pre, 2=post
        vo.set_var('NN',     NN)
        vo.set_var('num_pc', num_pc)
        vo.set_var('mave',   mave)
        vo.set_var('final_prefix', '')
        vo.set_var('is_warped', 0)      # has it been warped?

        # anything that needs shell input

        vo.set_var('exists', aname.exist()) # does the dataset exist?

        # is it an atlas or label table?  (3dinfo -is_atlas_or_labeltable)
        iopt = 'is_atlas_or_labeltable'
        is_alt = UTIL.get_3dinfo_val(aname.nice_input(), iopt, int, verb=0)
        vo.set_var('is_alt', is_alt)

        return vo

    # ======================================================================
    # notes regarding anat followers:
    #    - assume they start out in register with anatomy
    #    - apply any warps that are applied to anat
    #    - erode? global PC option? per ROI?
    # *     - IF ERODE (pre-erode), use 3dmask_tool instead of 3dcopy?
    #          - ponder post-erode separately?
    #
    # warp cases (3 in volreg, 3 in align, 1 in postdata):
    #    1. volreg: affine (align and/or tlrc) (standard case)
    #    2. volreg: NL     (align and/or tlrc)
    #    3. volreg: none   (no tlrc, no a2e (either no align or e2a))
    #
    #    4. align (no vr): affine
    #    5. align (no vr): NL
    #    6. align (no vr): none:  e2a -> identity warp
    #
    #    7. postdata (no vr, no align): just resample
    #
    # warp options:
    #    - erode (before or after warps)
    #       -regress_ROI_PC_pre_erode Label1 Label2 ...
    #          - process in postdata block
    #       -regress_ROI_PC_post_erode Label1 Label2 ...
    #          - process in warp_anat_followers()
    #    - dgrid (warp to grid: anat, epi, self)
    #    - NN (interpolation: NN or default=wsinc5)
    #
    # test (esp, check anat/ROI align before and after):
    #    - no anat included, else always include anat for reference
    #    - all 7 warp cases
    #    - erode option (require -regress_ROI_PC_erode LABEL1 LABEL2 ...)
    #       - let LABEL = ALL be a special option
    #       - apply in post block, where 3dresample/3dmask_calc would be done
    # 
    # warps:
    #    volreg dowarp:   -tlrc_anat or -copy_anat w/tlrc
    #           doe2a:    epi -> anat
    #           doadwarp: adwarp on anat
    #       a. anat -> EPI
    #       b. anat -> EPI and tlrc
    #       c. e2a and tlrc
    #       d. tlrc (adwarp or follow)
    #
    # PC option:   -regress_ROI_PC LABEL NUM_PCs
    #
    # checks:
    #  - labels must be unique (and cannot match those in -regress_ROI)
    #
    # ROI overview:
    #  - masks can come from -mask_segment_anat, 'full'? (so EPI),
    #    or -anat_follower_ROI XXXX epi XXXX
    #    (or -mask_import or -ROI_import, but these are not followers)
    #  - regression can come from -regress_ROI or -regress_ROI_PC
    #    or -regress_anaticor[_fast], maybe with _label
    #
    # steps:
    #  - 3dcopy into results directory (3dmask_tool if pre-erode?)
    #  * any anat follower being warped to the epi grid gets its label
    #    added to proc.roi_dict
    #  - if volreg block, warp them there
    #    else if align block, do it there
    #    else resample?
    #     - if no volreg, dest grid is via run1 dset from prior block
    #        - proc.volreg_prefix would not be set, so get prior prefix
    #          from proc.prefix_form_run(prior block)
    #  - if maskave, just add label to proc.roi_dict
    #  - generate orts (follow db_cmd_regress_ROI())
    #     - follow db_cmd_regress_ROI():
    #     - detrend volreg data at 3dD polort, per run
    #         3dDetrend -polort 2 -prefix t.3.det pb02.FT.ospace.r03.volreg
    #     - catenate runs
    #         3dTcat -prefix rm.vr.det.all.runs t.?.det*.HEAD
    #     - create censored time series via $keep_trs (file)
    #         keep = 1d_tool.py -infile $mfile -show_trs_uncensored encoded
    #         3dpc -mask $mset -pcsave 3 -prefix P3_ det.all.runs+orig"[$keep]"
    #
    #     - use 3dpc or 3dmaskave to extract time series
    #     - uncensor: 1d_tool.py -censor_fill_parent
    #
    # to do:
    #  - basic
    #  - 3dROIstats?
    #  - use -stim_file instead of -ortvec to get betas and stats
    #     - start by extracting each column as file under stimuli/
    #     - then it would be less special to insert
    # ======================================================================


    # track datasets that should follow anat transformations
    # (e.g. anat w/skull or ROIs)
    # anat follows if: -copy_anat, -anat_has_skull, align2epi OR tlrc
    def add_anat_follower(self, name='', aname=None, dgrid='epi', label='',
                          NN=0, num_pc=0, mave=0, check=1):
        """add object only if shortinput does not match any existing one 

           check: check for existence

           return follower object, even if already existing
        """

        if aname == None and name == '':
           print('** new_anat_follower requires name or aname')
           return None

        if aname == None: aname = gen_afni_name(name)
        si = aname.shortinput()

        # warn user if dupe is seen (and on the same grid)
        for af in self.afollowers:
           if af.aname.shortinput() == si and af.dgrid == dgrid:
              print('** warning: have duplicate anat follower: %s' % si)

        # not yet in list
        af = self.anat_follower(aname=aname, dgrid=dgrid, label=label,
                                NN=NN, num_pc=num_pc, mave=mave)
        self.afollowers.append(af)

        # warn if it does not seem to exist
        if check and not aname.exist():
           print('** WARNING: anat follower does not seem to exist: %s' \
                 % aname.rel_input())
           print('   originally from %s' % aname.initname)
           if self.verb > 1: aname.show()

        return af

    def get_anat_follower(self, label):
       for af in self.afollowers:
          if af.label == label: return af
       return None

    def add_roi_dict_key(self, key, aname=None, overwrite=0):
       """set roi_dict[key], but check for existence
          return non-zero on error
       """
       if isinstance(aname, afni_name): newname = aname.shortinput()
       elif aname: newname = aname
       else: newname = 'NOT_YET_SET'

       if key in self.roi_dict:
          oname = self.roi_dict[key]
          if isinstance(oname, afni_name): oldname = oname.shortinput()
          else: oldname = 'NOT_YET_SET'

          if not overwrite:
             print("** failing to overwrite roi_dict['%s'] = %s with %s" \
                   % (key, oldname, newname))
             if key in self.def_roi_keys: 
                print("** ROI key '%s' in default list, consider renaming"%key)
                print("   (default list comes from 3dSeg result)")
             return 1

          if self.verb > 1:
             print("++ will overwrite roi_dict['%s'] = %s\n" \
                   "   with %s"                              \
                   % (key, oldname, newname))

       elif self.verb > 1:
            print("++ setting roi_dict['%s'] = %s" % (key, newname))

       self.roi_dict[key] = aname

       return 0

    def show_roi_dict_keys(self, verb=0):
       keys = list(self.roi_dict.keys())
       nkeys = len(keys)
       if nkeys <= 0: return
       print('-- have %d ROI dict entries ...' % nkeys)
       if verb <= 0: return

       # get max key string length, with 2 positions for surrounding quotes
       maxlen = max((len(key)+2) for key in keys)

       for key in keys:
          kstr = "'%s'" % key
          mesg = 'ROI key %-*s' % (maxlen, kstr)
          aname = self.roi_dict[key]
          if verb:
             if isinstance(aname, afni_name):
                if verb > 1: aname.show(mesg=mesg, verb=verb-1)
                else:        print("   %s : %s" % (mesg, aname.shortinput()))
             else:
                print("   %s : %s" % (mesg, aname))
       if verb>1: print()

    def get_roi_dset(self, label):
       """check roi_dict and afollowers list for label"""

       if label in self.roi_dict:
          return self.roi_dict[label]

       af = self.get_anat_follower(label)
       if af: return af.cname

       return None

    def have_roi_label(self, label):
       """check roi_dict and afollowers list for label"""

       if label in self.roi_dict: return 1

       af = self.get_anat_follower(label)
       if not af: return 0

       # have a follower, require EPI grid 
       if af.dgrid == 'epi': return 1

       return 0

    # ----------------------------------------------------------------------
    # APExample functions, based on EGS
    def egs(self):
        """return imported EGS library, so it is hidden if not used"""
        if self.EGS == None:
           from afnipy import lib_ap_examples as EGS
           self.EGS = EGS
           self.EGS.populate_examples()
        return self.EGS

    def show_example(self, ename, verb=1):
        EGS = self.egs()
        eg = EGS.find_eg(ename)
        if not eg:
           print("** no (unique?) example found for name '%s'" % ename)
           print("   consider: afni_proc.py -show_example_names")
           return
        eg.display(verb=verb, sphinx=0)
        
    def show_example_keywords(self, verb=1):
        EGS = self.egs()
        EGS.show_example_keywords(['ALL'], verb=verb)

    def show_example_names(self, verb=2):
        EGS = self.egs()
        EGS.show_enames(verb=verb)
        
    def show_tedana_files(self):
        tedlist = TED.g_m_tedana_files
        # see how long the names are
        max0 = max([len(p[0]) for p in tedlist])
        max1 = max([len(p[1]) for p in tedlist])

        # header
        print()
        print("   %-*s   %-*s" % (max0, "orig", max1, "bids"))
        print("   %-*s   %-*s" % (max0, "----", max1, "----"))

        for pair in tedlist:
           print("   %-*s   %-*s" % (max0, pair[0], max1, pair[1]))
        print()
        
    def compare_vs_opts(self, olist, comp):
        """compare given option list (list of BASE.comopt elements)
           vs. comp (some APExample name)

           - remove any -compare* options
        """
        EGS = self.egs()
        olist = [ [opt.name, opt.parlist]
                  for opt in olist if not opt.name.startswith('-compare')]
        eg = EGS.APExample('command', olist)
        # can pass a noelemnt list, of opts not to compare elements of
        eg.compare(comp, eskip=g_eg_skip_opts, verb=self.verb)

    def compare_opts_vs_opts(self, olist, sep_ind):
        """compare first part of option list vs. second part,
           split around sep_ind (separation index)
           - ignore -compare* options
        """
        EGS = self.egs()
        # get first sep_ind opts, removing all -compare opts
        olist1 = []
        for oind in range(sep_ind):
           opt = olist[oind]
           if opt.name.startswith('-compare'): continue
           olist1.append([opt.name, opt.parlist])

        # get second set of opts, after sep_ind
        olist2 = []
        for oind in range(sep_ind, len(olist)):
           opt = olist[oind]
           if opt.name.startswith('-compare'): continue
           if opt.name == 'afni_proc.py': continue
           olist2.append([opt.name, opt.parlist])

        # create instances and compare them
        eg1 = EGS.APExample('command_1', olist1)
        eg2 = EGS.APExample('command_2', olist2)
        eg1.compare(eg2, eskip=g_eg_skip_opts, verb=self.verb)

    def compare_example_pair(self, pair):
        """compare given the given pair of known examples
        """
        EGS = self.egs()
        if len(pair) != 2:
           print("** compare_example_pair: needs to example names")
        EGS.compare_eg_pair(pair[0], pair[1],
                            eskip=g_eg_skip_opts, verb=self.verb)

    # ----------------------------------------------------------------------
    # PPI regression script functions
    def want_ppi_reg_scripts(self):
        if self.user_opts.find_opt('-write_ppi_3dD_scripts'):
           return 1
        return 0

    def do_nocensor(self):
        """if censoring, make regression script without censoring
           adjust self.script_3dD and self.prefix_3dD
        """

        # do not modify censor options, so filenames are as expected,
        # just set flag to clear actual censor operation in regress block
        self.skip_censor = 1

        # do no make main script
        self.make_main_script = 0

        if self.script_3dD:
           self.script_3dD += '.0.nocensor'
        else:
           self.script_3dD = 'ppi_3dD.%s.0.nocensor' % self.subj_id

        if self.prefix_3dD: self.prefix_3dD += '0.nocensor.'
        else:               self.prefix_3dD =  'ppi.0.nocensor.'

        return 0

    def ppi_add_regs(self):
        """append PPI regressors and labels to extras and labels
           (self.test_stims is cleared via script_3dD)
        """

        errs = 0

        # get files and labels

        oname = '-regress_ppi_stim_files'
        pregs, rv = self.user_opts.get_string_list(oname)
        if pregs == None or len(pregs) < 1:
           print('** missing %s list' % oname)
           errs += 1
        
        oname = '-regress_ppi_stim_labels'
        plabs, rv = self.user_opts.get_string_list(oname)
        if plabs == None or len(plabs) < 1:
           print('** missing %s list' % oname)
           errs += 1

        if errs: return 1

        # append to extras

        oname = '-regress_extra_stim_files'
        self.user_opts.append_to_opt(oname, pregs)

        oname = '-regress_extra_stim_labels'
        self.user_opts.append_to_opt(oname, plabs)

        # make 3dD scripts
        self.make_main_script = 0

        if self.script_3dD: self.script_3dD += '.1.ppi'
        else:               self.script_3dD =  'ppi_3dD.%s.1.ppi'%self.subj_id

        if self.prefix_3dD: self.prefix_3dD += '1.ppi.'
        else:               self.prefix_3dD =  'ppi.1.ppi.'

        return 0

    # given a block, run, return a prefix of the form: pNN.SUBJ.rMM.BLABEL
    #    NN = block index, SUBJ = subj label, MM = run, BLABEL = block label
    # if surf_names: pbNN.SUBJ.rMM.BLABEL.HEMI.niml.dset
    # if echo index eind  >  0,  use ...SUBJ.eEE.rRR...
    #               eind == -1,  use .e$fave_echo
    #               eind == -2,  use .e*          (wildcard)
    #               eind == -9,  use ''           (nothing)
    #    (else)     eind ==  0,  use .e$eind
    # (pass as 0/1, -1 for default)
    def prefix_form(self, block, run, view=0, surf_names=-1, eind=0, use_me=0):
        if self.runs > 99: rstr = 'r%03d' % run
        else:              rstr = 'r%02d' % run

        # maybe we have an echo index
        sstr = '' # if going wild (and not surf), need .HEAD suffix
        estr = ''
        if use_me or self.use_me:
           if eind > 0:     estr = '%se%02d' % (self.sep_char, eind)
           elif eind == -1: estr = '%se%s' % (self.sep_char, self.regecho_var)
           elif eind == -2:
                            sstr = '.HEAD'
                            estr = '%se*'  % (self.sep_char)
           elif eind == -9: estr = ''
           else:            estr = '%se%s' % (self.sep_char, self.echo_var)

        if view: vstr = '%s%s' % (self.view, sstr)
        else:    vstr = ''

        # if surface, change view to hemisphere and dataset suffix
        if surf_names == -1: surf_names = self.surf_names
        if surf_names:
           vstr = '.niml.dset'
           hstr = '%s%s' % (self.sep_char, self.surf_svi_ref)
           sstr = '' # force no suffix
        else: hstr = ''

        s = self.sep_char
        return 'pb%02d%s%s%s%s%s%s%s%s%s' %    \
               (block.index, s, self.subj_label, hstr, s, rstr, estr, s,
                block.label, vstr)

    # same, but leave run as a variable
    def prefix_form_run(self, block, view=0, surf_names=-1, eind=0, use_me=0):

        # maybe we have an echo index
        sstr = '' # if going wild (and not surf), need .HEAD suffix
        estr = ''
        if use_me or self.use_me:
           if eind > 0:     estr = '%se%02d' % (self.sep_char, eind)
           elif eind == -1: estr = '%se%s' % (self.sep_char, self.regecho_var)
           elif eind == -2:
                            sstr = '.HEAD'
                            estr = '%se*'  % (self.sep_char)
           elif eind == -9: estr = ''
           else:            estr = '%se%s' % (self.sep_char, self.echo_var)

        if view: vstr = '%s%s' % (self.view, sstr)
        else:    vstr = ''

        # if surface, change view to hemisphere and dataset suffix
        if surf_names == -1: surf_names = self.surf_names
        if surf_names:
           vstr = '.niml.dset'
           hstr = '%s%s' % (self.sep_char, self.surf_svi_ref)
           sstr = '' # force no suffix
        else: hstr = ''
        if self.sep_char == '.': rvstr = '$run'
        else:                    rvstr = '${run}'
        s = self.sep_char
        return 'pb%02d%s%s%s%sr%s%s%s%s%s' %    \
            (block.index, s, self.subj_label, hstr, s, rvstr, estr, s,
             block.label, vstr)

    # same as prefix_form, but use previous block values (index and label)
    # (so we don't need the block)
    # if self.surf_names: pbNN.SUBJ.rMM.BLABEL.HEMI.niml.dset
    def prev_prefix_form(self, run, block, view=0, surf_names=-1,
                               eind=0, use_me=0):
        if self.runs > 99: rstr = 'r%03d' % run
        else:              rstr = 'r%02d' % run

        # maybe we have an echo index
        sstr = '' # if going wild (and not surf), need .HEAD suffix
        estr = ''
        if use_me or self.use_me:
           if eind > 0:     estr = '%se%02d' % (self.sep_char, eind)
           elif eind == -1: estr = '%se%s' % (self.sep_char, self.regecho_var)
           elif eind == -2:
                            sstr = '.HEAD'
                            estr = '%se*'  % (self.sep_char)
           elif eind == -9: estr = ''
           else:            estr = '%se%s' % (self.sep_char, self.echo_var)

        if view: vstr = '%s%s' % (self.view, sstr)
        else:    vstr = ''

        # if surface, change view to hemisphere and dataset suffix
        if surf_names == -1: surf_names = self.surf_names
        if surf_names:
           vstr = '.niml.dset'
           hstr = '%s%s' % (self.sep_char, self.surf_svi_ref)
           sstr = '' # force no suffix
        else: hstr = ''
        s = self.sep_char
        return 'pb%02d%s%s%s%s%s%s%s%s%s' %    \
               (block.index-1, s, self.subj_label, hstr, s, rstr, estr, s,
               self.prev_lab(block), vstr)

    # same, but leave run as a variable
    def prev_prefix_form_run(self, block, view=0, surf_names=-1,
                                   eind=0, use_me=0):
        # maybe we have an echo index
        sstr = '' # if going wild (and not surf), need .HEAD suffix
        estr = ''
        if use_me or self.use_me:
           if eind > 0:     estr = '%se%02d' % (self.sep_char, eind)
           elif eind == -1: estr = '%se%s' % (self.sep_char, self.regecho_var)
           elif eind == -2:
                            sstr = '.HEAD'
                            estr = '%se*'  % (self.sep_char)
           elif eind == -9: estr = ''
           else:            estr = '%se%s' % (self.sep_char, self.echo_var)

        if view: vstr = '%s%s' % (self.view, sstr)
        else:    vstr = ''

        # if surface, change view to hemisphere and dataset suffix
        if surf_names == -1: surf_names = self.surf_names
        if surf_names:
           vstr = '.niml.dset'
           hstr = '%s%s' % (self.sep_char, self.surf_svi_ref)
           sstr = '' # force no suffix
        else: hstr = ''
        if self.sep_char == '.': rvstr = '$run'
        else:                    rvstr = '${run}'
        s = self.sep_char
        return 'pb%02d%s%s%s%sr%s%s%s%s%s' %    \
               (block.index-1, s, self.subj_label, hstr, s, rvstr, estr, s,
               self.prev_lab(block), vstr)

    # same, but leave run wild
    def prev_dset_form_wild(self, block, view=0, surf_names=-1,
                                  eind=0, use_me=0):
        # maybe we have an echo index
        estr = ''
        if use_me or self.use_me:
           if eind > 0:     estr = '%se%02d' % (self.sep_char, eind)
           elif eind == -1: estr = '%se%s' % (self.sep_char, self.regecho_var)
           elif eind == -2: estr = '%se*'  % (self.sep_char)
           elif eind == -9: estr = ''
           else:            estr = '%se%s' % (self.sep_char, self.echo_var)

        # if surface, change view to hemisphere and dataset suffix
        if surf_names == -1: surf_names = self.surf_names
        if surf_names:
           vstr = '.niml.dset'
           hstr = '%s%s' % (self.sep_char, self.surf_svi_ref)
        else:      # view option is not really handled...
           vstr = '%s.HEAD' % self.view
           hstr = ''
        s = self.sep_char
        return 'pb%02d%s%s%s%sr*%s%s%s%s' %    \
             (block.index-1, s, self.subj_label,hstr, s, estr, s,
             self.prev_lab(block), vstr)

    # like prefix, but list the whole dset form, in wildcard format
    def dset_form_wild(self, blabel, view=None, surf_names=-1,
                             eind=0, use_me=0):
        block = self.find_block(blabel)
        if not block:
            print("** DFW: failed to find block for label '%s'" % blabel)
            return ''
        bind = block.index

        # maybe we have an echo index
        estr = ''
        if use_me or self.use_me:
           if eind > 0:     estr = '%se%02d' % (self.sep_char, eind)
           elif eind == -1: estr = '%se%s' % (self.sep_char, self.regecho_var)
           elif eind == -2: estr = '%se*'  % (self.sep_char)
           elif eind == -9: estr = ''
           else:            estr = '%se%s' % (self.sep_char, self.echo_var)

        # if surface, change view to hemisphere and dataset suffix
        if surf_names == -1: surf_names = self.surf_names
        if surf_names:
           vstr = '.niml.dset'
           hstr = '%s%s' % (self.sep_char, self.surf_svi_ref)
        elif view:
           vstr = '%s.HEAD' % view
           hstr = ''
        else:
           vstr = '%s.HEAD' % self.view
           hstr = ''
        s = self.sep_char
        return 'pb%02d%s%s%s%sr*%s%s%s%s' %      \
            (bind, s, self.subj_label, hstr, s, estr, s, blabel, vstr)

class TrackedFlist:
    """class for sorting/printing list of tracked files (VarsObject's)"""
    def __init__(self, proc, subj_id='Steve'):
       self.tfiles = []
       self.subj_id = subj_id

       self.proc = proc
       self.verb = proc.verb

    def add(self, oldname, newname, desc, ftype='unknown', pre='', view=''):
       """to track external files that are copied in, e.g.,
             oldname, newname, desc, ftype
               - desc might be like 'epi', 'anat', 'epi base', 'anat follower'
               - ftype should be in {'dset', '1D', 'text', 'unknown'}
             if newname == '', use trail of oldname
             if pre, apply to newname
             if view and dset, override any dset view
       """
       vo = VO.VarsObject()

       # make sure ftype is valid
       if ftype not in ['dset', '1D', 'text', 'unknown']:
          print("** TrackedFile: illegal ftype %s for infle %s" \
                % (ftype, oldname))
          ftype = 'unknown'

       # possibly init newname to old without path
       if newname == '':
          newname = os.path.basename(oldname)
       # possibly add any output prefix
       if pre: newname = pre+newname

       # init with passed params
       vo.oldname  = oldname
       vo.newname  = newname
       vo.desc     = desc
       vo.ftype    = ftype
       vo.pre      = pre
       vo.view     = view

       vo.nos_oldn = ''
       vo.nos_newn = ''

       # ----- prepare to track dsets -----
       vo.in_an      = None
       vo.out_an     = None
       vo.in_view    = ''
       vo.out_view   = ''
       vo.short_in   = ''
       vo.short_out  = ''

       if vo.ftype == 'dset':
          # make afni_name for any dset
          vo.in_an  = gen_afni_name(vo.oldname)
          vo.out_an = gen_afni_name(vo.newname)
          vo.short_in = vo.in_an.shortinput()
          vo.short_out = vo.out_an.shortinput()

          # set and check input view
          # (run locate in case we need to search for the dset)
          vo.in_an.locate()
          vo.in_view = dset_view(vo.in_an.rel_input())
          if vo.in_view not in ['+orig', '+tlrc']:
             # do we fail?
             if not vo.in_an.exist():
                print("** cannot evaluate view of missing input: %s" \
                      % vo.in_an.rel_input())
             else:
                print("** bad view %s for input %s" \
                      % (vo.in_view, vo.in_an.rel_input()))

          # track output view, based on passed or input
          if view:
             vo.out_view = view
          elif vo.in_view in ['+orig', '+tlrc']:
             vo.out_view = vo.in_view
          else:
             vo.out_view = self.proc.view

          # and use the newly created view as a backup for the afni_name
          # if vo.in_an.type == 'BRIK' and vo.in_an.view == '':
          #    vo.in_an.view = vo.view


          # some old name tests...
          if self.verb > 0 and (vo.in_view != vo.out_view):
             print("** in/out view change: %s -> %s: %s" % \
                   (vo.in_view, vo.out_view, vo.out_an.shortinput()))

       # ----- done tracking dsets -----

       # replace any $subj/${subj} strings with actual subject ID
       nn = oldname.replace('$subj', self.subj_id)
       vo.nos_oldn = nn.replace('${subj}', self.subj_id)

       nn = newname.replace('$subj', self.subj_id)
       vo.nos_newn = nn.replace('${subj}', self.subj_id)

       self.tfiles.append(vo)

    def add_many(self, oldnames, desc, ftype='unknown', pre=''):
       """like add, but take a list and assume no directory"""
       for oname in oldnames:
          nname = os.path.basename(oname)
          self.add(oname, nname, desc, ftype=ftype, pre=pre)

    def sort(self, sublist=[], keys=['desc']):
       """either sort in place, or sort the passed list of instances"""
       if sublist: slist = sublist
       else:       slist = self.tfiles

       if len(sublist) == 0:
          return []

       for key in keys:
          if not sublist[0].valid(key):
             print("** invalid TrackFile sort key, %s" % key)
             return

       VO.g_sort_keys = keys
       sublist.sort()
       return(sublist)

    def show_vo(self, mesg=''):
       """show via lib_vars_object
       """
       if mesg: print(mesg)
       for tfile in self.tfiles:
          tfile.show()
       print()

    def show(self, order='sort', rfield='desc', rval='', dfields=[]):
       """display the list of tracked files

          order       : sort or not (so order added)
          rfield/rval : if both set, only show files where tfiles.rfield=rval
       """

       # dupe list (usually needed, and makes life easier for sorting)

       if rfield != '' and rval != '' and rval != 'ALL':
          showlist = [tf for tf in self.tfiles if tf.val(rfield)==rval]
       else:
          showlist = self.tfiles[:]

       if len(showlist) == 0:
          return

       if order == 'sort':
          showlist = self.sort(showlist)

       if len(dfields) == 0:
          dfields = ['desc', 'ftype', 'newname']
       nfields = len(dfields)

       sizelist = []
       dashlist = []
       for field in dfields:
          size = max([len(tf.val(field)) for tf in showlist])
          # include the field name
          if len(field) > size:
             size = len(field)
          sizelist.append(size)
          dashlist.append('-'*size)

       hdrlist = ['%-*s' % (sizelist[i], dfields[i]) for i in range(nfields)]

       print('%s' % '  '.join(hdrlist))
       print('%s' % '  '.join(dashlist))
       for tf in showlist:
          plist = ['%-*s' % (sizelist[i], tf.val(dfields[i])) \
                   for i in range(nfields)]
          print('%s' % '  '.join(plist))

       print()

       del(showlist)


class ProcessBlock:
    def __init__(self, label, proc):
        self.label = label      # label is block type
        self.valid = 0          # block is not yet valid
        self.index = proc.bindex
        self.verb  = proc.verb  # verbose level
        self.post_cstr  = ''    # extra commands to run at the end of the block
        self.post_funcs = []    # post cmd functions to modify post_cstr
                                # (they should pass proc and block)
        if not label in BlockModFunc: return

        self.opts = OptionList(label)                   # init option list
        BlockModFunc[label](self, proc, proc.user_opts) # add block

        if self.verb > 2:
            if self.valid: self.show('+d successful add ')
            else:          print('+d invalid ProcessBlock: %s' % label)

    def show(self, mesg):
        print('------- %sProcessBlock: %s -------' % (mesg, self.label))
        self.opts.show('new options: ')

def make_proc(do_reg_nocensor=0, do_reg_ppi=0):
    """create proc instance

       do_reg_no_censor : if set, create non-censored regress command
       do_reg_ppi       : if set, pass PPI regs as extra stim files

       return status and instance (if None, quit)
    """

    proc = SubjProcSream('subject regression')
    proc.init_opts()

    rv = proc.get_user_opts()
    if rv != None:  # 0 is a valid return
       if rv != 0:
          show_args_as_command(proc.argv, "** failed command (get_user_opts):")
       return rv, None

    # ----------------------------------------------------------------------
    # possibly adjust options before any processing

    # if requested, omit censor options (implies -write_3dD_*)
    # (if no censoring already, does nothing)
    if do_reg_nocensor:
       if proc.do_nocensor():
          return 1, None

    # possibly add PPI regressors as extra stim files (implies -write_3dD_*)
    if do_reg_ppi:
       if proc.ppi_add_regs():
          return 1, None

    # run db_mod functions, and possibly allow other mods
    if proc.create_blocks():
       show_args_as_command(proc.argv, "** failed command (create_blocks):")
       return 1, None

    # ----------------------------------------------------------------------
    # run post mod functions (since we now know about most of the inputs)
    if db_mod_post_process(proc):
       return 1, None

    # ----------------------------------------------------------------------
    # run db_cmd functions, to create the script
    rv = proc.create_script()
    if rv != None:  # terminal, but do not display command on 0
       if rv > 0:
          show_args_as_command(proc.argv, "** failed command (create_script):")
       return rv, None

    # possibly display list of tracked files
    if proc.show_tfiles or proc.verb > 2:
       # proc.tlist.show_vo()
       rfield = ''  # in verbose mode, show all files
       rval = ''
       dfields = ['desc', 'ftype', 'out_view', 'newname']

       # else, user has requested something to show
       if proc.show_tfiles:
          rfield = 'desc'
          rval = proc.show_tfiles

       proc.tlist.show(order='sort', rfield=rfield, rval=rval, dfields=dfields)
                       # dfields = ['ftype', 'short_in'])

    return 0, proc

def run_proc():

    # create proc script
    rv, proc = make_proc()
    if proc == None: return rv

    # maybe make PPI regression scripts
    if proc.want_ppi_reg_scripts():

       # possibly make nocensor script
       rv, ppi_proc  = make_proc(do_reg_nocensor=1)
       if ppi_proc == None: return rv
       del(ppi_proc)

       # make PPI regression script
       rv, ppi_proc = make_proc(do_reg_ppi=1)
       if ppi_proc == None: return rv
       del(ppi_proc)

    # finally, execute if requested (only if we made the full script)
    if proc.make_main_script and proc.user_opts.find_opt('-execute'):
       rv = os.system(proc.bash_cmd)

    return rv

# main
if __name__ == '__main__':

    rv = run_proc()
    sys.exit(rv)
<|MERGE_RESOLUTION|>--- conflicted
+++ resolved
@@ -757,16 +757,6 @@
                             (it is now corr vs ave, rather than ave corr)
     7.60 Jul 24, 2023: if -tlrc_NL_warped_dsets, require -tlrc_base
     7.61 Aug 21, 2023: modify $ktrs to come from a text file, instead of shell
-<<<<<<< HEAD
-    7.62 Nov 27, 2023: use ccount instead of count
-"""
-
-g_version = "version 7.62, November 27, 2023"
-
-# version of AFNI required for script execution
-g_requires_afni = [ \
-      [ "27 Nov 2023",  "ccount" ],
-=======
     7.62 Feb  1, 2024: 
        - add options -show_example_keywords, -show_pythonic_command
        - include keywords and modification date in examples
@@ -804,7 +794,6 @@
 g_requires_afni = [ \
       [ " 7 Mar 2024",  "3dTto1D -method 4095_warn" ],
       [ "15 Feb 2024",  "compute_ROI_stats.tcsh, whereami -index_to_label" ],
->>>>>>> e0b3b2a4
       [ "14 Nov 2022",  "find_variance_lines.tcsh" ],
       [ " 3 Jun 2022",  "3dLocalUnifize" ],
       [ " 7 Mar 2022",  "@radial_correlate -polort" ],
