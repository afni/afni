--- conflicted
+++ resolved
@@ -344,7 +344,6 @@
       """Attempt to locate the file and if found, update its info"""
       if (self.exist()):
          return 1
-<<<<<<< HEAD
       else:
          #could it be in abin, etc.
          cmd = '@FindAfniDsetPath %s' % self.pv()
@@ -359,15 +358,12 @@
               print('   stderr = %s' % com.se)
            return 0
 
+         # added in make_template_dask_dev branch?
          # self.path = com.so[0].decode()
          self.path = com.so[0]
          # nuke any newline character
          newline = self.path.find('\n')
          if newline > 1: self.path = self.path[0:newline]
-      return 0
-=======
-
-      if verb: print("-- locate: dset %s does not exist" % dname)
 
       # not found with input path, so drop path and search in abin, etc.
       # (might be nicer with afni_util, but that would be new dep)
@@ -405,7 +401,6 @@
       if verb: print("-- locate: @Find found dset %s @ %s" % (dname,self.path))
 
       return 1
->>>>>>> 14df60f8
       
    def delete(self, oexec=""): #delete files on disk!
       """delete the files via a shell command"""
@@ -802,18 +797,18 @@
          self.status = 0
          self.exc = 1
          return 0
-<<<<<<< HEAD
+      # DASK specific? 
       # added ability to force change directory in same command (for Dask parallelization)
       if chdir != "" :
          self.trimcom = ("cd %s; %s" % (chdir, self.trimcom))
          self.com = ("cd %s; %s" % (chdir, self.com))
          print("command to be executed is %s\n  " % self.com)
       self.status, self.so, self.se = shell_exec2(self.com, self.capture) 
-=======
-      self.status, self.so, self.se = shell_exec2(self.trimcom, self.capture) 
+      # use full command here for DASK?
+      # self.status, self.so, self.se = shell_exec2(self.trimcom, self.capture) 
       if self.save_log:
          self.add_to_log()
->>>>>>> 14df60f8
+
       self.exc = 1
       return self.status
       
