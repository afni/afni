--- conflicted
+++ resolved
@@ -97,15 +97,9 @@
            3dNormalityTest 3dmask_tool FIRdesign help_format 2perm 3dClustCount \
            column_cat 3dUnifize 3dNwarpCat 3dQwarp 3dLocalHistog 3dNwarpAdjust  \
            3dNwarpFuncs 3dTproject afni_open 3dConformist 3dNwarpXYZ 3dTRfix    \
-<<<<<<< HEAD
            3dToyProg 3dRankizer nifti1_tool gifti_tool cifti_tool images_equal  \
            uniq_images tokens 3dLocalACF 3dClustSimX 3dtoXdataset 3dMultiThresh \
            3dLFCD 3dDegreeCentrality 3dECM 3dMSE  3dsvm_linpredict              \
-=======
-           3dToyProg 3dRankizer nifti1_tool gifti_tool cifti_tool 3dECM 3dMSE   \
-	   3dLFCD 3dDegreeCentrality 3dsvm_linpredict images_equal uniq_images  \
-	   tokens 3dLocalACF                                                    \
->>>>>>> 9ed6a99e
            $(EXTRAS)
 
 PROGRAMS_NOPLUG = afni to3d from3d abut 3dclust nsize 3dinfo 3dproject 3dmerge      \
@@ -143,11 +137,7 @@
                   3dNwarpFuncs 3dTproject  afni_open   3dConformist 3dNwarpXYZ      \
                   3dToyProg nifti1_tool gifti_tool cifti_tool images_equal          \
                   uniq_images stimband 1dNLfit tokens 3dLocalACF                    \
-<<<<<<< HEAD
                   3dDegreeCentrality 3dECM 3dLFCD 3dMSE 3dsvm_linpredict            \
-=======
-                  3dDegreeCentrality 3dECM 3dMSE 3dLFCD  3dsvm_linpredict           \
->>>>>>> 9ed6a99e
                   $(EXTRAS)
 
 # For CYGWIN (look for "exe" to find various places below)
@@ -182,15 +172,9 @@
                1dFlagMotion 3dTsort 1dTsort 3dTfitter afni_history 1dUpsample     \
                3dTcorrMap 3dABoverlap 3dRank 3dFFT 3dTcorr1D 3dClustSim 3dTRfix   \
                3dRetinoPhase 3dMaskToASCII 3dttest++ 3dDTtoDWI niccc 3dXYZcat     \
-<<<<<<< HEAD
                column_cat GLTsymtest nifti1_tool gifti_tool cifti_tool            \
                images_equal uniq_images stimband 1dNLfit                          \
-               3dDegreeCentrality 3dECM 3dLFCD 3dMSE
-
-=======
-               column_cat GLTsymtest nifti1_tool gifti_tool cifti_tool \
-               3dDegreeCentrality 3dECM 3dMSE 3dLFCD 
->>>>>>> 9ed6a99e
+               3dDegreeCentrality 3dECM 3dLFCD 3dMSE 3dsvm_linpredict
 
 # put all scripts to install here (no SCRIPTS variable)
 SCRIPTS_DIR = scripts_install
