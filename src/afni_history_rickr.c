
/** cf. afni_history.h **/

#include "afni_history.h"

/*  (for starting a new file, search for CHANGE)

    basic format: 3-field date, user, program_name, impact_level,
                  short description without newline
                  (optional) long description with intermediate newlines

    copy entire section: { ... } ,

    Notes: - months are JAN ... DEC (see afni_history.h)

           - levels are :
                    MICRO           - users don't see
                    MINOR           - small effect on users
                    MAJOR           - larger effect on users
                    SUPER           - important changes, like new programs
                    SUPERDUPER      - we expect users to know

           - types are:
                    TYPE_GENERAL    - unspecified update type
                    TYPE_NEW_PROG   - new program
                    TYPE_NEW_OPT    - new program option
                    TYPE_NEW_ENV    - new environment variable or change
                    TYPE_BUG_FIX    - bug fix
                    TYPE_MODIFY     - a change (not new, not a fix)
                    TYPE_ENHANCE    - general improvement
                    TYPE_REMOVE     - deleted
                    TYPE_REINSTATE  - un-deleted

           - PLEASE, stick to what fits on an 80 column terminal
           - it may be nice to put the newest entries at the top
           - leave the last "99, NULL" entry as it is

 -- examples (newest at top) --

 { 26 , FEB , 2008 , RCR , "my_program" , MAJOR , TYPE_GENERAL ,
   "short description of change" ,
   "(optional) detailed description, or where to get more information\n"
   "   - with newlines, if you babble for multiple lines\n"
   "   (but none at the end)"
 } ,

 { 26, MAR, 2008, RCR, "sample", MICRO, TYPE_GENERAL,
   "blah",
   NULL
 } ,

*/

afni_history_struct rickr_history[] = {

<<<<<<< HEAD
 { 15, Dec, 2025, RCR, "3dcalc", MICRO, TYPE_MODIFY,
   "quiet some warnings",
   "If expr is 0 (or maybe 1), do not warn about all zeros or unused var." 
=======
 { 16, Dec, 2025, RCR, "3dresample", MICRO, TYPE_MODIFY,
   "allow resampling to stay on current voxel grid, as much as possible",
   "Add -bound_type CENT/CENT_ORIG, add -up/downsample, -delta_scale.\n"
   "Done for PT."
>>>>>>> 8ac86105
 } ,

 {  5, Dec, 2025, RCR, "afni_system_check.py", MICRO, TYPE_ENHANCE,
   "warn if the 'phia' R library has version 0.3.1",
   NULL
 } ,

 {  4, Dec, 2025, RCR, "plug_3dsvm", MICRO, TYPE_MODIFY,
   "cast function pointers to expected types in plug_3dsvm.c",
   NULL
 } ,

 { 18, Nov, 2025, RCR, "suma", MICRO, TYPE_BUG_FIX,
   "fix volume ray-trace voxel selection thresholding",
   "Thanks to Z Saad for bringing up the issue and cause :\n"
   "   https://discuss.afni.nimh.nih.gov/t/voxel-selection-in-suma/9206"
 } ,

 { 25, Sep, 2025, RCR, "afni_system_check.py", MICRO, TYPE_MODIFY,
   "remove fix message regarding our code examples using 'tcsh'",
   "On the orders of PT."
 } ,

 { 25, Sep, 2025, RCR, "afni-general", MICRO, TYPE_MODIFY,
   "OS_notes.macos_12_intel_b_user.tcsh : build_afni.py -fast_log_messages",
   "Do immediate message logging, in case of early user termination."
 } ,

 { 25, Sep, 2025, RCR, "build_afni.py", MICRO, TYPE_ENHANCE,
   "add debug, a return at end of f_get_extras, and flush buffers",
   "Flush buffers any time we ask user to be patient.\n"
   "This helps with installs when scripts pipe (and so buffer) through tee."
 } ,

 { 23, Sep, 2025, RCR, "afni", MICRO, TYPE_MODIFY,
   "change default crosshair gap from 5 to 1",
   "This is controlled by AFNI_CROSSHAIRGAP."
 } ,

 { 23, Sep, 2025, RCR, "@SUMA_Make_Spec_FS", MICRO, TYPE_ENHANCE,
   "store FreeSurfer version in SUMA/version_fs.txt",
   NULL
 } ,

 { 18, Sep, 2025, RCR, "afni_system_check.py", MICRO, TYPE_ENHANCE,
   "report afnipy version",
   NULL
 } ,

 { 17, Sep, 2025, RCR, "afni", MICRO, TYPE_GENERAL,
   "add comment list of NAME2-enabled environment variables for grepping",
   "Done to appease the mighty D Glen."
 } ,

 { 11, Sep, 2025, RCR, "afni-general", MICRO, TYPE_ENHANCE,
   "OS_notes.macos_12_ARM_b_user.tcsh : also update .zshrc",
   "Some installs set PATH without updates, so update in each shell."
 } ,

 { 11, Sep, 2025, RCR, "afni_proc.py", MINOR, TYPE_MODIFY,
   "minor updates",
   "- suggest a new default blur (but still use 4.0), if none is given\n"
   "- suggest open_apqc.py instead of afni_open\n"
   "- allow verb only to show tracked files and create proc script\n"
   "- add example class do_21, to match that in AFNI_data7"
 } ,

 { 11, Sep, 2025, RCR, "afni_util.py", MINOR, TYPE_NEW_OPT,
   "add get_def_blur_from_dims() to report a hopefully useful blur size",
   "Set gmean = geometric mean(deltas), scale by 1.6 and take the ceiling,\n"
   "truncating to 4 significant bits.  So return:\n\n"
   "    truncate_to_N_bits(gmean, bits=4, method='ceil', scale=1.6)\n"
 } ,

 { 10, Sep, 2025, RCR, "afni_proc.py", MICRO, TYPE_MODIFY,
   "do not create a proc script on -show_tracked_files",
   NULL
 } ,

 { 10, Sep, 2025, RCR, "ap_run_simple_rest.tcsh", MINOR, TYPE_NEW_OPT,
   "add -blur_size; have default come from voxel sizes",
   "The default is now 1.6 times the geometric mean dim, ceiling rounded."
 } ,

 { 10, Sep, 2025, RCR, "ap_run_simple_rest_me.tcsh", MINOR, TYPE_NEW_OPT,
   "add -blur_size; have default come from voxel sizes",
   "The default is now 1.1 times the geometric mean dim, ceiling rounded."
 } ,

 { 10, Sep, 2025, RCR, "test_ARMA_REML.tcsh", MICRO, TYPE_GENERAL,
   "extract the script from the end of 3dDeconvolve.c",
   "Having it in the .c file produce compile warnings."
 } ,

 {  9, Sep, 2025, RCR, "afni_system_check.py", MICRO, TYPE_MODIFY,
   "look for AFNI_data7; better units evaluation on available disk space",
   NULL
 } ,

 {  9, Sep, 2025, RCR, "afni_system_check.py", MICRO, TYPE_MODIFY,
   "flask and flask_cors are now required",
   NULL
 } ,

 {  9, Sep, 2025, RCR, "afni_util.py", MICRO, TYPE_NEW_OPT,
   "add 'ceil' option to truncate_to_N_bits; and removed repeated scaling",
   NULL
 } ,

 {  9, Sep, 2025, RCR, "afni-general", MICRO, TYPE_ENHANCE,
   "mac install: if brew is not initialized, do so",
   "Run 'brew shellenv' from OS_notes.macos_12_*_b_user.tcsh if need be.\n"
   "This if for JAMF, but can apply without."
 } ,

 {  9, Sep, 2025, RCR, "afni-general", MICRO, TYPE_BUG_FIX,
   "mac install: remove inappropriate backticks around 'which' command",
   NULL
 } ,

 {  8, Sep, 2025, RCR, "afni_proc.py", MINOR, TYPE_NEW_OPT,
   "add -regress_per_run_ortvec, to process physio_calc.py volbase regs",
   "The main outputs of physio_calc.py are *slibase.1D (for slice-based\n"
   "regressors) and *volbase.1D (for spatially global regressors).\n"
   "Keep using the -ricor options for *slibase.1D, but pass the *volbase.1D\n"
   "files using -regress_per_run_ortvec, with a label and one file per run.\n"
   "E.g.  -regress_per_run_ortvec Vphys resp_r1_volbase.1D resp_r2_volbase.1D"
 } ,

 { 28, Aug, 2025, RCR, "gen_group_command.py", MINOR, TYPE_NEW_OPT,
   "try to detect BIDS; add option -sid_method",
   "This will also be incorporated in gen_ss_review_table.py."
 } ,

 { 18, Aug, 2025, RCR, "afni_proc.py", MINOR, TYPE_NEW_OPT,
   "add -volreg_warp_master_box",
   "This is like -volreg_warp_master, but dxyz will come from EPI.\n"
   "If -volreg_warp_dxyz is given, _master is the same as _master_box."
 } ,

 { 15, Aug, 2025, RCR, "@compute_OC_weights", MINOR, TYPE_NEW_OPT,
   "add -prefix_combine, to combine the echoes using computed weights",
   "Added for P Molfese."
 } ,

 { 15, Aug, 2025, RCR, "build_afni.py", MINOR, TYPE_NEW_OPT,
   "add -fast_log_commands and -fast_log_messages",
   NULL
 } ,

 {  6, Aug, 2025, RCR, "afni_proc.py", MINOR, TYPE_ENHANCE,
   "add basic GTKYD (getting to know your data) and outlier check",
   "This will grow, including with user control."
 } ,

 { 29, Jul, 2025, RCR, "timing_tool.py", MINOR, TYPE_NEW_OPT,
   "add option -force_write_type, to force output of simple, AM, DM or AM/DM",
   NULL
 } ,

 { 25, Jul, 2025, RCR, "afni-general", MINOR, TYPE_MODIFY,
   "gcc-15 : code updates under the SUMA tree",
   "This hopefully finalizes the June 12, 2025 update, including SUMA."
 } ,

 { 22, Jul, 2025, RCR, "@update.afni.binaries", MICRO, TYPE_NEW_OPT,
   "add option -binary_source, to supersede -build_afni and -overwrite_build",
   NULL
 } ,

 {  3, Jul, 2025, RCR, "afni-general", MINOR, TYPE_BUG_FIX,
   "fix test of atr_flt2 when setting TAXIS_FLOATS",
   "Thanks to C Rorden for noting the problem."
 } ,

 { 18, Jun, 2025, RCR, "build_afni.py", MICRO, TYPE_ENHANCE,
   "check that build_root is not at or under install dir",
   NULL
 } ,

 { 17, Jun, 2025, RCR, "afni_proc.py", MICRO, TYPE_ENHANCE,
   "pass blur_size uvar to PT and APQC",
   NULL
 } ,

 { 12, Jun, 2025, RCR, "afni-general", MINOR, TYPE_ENHANCE,
   "gcc-15 : code updates for building",
   "This is a partial update for building using gcc-15.\n"
   "The main change is that gcc-15 defaults to -std=gnu23 instead of\n"
   "  -std=gnu17.  The main change between those standards being that\n"
   "  empty function parameter lists are now taken as (void), so use of\n"
   "  generic function pointers now needs casting to avoid errors of\n"
   "  -Wincompatible-pointer-types.  Similarly, some K&R parameter styles\n"
   "  must be updated to ANSI.\n"
   "This affects 135 files so far, and the SUMA tree is still to be done."
 } ,

 {  5, Jun, 2025, RCR, "APMULTI_Demo2_realtime", MINOR, TYPE_ENHANCE,
   "add rt.22.py2py, to generally test client to server communication",
   "Added for S Fede."
 } ,

 {  2, Jun, 2025, RCR, "build_afni.py", MICRO, TYPE_ENHANCE,
   "display full make command before compiling",
   NULL
 } ,

 {  2, Jun, 2025, RCR, "afni-general", MICRO, TYPE_ENHANCE,
   "update OS_notes.macos_12_b_user.tcsh to skip homebrew gcc for now",
   "Use 'build_afni.py ... -cc_path /usr/bin/gcc' for now, until we\n"
   "resolve the issues with gcc-15."
 } ,

 { 16, May, 2025, RCR, "afni_proc.py", MICRO, TYPE_ENHANCE,
   "add help for forgotten m_tedana_OC_tedort/OC_m_tedort combine methods",
   NULL
 } ,

 { 25, Apr, 2025, RCR, "1d_tool.py", MICRO, TYPE_ENHANCE,
   "automatically replace n/a values with 0.0 when reading TSV",
   "And allow wildcard matching for column selectors."
 } ,

 { 24, Apr, 2025, RCR, "afni_proc.py", MICRO, TYPE_MODIFY,
   "use updated find_variance_lines.tcsh (no -erode 2)",
   "The -ignore_edges method improves on the intention of -erode."
 } ,

 { 23, Apr, 2025, RCR, "afni.c", MICRO, TYPE_MODIFY,
   "add terminal handler to pass to XtAppSetErrorHandler",
   "This is needed to use __attribute__((noreturn)) for macos /usr/bin/gcc.\n"
   "Added for J Kadlec."
 } ,

 { 21, Apr, 2025, RCR, "find_variance_lines.tcsh", MINOR, TYPE_NEW_OPT,
   "add -ignore_edges, to help avoid reporting motion-based variance lines",
   NULL
 } ,

 { 13, Apr, 2025, RCR, "afni-general", MICRO, TYPE_MODIFY,
   "quiet some compile warnings",
   NULL
 } ,

 { 12, Apr, 2025, RCR, "model_conv_PRF_DN", MINOR, TYPE_NEW_PROG,
   "add Divisive Normalization population receptive field model",
   "Requested by E Merriam."
 } ,

 { 12, Apr, 2025, RCR, "get_afni_model_PRF_DN", MICRO, TYPE_NEW_PROG,
   "interface to compute model curve from parameters",
   NULL
 } ,

 {  8, Apr, 2025, RCR, "afni_general", MICRO, TYPE_MODIFY,
   "deal with homebrew updating cmake to 4.0.0 just after AFNI_25.0.13",
   "The cmake version was changed from 3.31.6 to 4.0.0, leading to a\n"
   "few needed updates."
 } ,

 {  4, Apr, 2025, RCR, "3dTshift", MICRO, TYPE_MODIFY,
   "modify the -help to show slice timing in units of seconds",
   "Seconds are more common now.  Mention connection with dataset TR units."
 } ,

 {  3, Apr, 2025, RCR, "APMULTI_Demo2_realtime", MINOR, TYPE_ENHANCE,
   "add rt.21.py2rr example, send mot and ROI aves 2 rr via python",
   "Demonstrate the basics of sending motion parameters and ROI averages\n"
   "to realtime_receiver.py."
 } ,

 {  2, Apr, 2025, RCR, "afni_proc.py", MICRO, TYPE_ENHANCE,
   "parse and pass any opts_ts -tpattern @FILE pattern to review_basic",
   "Thanks to colmconn on MB for pointing it out."
 } ,

 { 29, Mar, 2025, RCR, "Dimon", MINOR, TYPE_BUG_FIX,
   "add -sort_method geme_rin back in",
   "This method is like geme_index, but uses RIN for the initial sort.\n"
   "Thanks to Shruti for reminding of its usefulness."
 } ,

 { 28, Mar, 2025, RCR, "APMULTI_Demo2_realtime", MINOR, TYPE_ENHANCE,
   "add rt.20.python example, data 2 afni -rt via python",
   "Demonstrate the basics of sending data to 'afni -rt'."
 } ,

 { 24, Mar, 2025, RCR, "Dimon", MINOR, TYPE_NEW_OPT,
   "add -sort_method echo_rin",
   "This works well if RIN repeats per volume and echo, and echo is set.\n"
   "geme_rin was temporarily removed, but that angered the mighty Shruti."
 } ,

 { 21, Mar, 2025, RCR, "afni_proc.py", MINOR, TYPE_NEW_OPT,
   "add combine methods OC_m_tedort and m_tedana_OC_tedort",
   "These are additional methods using the MEICA group tedana.  They both\n"
   "extract the tedort regressors (reject, but with accept projected out),\n"
   "using OC data and passing the tedort regressors to the final regression."
 } ,

 { 20, Mar, 2025, RCR, "1d_tool.py", MINOR, TYPE_NEW_OPT,
   "add option -select_cols_via_TSV_table",
   "This was intended for processing tedana output.  Given a TSV component\n"
   "file as -input, the new option allows one to select accepted or rejected\n"
   "components via the metrics.tsv table."
 } ,

 { 17, Mar, 2025, RCR, "build_afni.py", MINOR, TYPE_BUG_FIX,
   "if -git_branch is non-master, do not apply default tag",
   NULL
 } ,

 { 11, Mar, 2025, RCR, "afni_proc.py", MINOR, TYPE_MODIFY,
   "update examples class 3,5 per AD6; NL_warped_dsets requires e2a",
   NULL
 } ,

 {  7, Mar, 2025, RCR, "InstaTract", MINOR, TYPE_BUG_FIX,
   "add forgotten Wait_Till_Stream_Goes_Bad function (was using SUMA_)",
   NULL
 } ,

 {  6, Mar, 2025, RCR, "afni-general", MINOR, TYPE_ENHANCE,
   "jpeg-6b/configure: save more details",
   NULL
 } ,

 { 27, Feb, 2025, RCR, "afni_proc.py", MINOR, TYPE_ENHANCE,
   "add options -show_merged_opts and -compare_merged_opts",
   NULL
 } ,

 { 27, Feb, 2025, RCR, "afni_system_check.py", MICRO, TYPE_ENHANCE,
   "add get_macos_mdls_val() for a deeper check on the XQuartz version",
   NULL
 } ,

 { 26, Feb, 2025, RCR, "afni_system_check.py", MICRO, TYPE_ENHANCE,
   "note if 'afni' is owned by root or not user",
   NULL
 } ,

 { 24, Feb, 2025, RCR, "afni-general", MINOR, TYPE_ENHANCE,
   "update Makefile.linux_ubuntu* (16,24,24_ARM) to distribute libgsl",
   NULL
 } ,

 { 24, Feb, 2025, RCR, "gen_ss_review_scripts.py", MINOR, TYPE_BUG_FIX,
   "no masking for max F on surface",
   NULL
 } ,

 { 24, Feb, 2025, RCR, "afni_proc.py", MINOR, TYPE_BUG_FIX,
   "avoid potential sub prefix when getting spec files",
   "Thanks to jmj0309 on MB for noting the issue."
 } ,

 { 11, Feb, 2025, RCR, "3dROIstats", MINOR, TYPE_BUG_FIX,
   "fix nzvoxels and mode - had incorrectly applied float formatting",
   NULL
 } ,

 {  6, Feb, 2025, RCR, "timing_tool.py", MINOR, TYPE_NEW_OPT,
   "allow -timing_to_1D with -multi_timing; add -timing_to_1D_method",
   NULL
 } ,

 {  4, Feb, 2025, RCR, "@update.afni.binaries", MINOR, TYPE_ENHANCE,
   "allow direct updating of anyos_text* packages",
   NULL
 } ,

 {  4, Feb, 2025, RCR, "afni_system_check.py", MICRO, TYPE_ENHANCE,
   "add build_afni.py to the list of AFNI programs to check",
   NULL
 } ,

 {  3, Feb, 2025, RCR, "3dROIstats", MINOR, TYPE_NEW_OPT,
   "add -float_format and -float_format_str, for floating point formatting",
   "Requested by P Molfese."
 } ,

 {  3, Feb, 2025, RCR, "afni-general", MINOR, TYPE_BUG_FIX,
   "fix partial TAXIS_FLOATS attributes, created by 3drefit -Tslices",
   "Fill in missing zorg_sl, dz_sl, if they are zero and there are times.\n"
   "Fix in thd_dsetdblk.c for AFNI attributes in AFNI dsets.\n"
   "Fix in thd_initdblk.c for AFNI attributes in NIFTI dsets, though this\n"
   "change could have accomplished AFNI dsets, too."
 } ,

 { 31, Jan, 2025, RCR, "afni-general", MINOR, TYPE_BUG_FIX,
   "when setting slice times in edt_dsetitems.c, prevent dz_sl == 0",
   "This is required for (useful) display of timing in the afni GUI.\n"
   "Thanks to @martinsingua (AFNI MB) for noting the issue."
 } ,

 { 31, Jan, 2025, RCR, "afni-general", MINOR, TYPE_ENHANCE,
   "when writing NIFTI, allow for Siemens 2.5 ms timing resolution",
   "The 2.5 ms resolution as reported by the revered D Glen."
 } ,

 { 31, Jan, 2025, RCR, "1d_tool.py", MINOR, TYPE_NEW_OPT,
   "add -show_slice_timing_resolution",
   "This is to help evaluate Siemens 2.5 ms slice time resolution."
 } ,

 { 29, Jan, 2025, RCR, "afni_proc.py", MINOR, TYPE_ENHANCE,
   "suggest -combine_method OC_B over OC[_A] if only 2 echoes",
   NULL
 } ,

 { 29, Jan, 2025, RCR, "@extract_meica_ortvec", MINOR, TYPE_BUG_FIX,
   "allow for empty accept or reject lists",
   "Thanks to Avi (e0026902 on MB) for noting the problem."
 } ,

 { 28, Jan, 2025, RCR, "afni_proc.py", MINOR, TYPE_NEW_OPT,
   "add -tlrc_affine_warped_dsets : a pre-computed affine std space xform",
   "Done for D Handwerker."
 } ,

 { 27, Jan, 2025, RCR, "afni_proc.py", MINOR, TYPE_BUG_FIX,
   "fix -compare_opts display of fewer/more options applied",
   NULL
 } ,

 { 27, Jan, 2025, RCR, "afni-general", MINOR, TYPE_MODIFY,
   "w/DRG: invoke all tcsh scripts with env tcsh, rather than tcsh directly",
   "To allow for other tcsh versions in the PATH, remove the direct path to\n"
   "tcsh in the top execution lines, using env tcsh instead.  This is mostly\n"
   "to work around tcsh version 6.22.03 which breaks :h with an absolute\n"
   "path.\n"
   "This change applies to 180 files.  Most changes are just to the top\n"
   "execution line, but any 'tcsh -e' usage means additional checking for\n"
   "$status failures.\n"
   "There might still be some script generation changes to make, such as\n"
   "to afni_procp.py."
 } ,

 { 23, Jan, 2025, RCR, "afni_system_check.py", MINOR, TYPE_ENHANCE,
   "more checks for mac gcc, test rPkgsInstall",
   NULL
 } ,

 { 13, Jan, 2025, RCR, "afni_system_check.py", MINOR, TYPE_ENHANCE,
   "updates for OS version, gcc and CLT SDK",
   NULL
 } ,

 {  8, Jan, 2025, RCR, "find_variance_lines.tcsh", MINOR, TYPE_NEW_OPT,
   "add -thresh and -stdev_power; init min_cvox to 7",
   NULL
 } ,

 {  6, Jan, 2025, RCR, "afni_system_check.py", MINOR, TYPE_NEW_OPT,
   "warn user of ARM mac using macos_10.12_local",
   NULL
 } ,

 { 17, Dec, 2024, RCR, "afni_util.py", MINOR, TYPE_NEW_OPT,
   "add a simple convolve function",
   NULL
 } ,

 { 17, Dec, 2024, RCR, "Makefile.linux_ubuntu_24_ARM", MINOR, TYPE_NEW_OPT,
   "duplicate the 24_64 Makefile but with the ARM system name",
   NULL
 } ,

 { 10, Dec, 2024, RCR, "timing_tool.py", MINOR, TYPE_NEW_OPT,
   "add -show_modulator_stats option, showing min,mean,max,stdev stats",
   NULL
 } ,

 {  6, Dec, 2024, RCR, "afni_proc.py", MINOR, TYPE_MODIFY,
   "subtract 1 from ricor QC vrat, for more a useful display",
   "Previously output ratio of orig/ricor variances to view improvement.\n"
   "Subtract 1 for better visualization, since the orig ratio must be > 1,\n"
   "leaving the image as a more direct 'fractional improvement', say.\n"
   "Or equivalently, call it (orig-ricor)/ricor."
 } ,

 { 17, Nov, 2024, RCR, "afni-general", MICRO, TYPE_MODIFY,
   "use xcode 15.1 in .circleci/config.yml",
   "Version 14.2 was too old (macos 12), and 15.3 has proto issues to fix."
 } ,

 { 17, Nov, 2024, RCR, "build_afni.py", MINOR, TYPE_NEW_OPT,
   "add -make_flags option",
   NULL
 } ,

 { 11, Nov, 2024, RCR, "timing_tool.py", MINOR, TYPE_NEW_OPT,
   "add -show_tr_offset_stats",
   "This enhances -show_tr_stats, and might replace it.\n"
   "A start to what was requested by Gang."
 } ,

 { 23, Oct, 2024, RCR, "afni_proc.py", MINOR, TYPE_NEW_OPT,
   "add -volreg_no_volreg",
   "Replace the 3dvolreg alignment transformation with the identity.\n"
   "The B Feige option."
 } ,

 { 10, Oct, 2024, RCR, "afni_proc.py", MINOR, TYPE_BUG_FIX,
   "mask intersect inputs did not have views",
   "Thanks to martinsingua on the MB for pointing out the problem."
 } ,

 {  4, Oct, 2024, RCR, "gen_group_command.py", MAJOR, TYPE_NEW_OPT,
   "add -datatable 'command', to generate table for R stats programs",
   "Use gen_group_command.py -command datatable to generate datatable files\n"
   "for -dataTable options, for programs like 3dMVM, 3dLME, etc."
 } ,

 { 24, Sep, 2024, RCR, "3dTsplit4D", MINOR, TYPE_BUG_FIX,
   "fix confusion over auto-gzip BRIK name",
   NULL
 } ,

 { 19, Sep, 2024, RCR, "@update.afni.binaries", MINOR, TYPE_ENHANCE,
   "allow use of build_afni.py for updating the current package",
   "If build_afni.py was used to create the current package, then @uab\n"
   "will also use it for updating (rather than downloading an official\n"
   "package.  One can also specify to use it via -build_afni."
 } ,

 { 16, Sep, 2024, RCR, "afni_system_check.py", MINOR, TYPE_ENHANCE,
   "if which Xvfb fails, check for its existence on disk",
   "Also, include .login and report fewer homebrew link suggestions."
 } ,

 { 16, Sep, 2024, RCR, "afni-general", MINOR, TYPE_ENHANCE,
   "apply LOCAL_CC_PATH in Makefile.macos_13_ARM and Makefile.macos_12_x86_64",
   NULL
 } ,

 { 13, Sep, 2024, RCR, "afni-general", MINOR, TYPE_MODIFY,
   "in eispack C files, include math.h before f2c.h",
   "This should generally have no effect, since the local f2c.h\n"
   "includes math.h.  However, if one is using cmake and the system\n"
   "f2c for linking (rather than using afni/src/f2c), then the f2c.h\n"
   "included with the eispack files will not have math.h.\n"
   "So locally include math.h, just to be sure."
 } ,

 { 12, Sep, 2024, RCR, "build_afni.py", MINOR, TYPE_ENHANCE,
   "add option -cc_path",
   "Allow one to pass an alternate compiler if the relevant Makefile\n"
   "uses LOCAL_CC_PATH.  If this option is not used and the default\n"
   "compiler does not exist, try to find the most recent similar version."
 } ,

 {  4, Sep, 2024, RCR, "afni_system_check.py", MINOR, TYPE_MODIFY,
   "use uname -m for CPU, instead of platform.processor()",
   NULL
 } ,

 {  4, Sep, 2024, RCR, "OS_notes.macos_12_b_user.tcsh", MINOR, TYPE_ENHANCE,
   "allow the script to be re-run with no effect",
   NULL
 } ,

 { 30, Aug, 2024, RCR, "@update.afni.binaries", MICRO, TYPE_ENHANCE,
   "mark linux_xorg7 and linux_xorg7_64 as being obsolete",
   NULL
 } ,

 { 30, Aug, 2024, RCR, "afni_proc.py", MINOR, TYPE_ENHANCE,
   "many updates to help examples; separate paths in compare_opts",
   "- make example option order more consistent\n"
   "- add examples: publish 3e ... 3j\n"
   "- exclude 'noshow' examples from default help (currently 3e,f,g,h,j)\n"
   "- separate differing paths in -compare_opts"
 } ,

 {  5, Aug, 2024, RCR, "afni_proc.py", MINOR, TYPE_ENHANCE,
   "add option -blip_warp_dset to input a pre-computed warp",
   "For example, one can import the warp from epi_b0_correct.py."
 } ,

 {  5, Aug, 2024, RCR, "compute_ROI_stats.tcsh", MINOR, TYPE_MODIFY,
   "if ALL_LT includes an ROI value of zero, remove it",
   NULL
 } ,

 { 23, Jul, 2024, RCR, "@chauffeur_afni", MINOR, TYPE_BUG_FIX,
   "undo the the problematic -f change from 2024/04/26",
   "The -f was added to tcsh to prevent biowulf from updating the PATH\n"
   "when using whereami, as they have a different program with that name.\n"
   "But -f means that on macs DYLD vars would not be set, crashing afni\n"
   "when using the macos_10.12_local binaries."
 } ,

 { 25, Jun, 2024, RCR, "afni-general", MINOR, TYPE_MODIFY,
   "deal with -Wimplicit-int, mostly from old f2c, needed for gcc-14",
   NULL
 } ,

 { 24, Jun, 2024, RCR, "afni_system_check.py", MINOR, TYPE_ENHANCE,
   "display CC; warn if CPU type differs between platform and uname",
   NULL
 } ,

 { 24, Jun, 2024, RCR, "build_afni.py", MINOR, TYPE_ENHANCE,
   "when running 'make', warn if CC is set (which usually causes failure)",
   NULL
 } ,

 { 20, Jun, 2024, RCR, "afni-general", MINOR, TYPE_MODIFY,
   "stop reporting assuming TR=1.0 warnings for now",
   "Requested by P Taylor."
 } ,

 { 20, Jun, 2024, RCR, "Dimon", MINOR, TYPE_MODIFY,
   "make -read_all the default",
   "Basically for real-time sorting, this forces the initial processing\n"
   "of all (found) images, rather than a limited subset.  It allows for\n"
   "proper sorting without requiring an initial alphabetical aspect."
 } ,

 { 14, Jun, 2024, RCR, "afni-general", MINOR, TYPE_MODIFY,
   "AFNI.afnirc : use GZIP compression and turn off obliquity warnings",
   "  AFNI_COMPRESSOR          : default to GZIP\n"
   "  AFNI_AUTOGZIP            : comment out (was YES)\n"
   "  AFNI_NO_OBLIQUE_WARNING  : default to YES\n"
   "  AFNI_ONE_OBLIQUE_WARNING : comment out (was YES)"
 } ,

 { 11, Jun, 2024, RCR, "build_afni.py", MINOR, TYPE_NEW_OPT,
   "backup directory removal; add -update_niivue option",
   "Save only most recent backup directory, possibly plus 1 containing afni.\n"
   "Add -update_niivue, and skip the operation on '-clean_root no'."
 } ,

 {  6, Jun, 2024, RCR, "Makefile.macos_13_ARM", MINOR, TYPE_NEW_OPT,
   "add this Makefile (in src) for corresponding build machine",
   "This is a ~dupe of other_builds/Makefile.macos_13_ARM_clang."
 } ,

 {  6, Jun, 2024, RCR, "rPkgsInstall", MINOR, TYPE_MODIFY,
   "along with 3dMVM, handle not having afni in PATH",
   NULL
 } ,

 { 30, May, 2024, RCR, "afni_proc.py", MINOR, TYPE_MODIFY,
   "remove unimportant anat followers from example 'publish 3d'",
   NULL
 } ,

 { 30, May, 2024, RCR, "afni_proc.py", MINOR, TYPE_BUG_FIX,
   "fix volreg TSNR for ME: use eind -> fave_echo",
   "Thanks to zhengchencai on MB for pointing out the problem."
 } ,

 { 25, May, 2024, RCR, "afni_proc.py", MINOR, TYPE_ENHANCE,
   "add -bids_deriv option",
   "This adds a call to P Taylor's map_ap_to_deriv.py program, to output a\n"
   "BIDS derivative tree.\n"
 } ,

 { 25, May, 2024, RCR, "afni_proc.py", MINOR, TYPE_ENHANCE,
   "add -volreg_allin_warp option",
   "This allows specific control over 3dAllineate -warp, using a default\n"
   "of shift_rotate for rigid body registration.\n"
 } ,

 {  7, May, 2024, RCR, "3dCM", MICRO, TYPE_BUG_FIX,
   "3dCM briefly required a mask",
   "Thanks to P Kundu for pointing out the problem."
 } ,

 { 29, Apr, 2024, RCR, "afni-general", MAJOR, TYPE_MODIFY,
   "change 'count' program and usage to 'count_afni'",
   "Add count_afni to the distribution, modify scripts to use it, and\n"
   "allow use of count_afni is sub-brick selection, e.g.,\n"
   "    dset'[count_afni 3 5]'\n"
   "Note that 'count' is still allowed, for now."
 } ,

 { 26, Apr, 2024, RCR, "afni-general", MINOR, TYPE_MODIFY,
   "in any script calling whereami, invoke with 'tcsh -f' at top",
   "This is a quick fix for biowulf usage, since there is a new whereami\n"
   "in town (/usr/local/bin/whereami), and because they reset the PATH.\n"
   "Modify: @Atlasize @MakeLabelTable @chauffeur_afni\n"
   "        compute_ROI_stats.tcsh gen_cluster_table"
 } ,

 { 26, Apr, 2024, RCR, "gen_ss_review_scripts.py", MINOR, TYPE_ENHANCE,
   "-init_uvars_json will now pass through unknown uvars",
   "This enables users to pass uvars through afni_proc.py to the APQC."
 } ,

 { 25, Apr, 2024, RCR, "afni_proc.py", MINOR, TYPE_NEW_OPT,
   "add -uvar option to pass through AP uvars",
   NULL
 } ,

 { 25, Apr, 2024, RCR, "afni_system_check.py", MINOR, TYPE_ENHANCE,
   "warn if tcsh version is 6.22.03 - it has $var:h bug",
   NULL
 } ,

 { 24, Apr, 2024, RCR, "Dimon", MINOR, TYPE_NEW_OPT,
   "add -sort_method geme_suid",
   NULL
 } ,

 { 22, Apr, 2024, RCR, "3dmaskdump", MINOR, TYPE_BUG_FIX,
   "singleton coordinates should round to the closest voxel center",
   "Originally, box coordinates rounded to the nearest voxel, effectively\n"
   "extending ranges by 1/2 voxel on each side.  This was changed in 2021 to\n"
   "be strict.  But then singleton coordinates often hit no voxels, and the\n"
   "help says one voxel should be found.\n"
   "Now a singleton coordinate will round to the nearest center, while a ':'\n"
   "separated range will be precise, as with the mixed use:\n"
   "   -xbox 5.4:11.3  -17.8:-4.1  11\n"
   "Here, the '11' will be rounded to the closest center."
 } ,

 { 17, Apr, 2024, RCR, "afni-general", MINOR, TYPE_BUG_FIX,
   "in THD_load_nifti(), need_copy might imply scale_data",
   "Thanks to @liningpan on github for reporting this."
 } ,

 { 12, Apr, 2024, RCR, "3dTsplit4D", MINOR, TYPE_NEW_OPT,
   "add -label_prefix, to include labels in the output prefix",
   NULL
 } ,

 { 12, Apr, 2024, RCR, "@SUMA_Make_Spec_FS", MICRO, TYPE_ENHANCE,
   "add an AFNI ID to the resulting SurfVol, for afni/suma communication",
   NULL
 } ,

 {  8, Apr, 2024, RCR, "afni_proc.py", MINOR, TYPE_NEW_OPT,
   "add -anat_follower_erode_level, to specify the exact erosion level",
   "The older -anat_follower_erode option implies only a single erosion.\n"
   "This parameter is in voxels.  As before, a single erosion includes the\n"
   "18 NN2 neighbors, so all in a 3x3x3 box but the outer 8 corners.\n"
   "See mask_tool -help for details.\n"
   "Added for M. Byrne S. Haller."
 } ,

 {  7, Apr, 2024, RCR, "afni_proc.py", MINOR, TYPE_ENHANCE,
   "the default warp vox dim will round up if very close",
   "Particularly when coming from a NIFTI sform, voxel dimensions are often\n"
   "computed.  So while an \"exact\" dimension might be 3, the computed one\n"
   "might come out as 2.99999.  Scale dimensions by 1.0001 before truncation."
 } ,

 {  5, Apr, 2024, RCR, "gen_ss_review_scripts.py", MINOR, TYPE_ENHANCE,
   "add reg_echo and echo_times; include echo_times in basic review script",
   NULL
 } ,

 {  4, Apr, 2024, RCR, "Surf2VolCoord", MICRO, TYPE_ENHANCE,
   "add a detailed help example for distance to a restricted set of coords",
   NULL
 } ,

 { 29, Mar, 2024, RCR, "ap_run_simple_rest_me.tcsh", MAJOR, TYPE_NEW_PROG,
   "run a quick afni_proc.py resting state analysis for QC on multi-echo data",
   NULL
 } ,

 { 29, Mar, 2024, RCR, "afni_proc.py", MINOR, TYPE_NEW_OPT,
   "add 'none' as an option to -regress_apply_mot_types",
   "This allows one to censor (or compute enorm) without motion regression.\n"
   "Requested by e0046902 on NeuroStars."
 } ,

 { 29, Mar, 2024, RCR, "afni-general", MINOR, TYPE_MODIFY,
   "NIFTI s/qform_code of 2 defaults to +orig, once again",
   "Have an unset AFNI_NIFTI_VIEW default to 'orig' again.\n"
   "This is how it was originally.  It was changed at some point to\n"
   "accommodate an influx of such data in MNI space.  Now, revert to\n"
   "having sform_code of 2 to default to orig space."
 } ,

 { 28, Mar, 2024, RCR, "suma-general", MINOR, TYPE_MODIFY,
   "temporarily revert to 2023.1003 SUMA tree, while fixing some issues",
   "Most of this will go back in, once the issues are resolved."
 } ,

 { 22, Mar, 2024, RCR, "2dImReg", MINOR, TYPE_ENHANCE,
   "add approx_equal() test for -basefile, as well",
   "Done for josef_ling on MB."
 } ,

 { 21, Mar, 2024, RCR, "gen_ss_review_table.py", MINOR, TYPE_ENHANCE,
   "allow 'column' label ANY, which expands to each non-initial label",
   NULL
 } ,

 { 21, Mar, 2024, RCR, "afni_system_check.py", MINOR, TYPE_NEW_OPT,
   "add option -disp_abin",
   NULL
 } ,

 { 20, Mar, 2024, RCR, "2dImReg", MINOR, TYPE_ENHANCE,
   "be more lenient, not requiring dx to be exactly equal to dy",
   "Done for josef_ling on MB."
 } ,

 { 18, Mar, 2024, RCR, "afni_proc.py", MAJOR, TYPE_ENHANCE,
   "auto-include APQC_atlas for compute_tsnr_stats, if appropriate",
   "And add -regress_compute_auto_tsnr_stats."
 } ,

 { 15, Mar, 2024, RCR, "APMULTI_Demo2_realtime", MINOR, TYPE_ENHANCE,
   "add rt.06.ME.OC.aves example, like 05 but with ROI averages",
   NULL
 } ,

 { 12, Mar, 2024, RCR, "SUMA", MINOR, TYPE_BUG_FIX,
   "updates to SUMA_CreateDO.c, SUMA_Color.c, SUMA_driver.c",
   "Some build machines need to adhere to the C99 standard."
 } ,

 { 11, Mar, 2024, RCR, "gen_ss_review_scripts.py", MINOR, TYPE_ENHANCE,
   "add max_4095_warn_dset key and driver use",
   NULL
 } ,

 { 11, Mar, 2024, RCR, "afni_proc.py", MINOR, TYPE_ENHANCE,
   "add 4095_gcount warnings for input EPI",
   "This will be automatically run after the outlier counts."
 } ,

 {  8, Mar, 2024, RCR, "3dTto1D", MINOR, TYPE_ENHANCE,
   "add 4095_gcount warning method; modify output",
   "Zero out results if max is not exactly 4095."
 } ,

 {  7, Mar, 2024, RCR, "abids_tool.py", MICRO, TYPE_BUG_FIX,
   "use compare_py_ver_to_given() for comparison of python versions",
   "Also, removed a few similarly problematic float comparisons."
 } ,

 {  5, Mar, 2024, RCR, "APMULTI_Demo2_realtime", MINOR, TYPE_ENHANCE,
   "add Optimally Combined multi-echo demo, including use with afni_proc.py",
   NULL
 } ,

 {  4, Mar, 2024, RCR, "afni_system_check.py", MINOR, TYPE_NEW_OPT,
   "add -disp_ver_afni (display contents of AFNI_version.txt)",
   NULL
 } ,

 {  1, Mar, 2024, RCR, "compute_ROI_stats.tcsh", MINOR, TYPE_NEW_OPT,
   "add ability to pass ALL_LT via -rval_list (for all labeltable entries)",
   NULL
 } ,

 { 29, Feb, 2024, RCR, "afni_util.py", MINOR, TYPE_MODIFY,
   "use raw straing format for some regular expressions",
   "So python 3.12 has upgraded Deprecation Warnings to SyntaxWarnings,\n"
   "making warnings pop up where they did not previously.  Previously, one\n"
   "would need to turn on deprecation warnings to see such things."
 } ,

 { 28, Feb, 2024, RCR, "module_test_lib.py", MINOR, TYPE_ENHANCE,
   "python 3.12 has removed 'imp' importing library, use importlib",
   "Add a new 312 function string for newest case."
 } ,

 { 23, Feb, 2024, RCR, "@radial_correlate", MICRO, TYPE_ENHANCE,
   "fail if no corr dset (check, since script is not run with -e)",
   NULL
 } ,

 { 23, Feb, 2024, RCR, "dcm2niix_afni", MICRO, TYPE_ENHANCE,
   "sync crorden/dcm2niix_console with repo, version v1.0.20240202",
   "Thanks to C Rorden for the update."
 } ,

 { 22, Feb, 2024, RCR, "build_afni.py", MINOR, TYPE_ENHANCE,
   "check for conda env vars on make build failure",
   NULL
 } ,

 { 22, Feb, 2024, RCR, "afni_system_check.py", MINOR, TYPE_ENHANCE,
   "check for conda env vars",
   NULL
 } ,

 { 22, Feb, 2024, RCR, "afni_proc.py", MINOR, TYPE_MODIFY,
   "use more mask_epi_anat, and default: -regress_compute_tsnr_stats brain 1",
   NULL
 } ,

 { 21, Feb, 2024, RCR, "compute_ROI_stats.tcsh", MINOR, TYPE_MODIFY,
   "modify labels and prep for Q column",
   NULL
 } ,

 { 20, Feb, 2024, RCR, "compute_ROI_stats.tcsh", MICRO, TYPE_BUG_FIX,
   "forgot to actually print out the computed depth",
   "Thanks to P Taylor for noticing."
 } ,

 { 20, Feb, 2024, RCR, "afni_proc.py", MICRO, TYPE_MODIFY,
   "remove irritating -script and -out_dir opts, just use subject ID",
   NULL
 } ,

 { 15, Feb, 2024, RCR, "afni_proc.py", MICRO, TYPE_MODIFY,
   "remove 2 warnings",
   "No warn on dupe followers if grids are the same; no ACF warning."
 } ,

 { 15, Feb, 2024, RCR, "afni_proc.py", MINOR, TYPE_NEW_OPT,
   "add -regress_compute_tsnr_stats",
   "This is intended to be added to P Taylor's APQC HTML report."
 } ,

 { 15, Feb, 2024, RCR, "compute_ROI_stats.tcsh", MAJOR, TYPE_NEW_PROG,
   "compute per-ROI region statstics over a given dataset",
   "It is a little like 3dROIstats, but with needs specific to afni_proc.py."
 } ,

 {  8, Feb, 2024, RCR, "afni_proc.py", MINOR, TYPE_MODIFY,
   "in radcor: pass mask after any data scaling or in regress block",
   "Scaled or errts data won't automask well.\n"
   "Also, block radcor once in the surface domain."
 } ,

 {  7, Feb, 2024, RCR, "ap_run_simple_rest.tcsh", MINOR, TYPE_ENHANCE,
   "add regress to -radial_correlate_blocks",
   "Also, handle new DEFAULT example names, and pass using underscores."
 } ,

 {  7, Feb, 2024, RCR, "afni_proc.py", MICRO, TYPE_ENHANCE,
   "allow underscores in example names, and convert to spaces",
   NULL
 } ,

 {  5, Feb, 2024, RCR, "afni-general", MICRO, TYPE_BUG_FIX,
   "change GIFTI write from PREFIX to HEADNAME",
   "Previously, the output directories were not being used.\n"
   "Thanks to eriklee (AFNI MB) for noting the problem."
 } ,

 {  5, Feb, 2024, RCR, "@FindAfniDsetPath", MINOR, TYPE_MODIFY,
   "one change to allow spaces in dataset names",
   "Spaces in the paths to templates/atlases or the abin is currently\n"
   "not allowed.  But we might slowly change that."
 } ,

 {  2, Feb, 2024, RCR, "afni_proc.py", MINOR, TYPE_NEW_OPT,
   "add -ROI_import (in prep for TSNR stats)",
   NULL
 } ,

 {  1, Feb, 2024, RCR, "afni_proc.py", MINOR, TYPE_NEW_OPT,
   "-show_example_keywords, -show_pythonic_command; revamp examples",
   NULL
 } ,

 { 21, Jan, 2024, RCR, "file_tool", MINOR, TYPE_NEW_OPT,
   "add -wrap_text and -wrap_text_method for more clear command line use",
   NULL
 } ,

 { 21, Jan, 2024, RCR, "afni_util.py", MINOR, TYPE_MODIFY,
   "redo deep PT special",
   NULL
 } ,

 { 19, Jan, 2024, RCR, "afni_util.py", MICRO, TYPE_MODIFY,
   "have wrap_file_text() default to wrap=2 in nwrite_text_to_file()",
   NULL
 } ,

 { 18, Jan, 2024, RCR, "3dZeropad", MINOR, TYPE_NEW_OPT,
   "add options -pad2odds, -pad2mult (pad to any positive multiple)",
   "Motivated by P Taylor."
 } ,

 { 11, Jan, 2024, RCR, "afni", MINOR, TYPE_BUG_FIX,
   "validate fim_now in AFNI_autorange_label",
   "If the underlay existed in both orig and tlrc view, switching to the\n"
   "view without an overlay would cause a crash.\n"
   "Thanks to msh23m (AFNI message board) for noting the problem."
 } ,

 {  2, Jan, 2024, RCR, "init_user_dotfiles.py", MICRO, TYPE_ENHANCE,
   "apply apsearch updates only if shell file applies to current or login",
   NULL
 } ,

 {  2, Jan, 2024, RCR, "afni_system_check.py", MICRO, TYPE_ENHANCE,
   "warn on matplotlib version 3.1.2 for not being able to write JPEG",
   NULL
 } ,

 { 22, Dec, 2023, RCR, "afni-general", MICRO, TYPE_BUG_FIX,
   "get a new idcode whenever a new dataset name is assigned",
   "This deals with programs like 3dTsplit4D creating multiple datasets,\n"
   "as well as programs like afni reading many similarly named files\n"
   "Thanks for J Blujus for reminding of the issue."
 } ,

 { 21, Dec, 2023, RCR, "afni-general", MICRO, TYPE_BUG_FIX,
   "allow nim->nvox to exceed int32_t range with NIFTI-1 output",
   "Thanks to P Rais-Roldan for noting the discrepancy."
 } ,

 { 21, Dec, 2023, RCR, "afni-general", MICRO, TYPE_NEW_OPT,
   "add AFNI_NIFTI_WRITE_TYPE to override choice of NIFTI-1 or -2 output",
   NULL
 } ,

 {  8, Dec, 2023, RCR, "build_afni.py", MINOR, TYPE_BUG_FIX,
   "copy README files into build_src; use prev directory, not prefix",
   "Thanks to D Glen for noting the missing README files."
 } ,

 {  7, Dec, 2023, RCR, "@update.afni_binaries", MINOR, TYPE_NEW_OPT,
   "add -overwrite_build",
   "This option is now required to allow @uab to run and overwrite\n"
   "a local binary package that was created using build_afni.py."
 } ,

 {  4, Dec, 2023, RCR, "timing_tool.py", MINOR, TYPE_ENHANCE,
   "allow more n/a fields in tsv files",
   NULL
 } ,

 { 27, Nov, 2023, RCR, "@update.afni.binaries", MINOR, TYPE_ENHANCE,
   "add some comments about build_afni.py",
   NULL
 } ,

 { 24, Nov, 2023, RCR, "afni_system_check.py", MINOR, TYPE_NEW_OPT,
   "add -disp_ver_pylibs",
   "Show python library __version__ strings.\n"
   "Check for flask and flask_cors with -check_all."
 } ,

 { 20, Nov, 2023, RCR, "build_afni.py", MINOR, TYPE_NEW_OPT,
   "add 'rsync_preserve' backup_method; rsync now cleans abin after backup",
   "Prior to this, abin was allowed to accumulate files.  That is no longer\n"
   "the default operation."
 } ,

 { 14, Nov, 2023, RCR, "3dNLfim", MINOR, TYPE_BUG_FIX,
   "when creating non-bucket output, if float output, make all volumes float",
   "Thanks to V Dinh for noting the problem."
 } ,

 { 30, Oct, 2023, RCR, "Makefile.macos_13_ARM_clang", MINOR, TYPE_MODIFY,
   "(w/DG) use homebrew gcc-13, and downgrade -O2 to -O1",
   "We have yet to resolve why /usr/bin/gcc led to a 3dSkullStrip crash.\n"
   "And brew gcc-13 led to a 3dvolreg crash, but that seems to be due to\n"
   "failed compiler optimizations.  Using -O1 works."
 } ,

 { 12, Oct, 2023, RCR, "afni_system_check.py", MINOR, TYPE_MODIFY,
   "only require flat_namespace if 10.12_local or 10.7_local",
   NULL
 } ,

 { 10, Oct, 2023, RCR, "init_user_dotfiles.py", MINOR, TYPE_MODIFY,
   "allow -do_updates to override all updates from -test",
   NULL
 } ,

 { 10, Oct, 2023, RCR, "build_afni.py", MINOR, TYPE_MODIFY,
   "require -build_root; tail build errors; default to atlas updating",
   NULL
 } ,

 { 28, Sep, 2023, RCR, "afni-general", MINOR, TYPE_ENHANCE,
   "split OS_notes_macos_12 by CPU",
   "Now have : OS_notes.macos_12_{ARM,intel}_a_admin.zsh\n"
   "     and : OS_notes.macos_12_{ARM,intel}_b_user.tcsh\n"
   "The b_user scripts still just run OS_notes.macos_12_b_user.tcsh."
 } ,

 { 28, Sep, 2023, RCR, "afni_system_check.py", MINOR, TYPE_NEW_OPT,
   "add option -disp_R_ver_for_lib",
   NULL
 } ,

 { 26, Sep, 2023, RCR, "build_afni.py", MINOR, TYPE_NEW_OPT,
   "install NiiVue; add option -update_atlases, to download newest package",
   NULL
 } ,

 { 22, Sep, 2023, RCR, "afni_proc.py", MICRO, TYPE_MODIFY,
   "in examples, change MNI152_T1_2009c+tlrc to MNI152_2009_template.nii.gz",
   NULL
 } ,

 { 21, Sep, 2023, RCR, "afni_system_check.py", MINOR, TYPE_ENHANCE,
   "capture the platform of the R version",
   NULL
 } ,

 { 18, Sep, 2023, RCR, "afni_system_check.py", MINOR, TYPE_NEW_OPT,
   "add option -use_asc_path, to test using directory of afni_system_check.py",
   NULL
 } ,

 { 15, Sep, 2023, RCR, "init_user_dotfiles.py", MICRO, TYPE_ENHANCE,
   "in .zshrc, pass -i to compinit, to ignore insecure files",
   "Whines from compaudit: files not owned by root or user or with perm g+w.\n"
   "Done with D Glen."
 } ,

 { 15, Sep, 2023, RCR, "afni-general", MINOR, TYPE_ENHANCE,
   "have all R wrapper scripts (scripts_for_r) return the status from R",
   "To match returning non-zero when loading R_io.so."
 } ,

 { 13, Sep, 2023, RCR, "1d_tool.py", MINOR, TYPE_BUG_FIX,
   "have 1d_tool.py -write_xstim create an empty file if empty matrix",
   "This got lost, but is needed for @ss_review_basic on rest data."
 } ,

 { 13, Sep, 2023, RCR, "afni-general", MINOR, TYPE_ENHANCE,
   "create OS_notes.macos_12_b_user.tcsh to be an executable install script",
   "Have OS_notes.macos_12_x86_64_b_user.txt just execute the new script.\n"
   "Reluctantly done to appease D Glen (thanks)."
 } ,

 {  8, Sep, 2023, RCR, "build_afni.py", MINOR, TYPE_NEW_OPT,
   "new operation: by default, back up and install the build results",
   "This is a change in behavior.  Upon a successful build, default is now\n"
   "back up the ABIN and install new binaries and atlases.\n"
   "Add options -abin, -do_backup, -do_install, -backup_method."
 } ,

 {  7, Sep, 2023, RCR, "afni-general", MINOR, TYPE_BUG_FIX,
   "change afni/build to afni_build in OS_notes.macos_12_x86_64_b_user.txt",
   "Thanks to spartaaa-git@github.com for pointing that out."
 } ,

 {  1, Sep, 2023, RCR, "1d_tool.py", MINOR, TYPE_NEW_OPT,
   "add -show_slice_timing_gentle",
   "Also, use mean timing diff rather than median."
 } ,

 { 28, Aug, 2023, RCR, "test_afni_prog_help.tcsh", MINOR, TYPE_ENHANCE,
   "rename from test.afni.prog.help and moved to scripts_install",
   "This is now distributed for more general testing."
 } ,

 { 28, Aug, 2023, RCR, "build_afni.py", MICRO, TYPE_MODIFY,
   "apply renamed test_afni_prog_help.tcsh program",
   NULL
 } ,

 { 21, Aug, 2023, RCR, "afni_proc.py", MINOR, TYPE_MODIFY,
   "apply uncensored TRs via a text file rather than command line",
   "With a long encoded TR list, file names might exceed the allowable limit\n"
   "(currently about 5100 bytes), e.g. data+tlrc'[3,5..7,10..13,23]'.\n"
   "Instead, use the 1dcat functionality to get those volume indices from\n"
   "a text file.  So if trs.txt contains 3 5 6 7 10 11 12 13 23,\n"
   "then one can read the volumes using data+tlrc'[1dcat trs.txt]'.\n"
   "Thanks to G Edwards and S Japee for diagnosing the issue."
 } ,

 { 17, Aug, 2023, RCR, "1d_tool.py", MINOR, TYPE_NEW_OPT,
   "add option -slice_pattern_to_times",
   "Output timing given known to3d tpattern, nslices, multiband level, and TR."
 } ,

 { 17, Aug, 2023, RCR, "1d_tool.py", MINOR, TYPE_ENHANCE,
   "rewrite -show_slice_timing_pattern",
   "Be more forgiving in timing when trying to detect a pattern."
 } ,

 { 16, Aug, 2023, RCR, "dcm2niix_afni", MICRO, TYPE_ENHANCE,
   "sync crorden/dcm2niix_console with repo, version v1.0.20230411",
   "Thanks to C Rorden for the update."
 } ,

 { 16, Aug, 2023, RCR, "dcm2niix_afni", MICRO, TYPE_ENHANCE,
   "turn off local signing in crorden/dcm2niix_console/makefile",
   NULL
 } ,

 {  8, Aug, 2023, RCR, "3dLocalstat", MINOR, TYPE_BUG_FIX,
   "when creating bucket output, clear time dimension",
   "Thanks to Philip on MB for noting the problem."
 } ,

 { 27, Jul, 2023, RCR, "afni-general", MINOR, TYPE_NEW_PROG,
   "distribute niiview as niiview_afni.umd.js",
   "This is intended to be used via P Taylor's APQC HTML report.\n"
   "Requested by P Taylor."
 } ,

 { 24, Jul, 2023, RCR, "afni_proc.py", MICRO, TYPE_MODIFY,
   "if -tlrc_NL_warped_dsets, require -tlrc_base",
   "Require user to verify which template was used to make warped dsets.\n"
   "Requested by D Glen."
 } ,

 { 21, Jul, 2023, RCR, "afni_proc.py", MICRO, TYPE_BUG_FIX,
   "fix help for -regress_make_corr_vols",
   "It WAS ave corr, but as of Jan 2020, it is corr of voxels vs ave.\n"
   "Thanks to D Glen for noting the discrepancy."
 } ,

 { 19, Jul, 2023, RCR, "afni_system_check.py", MICRO, TYPE_BUG_FIX,
   "fix use of min instead of minor",
   "Thanks to @dojoonyi for letting us know."
 } ,

 { 26, Jun, 2023, RCR, "afni-general", MINOR, TYPE_ENHANCE,
   "write NIFTI-2 if dimensions require it",
   NULL
 } ,

 { 22, Jun, 2023, RCR, "afni_proc.py", MICRO, TYPE_BUG_FIX,
   "pass tlrc_base uvar as template",
   "Sorry, PT."
 } ,

 { 20, Jun, 2023, RCR, "afni_system_check.py", MICRO, TYPE_ENHANCE,
   "under linux, check for shared dependencies of R_io.so",
   NULL
 } ,

 { 14, Jun, 2023, RCR, "afni_proc.py", MINOR, TYPE_MODIFY,
   "default to -radial_correlate_blocks errts, if none given",
   NULL
 } ,

 {  8, Jun, 2023, RCR, "afni_system_check.py", MICRO, TYPE_MODIFY,
   "turn off check for PyQt4",
   NULL
 } ,

 {  8, Jun, 2023, RCR, "Makefile.INCLUDE", MINOR, TYPE_ENHANCE,
   "add build maker to AFNI_version.txt",
   NULL
 } ,

 {  7, Jun, 2023, RCR, "afni_system_check.py", MINOR, TYPE_ENHANCE,
   "start looking for dependent libraries (under linux for now)",
   "Also, rearranged some of the output.\n"
   "Done at the behest of P Taylor."
 } ,

 {  2, Jun, 2023, RCR, "afni_proc.py", MINOR, TYPE_BUG_FIX,
   "fix -regress_errts_prefix for surface analysis",
   "It was missing $hemi to specify the hemisphere.\n"
   "Thanks to A Gilemore for bringing up the issue."
 } ,

 { 12, May, 2023, RCR, "Makefile.macos_13_ARM_clang", MICRO, TYPE_MODIFY,
   "comment out EXTRA_INSTALL_FILES",
   "Might vary, and is not needed for non-distribution system."
 } ,

 { 12, May, 2023, RCR, "afni-general", MICRO, TYPE_MODIFY,
   "R-3.6.3.nn.pkg has been moved to cran-archive.r-project.org",
   "Thanks to Sally D for letting us know."
 } ,

 { 10, May, 2023, RCR, "Makefile.macos_12_x86_64", MINOR, TYPE_NEW_OPT,
   "add Makefile, updates, and OS_notes",
   NULL
 } ,

 {  5, May, 2023, RCR, "afni-general", MICRO, TYPE_ENHANCE,
   "distribute prog_list.txt (and _bin and _scripts)",
   "Later we will (modify) and distribute test.afni.prog.help, perhaps."
 } ,

 {  5, May, 2023, RCR, "@update.afni.binaries", MICRO, TYPE_BUG_FIX,
   "fix error cur_afni error if no AFNI is present",
   "This was failing to finish setting up dot files."
 } ,

 {  2, May, 2023, RCR, "RetroTS.py", MICRO, TYPE_MODIFY,
   "numpy.complex() is deprecated, use complex()",
   NULL
 } ,

 { 27, Apr, 2023, RCR, "Isosurface", MINOR, TYPE_BUG_FIX,
   "include updates for the 2002.08.12 MarchingCubes code base",
   "Thanks to C Rorden for providing an updated translation."
 } ,

 { 25, Apr, 2023, RCR, "afni_proc.py", MICRO, TYPE_ENHANCE,
   "note possibly using the regress block in -radial_correlate_blocks",
   "This might be particularly useful with ANATICOR."
 } ,

 { 20, Apr, 2023, RCR, "NIFTI", MINOR, TYPE_ENHANCE,
   "sync with NIFTI-Imaging/nifti_clib",
   NULL
 } ,

 { 19, Apr, 2023, RCR, "APMULTI_Demo1_rest", MINOR, TYPE_ENHANCE,
   "add do/run_40* scripts",
   "These are in the apmulti_scripts repo."
 } ,

 { 14, Apr, 2023, RCR, "afni-general", MINOR, TYPE_ENHANCE,
   "add Makefile.linux_rocky_8 and OS_notes.linux_rocky_8.txt",
   "These should work on RHEL/CentOS/Rocky/Almalinux 8.\n"
   "This is now a new build package."
 } ,

 {  3, Apr, 2023, RCR, "@diff.tree", MINOR, TYPE_ENHANCE,
   "update @diff.tree, @diff.files: possibly switch to meld if no xxdiff",
   "Be automatic, rather than forcing one to use '-diff_prog meld'."
 } ,

 {  1, Mar, 2023, RCR, "afni_proc.py", MINOR, TYPE_NEW_OPT,
   "add -show_pretty_command, to print a more readable one",
   "Append this to a current command to generate prettier one, not to run it."
 } ,

 { 27, Feb, 2023, RCR, "1d_tool.py", MINOR, TYPE_NEW_OPT,
   "add -show_indices_allzero",
   "List indices of all-zero coluns."
 } ,

 { 27, Feb, 2023, RCR, "xmat_tool.py", MINOR, TYPE_NEW_OPT,
   "add -choose_nonzero_cols",
   "This is to exclude all-zero columns for condition number of chosen cols."
 } ,

 { 19, Feb, 2023, RCR, "build_afni.py", MAJOR, TYPE_NEW_PROG,
   "compile AFNI",
   "  - download from github\n"
   "  - download AFNI atlases\n"
   "  - compile\n"
   "  - suggest rsync (will apply with some options, later)"
 } ,

 { 17, Feb, 2023, RCR, "3dDeconvolve", MINOR, TYPE_BUG_FIX,
   "when counting events, default (with GUESS) to GLOBAL",
   "Previously, when the user did not specify either -local_times or\n"
   "-global_times, the number of events (and therefore IM regressors)\n"
   "was based on local time run length, so many event regressors might\n"
   "not be included.\n"
   "Change the default to be based on -global_times.\n"
   "If IM, warn if the user did not specify the timing type.\n"
   "Thanks to M Hoptman for letting us know of the problem."
 } ,
 
 {  8, Feb, 2023, RCR, "afni-general", MICRO, TYPE_ENHANCE,
   "give error message when image writing fails on missing external program",
   "Warn on missing programs cjpeg and pnmtopng"
 } ,
 
 {  7, Feb, 2023, RCR, "@RetinoProc", MICRO, TYPE_MODIFY,
   "as with afni_proc.py, get SurfSmooth parms from smrec file",
   NULL
 } ,

 {  6, Feb, 2023, RCR, "afni_system_check.py", MINOR, TYPE_ENHANCE,
   "include output from init_user_dotfiles.py -test",
   NULL
 } ,

 {  6, Feb, 2023, RCR, "init_user_dotfiles.py", MINOR, TYPE_ENHANCE,
   "add -shell_list and prep for possible librification",
   NULL
 } ,

 {  6, Feb, 2023, RCR, "afni_proc.py", MINOR, TYPE_ENHANCE,
   "propagate slice_pattern from any -tshift_opts_ts -tpatttern",
   NULL
 } ,

 {  6, Feb, 2023, RCR, "gen_ss_review_scripts.py", MINOR, TYPE_ENHANCE,
   "show multiband level and timing patternn in basic output",
   NULL
 } ,

 {  4, Feb, 2023, RCR, "1d_tool.py", MINOR, TYPE_NEW_OPT,
   "add -show_slice_timing_pattern",
   NULL
 } ,

 {  4, Feb, 2023, RCR, "afni_util.py", MINOR, TYPE_NEW_OPT,
   "add timing_to_slice_pattern() - to determine known slice time patterns",
   NULL
 } ,

 {  3, Feb, 2023, RCR, "afni_proc.py", MINOR, TYPE_BUG_FIX,
   "actually fail (not just warn) on inconsistent num echoes",
   "Thanks to T Weiss bringing up the issue."
 } ,

 {  1, Feb, 2023, RCR, "afni_proc.py", MINOR, TYPE_BUG_FIX,
   "get SurfSmooth params from smrec dset",
   "Thanks to Erin G for bringing up the issue."
 } ,

 { 24, Jan, 2023, RCR, "3dvolreg", MINOR, TYPE_ENHANCE,
   "add error message for trimming weight set to empty",
   "For now, still let it crash.  Try to trap in startup_lsqfit later."
 } ,

 { 24, Jan, 2023, RCR, "afni_proc.py", MINOR, TYPE_ENHANCE,
   "add QC output to ricor block",
   NULL
 } ,

 {  3, Jan, 2023, RCR, "timing_tool.py", MINOR, TYPE_BUG_FIX,
   "fix -write_tsv_cols_of_interest with -tsv_labels",
   NULL
 } ,

 { 23, Dec, 2022, RCR, "init_user_dotfiles.py", MAJOR, TYPE_NEW_PROG,
   "evaluate or initialize dot/RC files for running AFNI",
   "From the perspective of:\n"
   "    i) adding a directory (ABIN?) to the PATH\n"
   "   ii) sourcing the apsearch all_progs.COMP file (per shell)\n"
   "  iii) (for macs) adding flat_namespace to DYLD_LIBRARY_PATH"
 } ,

 { 16, Dec, 2022, RCR, "afni_proc.py", MICRO, TYPE_ENHANCE,
   "update mask order in examples 6,6b (mask then blur)",
   NULL
 } ,

 {  9, Dec, 2022, RCR, "afni_system_check.py", MICRO, TYPE_ENHANCE,
   "add more detail to afni_system_check.py -help_dot_files",
   NULL
 } ,

 {  7, Dec, 2022, RCR, "timing_tool.py", MICRO, TYPE_ENHANCE,
   "add more detail to timing_tool.py -help_basis",
   NULL
 } ,

 { 23, Nov, 2022, RCR, "afni_proc.py", MINOR, TYPE_ENHANCE,
   "add examples simple_rest_QC, simple_rest_QC_na",
   "These are the DEFAULT comparison example in ap_run_simple_rest.tcsh."
 } ,

 { 23, Nov, 2022, RCR, "ap_run_simple_rest.tcsh", MINOR, TYPE_NEW_OPT,
   "add add -align_unifize_epi local and -compare_to options",
   NULL
 } ,

 { 15, Nov, 2022, RCR, "afni_proc.py", MINOR, TYPE_NEW_OPT,
   "add -find_var_line_blocks for calling find_variance_lines.tcsh",
   NULL
 } ,

 { 14, Nov, 2022, RCR, "find_variance_lines.tcsh", MAJOR, TYPE_NEW_PROG,
   "(w PT/DG) look for columns of high temporal variance in time series",
   "Will be a recommended QC option in afni_proc.py."
 } ,

 {  9, Nov, 2022, RCR, "Makefile.macos_10.13_homebrew", MICRO, TYPE_MODIFY,
   "rename Makefile.macOS_10.13_homebrew to Makefile.macos_10.13_homebrew",
   "Done for consistency."
 } ,

 {  2, Nov, 2022, RCR, "Dimon", MINOR, TYPE_NEW_OPT,
   "add -sort_method case geme_xnat",
   "Sort as with geme_index, but pre-sort with RIN rather than alphabetical."
 } ,

 { 13, Oct, 2022, RCR, "afni_proc.py", MINOR, TYPE_BUG_FIX,
   "fix crash (in afni_base.py) if missing template",
   "Thanks to R Birn for noting the problem."
 } ,

 { 13, Oct, 2022, RCR, "3dinfo", MINOR, TYPE_NEW_OPT,
   "add -no_hist to 3dinfo, to omit the HISTORY text",
   NULL
 } ,

 { 13, Oct, 2022, RCR, "gen_ss_review_scripts.py", MICRO, TYPE_BUG_FIX,
   "okay, fix 'final DF fraction' to be wrt uncensored TRs",
   NULL
 } ,

 { 12, Oct, 2022, RCR, "gen_ss_review_scripts.py", MINOR, TYPE_ENHANCE,
   "add basic output of 'final DF fraction'",
   NULL
 } ,

 {  8, Oct, 2022, RCR, "afni_proc.py", MINOR, TYPE_MODIFY,
   "w/PT, reformat help examples and remove extra indentation",
   NULL
 } ,

 {  6, Oct, 2022, RCR, "afni_proc.py", MICRO, TYPE_MODIFY,
   "replace aparc.a2009s+aseg.nii with aparc.a2009s+aseg_REN_all.nii.gz",
   NULL
 } ,

 { 20, Sep, 2022, RCR, "timing_tool.py", MICRO, TYPE_ENHANCE,
   "make -timing_to_1D overlap error more clear",
   "Thanks to the suffering of Y Takarae."
 } ,

 {  6, Sep, 2022, RCR, "afni-general", MICRO, TYPE_MODIFY,
   "remove specific commits from cmake/afni_project_dependencies.cmake",
   "Build off of the current master."
 } ,

 {  2, Sep, 2022, RCR, "afni-general", MINOR, TYPE_ENHANCE,
   "trap NIFTI write errors (via new nifti_image_write_bricks_status())",
   "Have 3dcopy and 3dreit return non-zero status on failure.\n"
   "Thanks to J Teves for reminding us of this shortcoming."
 } ,

 { 30, Aug, 2022, RCR, "afni_proc.py", MINOR, TYPE_ENHANCE,
   "make -show_example allow unique substring matching",
   "This allows one to run simply 'afni_proc.py -show_example 6b', say.\n"
   "Also, pass final_epi_dset as a uvar when there is no warped version."
 } ,

 { 19, Aug, 2022, RCR, "afni-general", MICRO, TYPE_MODIFY,
   "clean up some warnings in suma_utils.c (and retab and strip whitespace)",
   "Thanks to markjens@github for noting them."
 } ,

 { 18, Aug, 2022, RCR, "gen_ss_review_scripts.py", MICRO, TYPE_MODIFY,
   "in basic script, do not cat any pre_ss_warn file, as output is now a dict",
   "Thanks to PT for noting this."
 } ,

 { 17, Aug, 2022, RCR, "afni_proc.py", MICRO, TYPE_MODIFY,
   "if tlrc block and -regress_ROI*, require -volreg_tlrc_warp",
   "Thanks to Mingbo on MB."
 } ,

 { 17, Aug, 2022, RCR, "ap_run_simple_rest.tcsh", MINOR, TYPE_ENHANCE,
   "use of -anat is now optional, only -epi is needed",
   NULL
 } ,

 { 17, Aug, 2022, RCR, "Makefile.INCLUDE", MICRO, TYPE_MODIFY,
   "allow rebuild of cjpeg/djpeg/libjpeg.a when any is missing",
   NULL
 } ,

 { 12, Aug, 2022, RCR, "afni-general", MINOR, TYPE_NEW_OPT,
   "add Makefile.linux_ubuntu_22_ARM_clang, as written by C Rorden",
   "Thanks to C Rorden for submitting the file."
 } ,

 { 12, Aug, 2022, RCR, "Makefile.INCLUDE", MICRO, TYPE_MODIFY,
   "replace obsolete two-suffix rule with (.h) prerequisites",
   "A target like .c.o or .c.$(SO) should not have extra prerequisites.\n"
   "Use the more expanded form of '%.o : %.c ...' instead.\n"
   "Also, fix an apparent unit var."
 } ,

 {  9, Aug, 2022, RCR, "1d_tool.py", MINOR, TYPE_MODIFY,
   "modify how censor dset is applied in get_max_displacement",
   NULL
 } ,

 {  3, Aug, 2022, RCR, "3dDeconvolve", MICRO, TYPE_BUG_FIX,
   "3dDeconvolve currently misbehaves when there are no events for IM",
   "Have the program terminate with an error, until the problem is resolved.\n"
   "Thanks for T Clarkson for pointing out the problem."
 } ,

 { 30, Jul, 2022, RCR, "afni_proc.py", MINOR, TYPE_NEW_OPT,
   "copy tlrc_base/template to results dir; add opt -tlrc_copy_base",
   "Done for QC and visualization purposes; requested by P Taylor."
 } ,

 { 29, Jul, 2022, RCR, "afni_base.py", MINOR, TYPE_MODIFY,
   "update locate() : return 1 if found, even via @Find",
   NULL
 } ,

 { 28, Jul, 2022, RCR, "Makefile.macos_10.12_local", MINOR, TYPE_ENHANCE,
   "add -Wl,-headerpad_max_install_names to linker command",
   "Make space for install_name_tool -change to use @executable_path.\n"
   "Thanks to witherscp on MB for noting the problem."
 } ,

 { 26, Jul, 2022, RCR, "afni_proc.py", MINOR, TYPE_ENHANCE,
   "when warping an anat follower, if appropriate, copy the label table",
   "Done at the behest of the mighty P Taylor."
 } ,

 { 22, Jul, 2022, RCR, "@update.afni.binaries", MICRO, TYPE_MODIFY,
   "add linux_fedora_28_shared; we now distribute linux_fedora_35_shared",
   NULL
 } ,

 { 24, Jun, 2022, RCR, "3dmask_tool", MICRO, TYPE_MODIFY,
   "apply mask_epi_anat in help examples, rather than full_mask",
   NULL
 } ,

 { 17, Jun, 2022, RCR, "NIFTI", MINOR, TYPE_NEW_OPT,
   "add and apply nifti_image_write_status in NIFTI-1 and -2",
   NULL
 } ,

 { 13, Jun, 2022, RCR, "afni_proc.py", MICRO, TYPE_MODIFY,
   "remove essentially duped final_epi_unif dset and uvar",
   NULL
 } ,

 {  6, Jun, 2022, RCR, "afni_proc.py", MINOR, TYPE_NEW_OPT,
   "add -align_unifize_epi local method, -align_opts_eunif",
   "To apply 3dLocalUnifize from P Taylor."
 } ,

 { 24, May, 2022, RCR, "afni_proc.py", MINOR, TYPE_NEW_OPT,
   "add option -command_comment_style",
   "As requested by the ominous P Taylor."
 } ,

 { 18, May, 2022, RCR, "gen_ss_review_scripts.py", MICRO, TYPE_BUG_FIX,
   "allow for pb00 dsets in standard space",
   "Thanks to Erik (MB audachang) for noting it."
 } ,

 { 17, May, 2022, RCR, "Makefile.INCLUDE", MINOR, TYPE_NEW_OPT,
   "add to prog lists",
   NULL
 } ,

 { 10, May, 2022, RCR, "afni_proc.py", MINOR, TYPE_BUG_FIX,
   "do not add global line wrapper to QC block",
   "Avoid line wrappers in the generation of out.ap_uvars.txt (might happen\n"
   "when copy_anat dset has a very long name, for example).\n"
   "Thanks to E Chang for pointing out the issue."
 } ,

 {  6, May, 2022, RCR, "afni_util.py", MINOR, TYPE_NEW_OPT,
   "add functions slice_pattern_to_order, slice_pattern_to_timing",
   NULL
 } ,

 {  3, May, 2022, RCR, "uber_subject.py", MICRO, TYPE_GENERAL,
   "update to deal with minor changes to python modules",
   NULL
 } ,

 {  3, May, 2022, RCR, "@update.afni.binaries", MINOR, TYPE_ENHANCE,
   "for anyos_* packages, test for update using AFNI_version.txt",
   NULL
 } ,

 {  2, May, 2022, RCR, "afni-general", MINOR, TYPE_ENHANCE,
   "add distribution packages anyos_text and anyos_text_atlas",
   NULL
 } ,

 { 29, Apr, 2022, RCR, "afni-general", MINOR, TYPE_ENHANCE,
   "prepare for the all-important anyos_text distribution",
   "Add Makefile.anyos_text and an install_text target in Makefile.Include."
 } ,

 { 29, Apr, 2022, RCR, "afni-general", MINOR, TYPE_MODIFY,
   "apply PRId64 for some int64_t printing",
   "Modified niml.h, niml_elemio.c, mri_transpose.c, thd_loaddblk.c."
 } ,

 { 28, Apr, 2022, RCR, "gen_group_command.py", MINOR, TYPE_BUG_FIX,
   "afni_util.py:common_dir() : watch for the deadly JR scenario!",
   "Thanks to J Ritchie for unconvering this, peculiar, issue."
 } ,

 { 27, Apr, 2022, RCR, "Makefile.macos_11_ARM_clang", MINOR, TYPE_MODIFY,
   "(w/dglen) modify recent mac builds to get all X packages from homebrew",
   "Modified Makefile.macos_11_ARM_clang, Makefile.macos_10.15_clang, and\n"
   "the corresponding other_builds/OS_notes files."
 } ,

 { 22, Apr, 2022, RCR, "Dimon", MAJOR, TYPE_NEW_OPT,
   "add -sort_method cases rin and geme_rin",
   NULL
 } ,

 { 22, Apr, 2022, RCR, "afni", MINOR, TYPE_NEW_OPT,
   "add -no_frivolities option, to directly set that",
   NULL
 } ,

 { 12, Apr, 2022, RCR, "afni-general", MINOR, TYPE_NEW_OPT,
   "add Makefile.linux_fedora_35_shared and OS_notes.linux_fedora_35.txt",
   NULL
 } ,

 {  6, Apr, 2022, RCR, "afni_proc.py", MINOR, TYPE_ENHANCE,
   "allow for REML-only errts on surface",
   "Thanks to P Molfese for bringing it up."
 } ,

 {  5, Apr, 2022, RCR, "3dTshift", MINOR, TYPE_ENHANCE,
   "allow for shifting a single slice (or voxel) time series",
   "Also, add a help example demonstrating this."
 } ,

 {  4, Apr, 2022, RCR, "afni-general", MICRO, TYPE_MODIFY,
   "update .circleci/config.yml, using docker version 19.03.13 to 20.10.11",
   "Done with P Taylor."
 } ,

 {  1, Apr, 2022, RCR, "@radial_correlate", MICRO, TYPE_BUG_FIX,
   "create ulay in all cases",
   NULL
 } ,

 { 22, Mar, 2022, RCR, "afni_proc.py", MINOR, TYPE_ENHANCE,
   "add ap_uvars dir_suma_spec, suma_specs",
   "Also, remove inappropriate -epi_strip from -align_opts_aea in example."
 } ,

 { 18, Mar, 2022, RCR, "eg_main_chrono.py", MICRO, TYPE_ENHANCE,
   "add a little more edu",
   NULL
 } ,

 { 17, Mar, 2022, RCR, "@radial_correlate", MICRO, TYPE_MODIFY,
   "change saved ulay to be from orig EPI (to avoid detrended one)",
   "Done to appease the scrutinous P Taylor."
 } ,

 { 16, Mar, 2022, RCR, "timing_tool.py", MINOR, TYPE_NEW_OPT,
   "add option -show_tr_offsets",
   "See Example 10 d."
 } ,

 { 15, Mar, 2022, RCR, "afni_util.py", MINOR, TYPE_BUG_FIX,
   "cast run_time_to_polort output to int, for py2.7",
   "Thanks to P Taylor for pointing it out."
 } ,

 { 12, Mar, 2022, RCR, "afni_proc.py", MINOR, TYPE_MODIFY,
   "use aea.py instead of allin for extra -align_epi_ext_dset registration",
   "align_epi_anat.py would deal with a difference in obliquity"
 } ,

 { 10, Mar, 2022, RCR, "afni_proc.py", MINOR, TYPE_NEW_OPT,
   "run 3dAllineate for -align_epi_ext_dset to volreg base",
   NULL
 } ,

 {  8, Mar, 2022, RCR, "afni_proc.py", MINOR, TYPE_ENHANCE,
   "apply -polort in @radial_correlate",
   NULL
 } ,

 {  7, Mar, 2022, RCR, "@radial_correlate", MINOR, TYPE_NEW_OPT,
   "add -polort; default is 2",
   NULL
 } ,

 {  6, Mar, 2022, RCR, "@diff.tree", MICRO, TYPE_NEW_OPT,
   "add -diff_prog",
   NULL
 } ,

 {  3, Mar, 2022, RCR, "afni_proc.py", MICRO, TYPE_MODIFY,
   "update block help; rename to quality control review",
   NULL
 } ,

 {  2, Mar, 2022, RCR, "NIFTI", MINOR, TYPE_ENHANCE,
   "sync with nifti_clib repo",
   NULL
 } ,

 {  1, Mar, 2022, RCR, "nifti_tool", MAJOR, TYPE_NEW_OPT,
   "allow conversion between any 2 int or float types (except float128)",
   "Add -copy_image, -convert2dtype, -convert_verify, -convert_fail_choice.\n"
   "Conversion operations happen in nt_image_read and nt_read_bricks,\n"
   "and can therefore be applied to most data-included operations.\n"
   "Requested by J Teves."
 } ,

 {  1, Mar, 2022, RCR, "afni_proc.py", MICRO, TYPE_BUG_FIX,
   "fix removal of spaces with -combine_opts_tedana",
   "Thanks to J Teves for noting the problem."
 } ,

 {  1, Mar, 2022, RCR, "afni_proc.py", MICRO, TYPE_MODIFY,
   "make pythonic the default html_review_style",
   "Done to appease the ever-demanding P Taylor."
 } ,

 { 28, Feb, 2022, RCR, "3dZcutup", MICRO, TYPE_BUG_FIX,
   "fix typo in bounds check on -keep (was backward)",
   "Thanks to Yixiang (on AFNI MB) for letting us know."
 } ,

 { 20, Feb, 2022, RCR, "NIFTI", MINOR, TYPE_ENHANCE,
   "sync with nifti_clib",
   NULL
 } ,

 { 18, Feb, 2022, RCR, "@Install_APMULTI_Demo2_realtime", MAJOR, TYPE_NEW_PROG,
   "new install script for APMULTI_Demo2_realtime",
   "This is a demo for running AFNI's real-time system, without needing to\n"
   "bother the scanner.  It demonstrates use if single- and multi-echo\n"
   "DICOM input, and various sets of data that can be passed from afni to\n"
   "an external program (realtime_receiver.py in this case)."
 } ,

 { 16, Feb, 2022, RCR, "Dimon", MINOR, TYPE_ENHANCE,
   "propagate obliquity in case of -ftype AFNI",
   NULL
 } ,

 { 15, Feb, 2022, RCR, "gen_ss_review_table.py", MICRO, TYPE_MODIFY,
   "display SHOW_KEEP for subjects on -show_keepers",
   NULL
 } ,

 { 14, Feb, 2022, RCR, "gen_ss_review_table.py", MINOR, TYPE_NEW_OPT,
   "add -show_keepers",
   "Show table of subjects kept, rather than those with any outliers.\n"
   "Added on the authority of P Taylor."
 } ,

 { 10, Feb, 2022, RCR, "afni_python_wrapper.py", MINOR, TYPE_BUG_FIX,
   "change import to try from afnipy first",
   "Biowulf has old afnipy/*.py files in abin.\n"
   "Thanks to P Kusmierek and P Taylor for reporting the problem."
 } ,

 { 10, Feb, 2022, RCR, "3dPval", MICRO, TYPE_BUG_FIX,
   "fix dealing with an unknown option",
   "Previously warned, but forgot to skip option (or break, depending).\n"
   "Change to failure."
 } ,

 {  9, Feb, 2022, RCR, "afni-general", MINOR, TYPE_BUG_FIX,
   "fix FIR blur padding",
   "As noted by PT, volumes were not being properly blurred near edges.\n"
   "Fix edge padding to be applied for entire FIR length, not just at\n"
   "full FIR offset."
 } ,

 {  8, Feb, 2022, RCR, "afni_proc.py", MINOR, TYPE_NEW_OPT,
   "add -html_review_opts for passing options to apqc_make_tcsh.py",
   "Done for S Torrisi."
 } ,

 {  7, Feb, 2022, RCR, "afni_proc.py", MINOR, TYPE_ENHANCE,
   "create out.ap_uvars.json, and apply via gssrs -init_uvas_json",
   "A minor assist in helping P Taylor take over this spiral galaxy arm..."
 } ,

 {  3, Feb, 2022, RCR, "gen_ss_review_scripts.py", MINOR, TYPE_NEW_OPT,
   "add -init_uvas_json",
   "Allow passing a json file, akin to passing many -uvar options."
 } ,

 {  3, Feb, 2022, RCR, "afni_util.py", MICRO, TYPE_NEW_OPT,
   "add data_file_to_json()",
   "This is a file conversion function that uses the util library."
 } ,

 { 29, Jan, 2022, RCR, "README.environment", MICRO, TYPE_ENHANCE,
   "update AFNI_REALTIME_Mask_Vals with new modes",
   "Describe All_Data_light and ROIs_and_data."
 } ,

 { 29, Jan, 2022, RCR, "realtime_receiver.py", MINOR, TYPE_NEW_OPT,
   "add -extras_on_one_line",
   "To display any 'extra' values using only one line, per TR."
 } ,

 { 29, Jan, 2022, RCR, "afni_proc.py", MICRO, TYPE_BUG_FIX,
   "do not apply -execute if no new main script",
   "So -write_3dD_script will not -execute."
 } ,

 { 27, Jan, 2022, RCR, "1d_tool.py", MINOR, TYPE_NEW_OPT,
   "add options -write_sep, -write_style, to control format of output",
   NULL
 } ,

 { 24, Jan, 2022, RCR, "suma", MICRO, TYPE_BUG_FIX,
   "fix dupe symbol (clippingPlaneFile) error for mac 12",
   "As reported by the international man of mystery, P Kundu."
 } ,

 { 24, Jan, 2022, RCR, "gen_ss_review_scripts.py", MICRO, TYPE_NEW_OPT,
   "add combine_method uvar, to pass on to APQC",
   NULL
 } ,

 { 24, Jan, 2022, RCR, "afni_proc.py", MINOR, TYPE_NEW_OPT,
   "pass combine_method to gen_ss_review_scripts.py",
   "This will be applied to the 'mecho' APQC section by P Taylor."
 } ,

 { 19, Jan, 2022, RCR, "plug_realtime", MICRO, TYPE_ENHANCE,
   "slight addition to help and verb output for External_Datatset mode",
   NULL
 } ,

 { 18, Jan, 2022, RCR, "3dDiff", MINOR, TYPE_MODIFY,
   "remove declarations after statements and init any free'd pointers",
   NULL
 } ,

 { 18, Jan, 2022, RCR, "@Install_APMULTI_Demo1_rest", MAJOR, TYPE_NEW_PROG,
   "(w/PT) new install script for APMULTI_Demo1_rest",
   "This is a demo for running various multi-echo processing methods\n"
   "on resting state data via afni_proc.py.\n"
   "(renamed from @Install_AP_MULTI_DEMO1)"
 } ,

 { 12, Jan, 2022, RCR, "afni-general", MINOR, TYPE_GENERAL,
   "got rid of remaining uninit warnings (even if code was okay)",
   NULL
 } ,

 { 11, Jan, 2022, RCR, "tedana.py", MINOR, TYPE_MODIFY,
   "even without -seed, always apply a seed (default = 42)",
   "Now 2 executions should produce the same result, unless -seed is\n"
   "modified.  This matches the MEICA group tedana."
 } ,

 { 11, Jan, 2022, RCR, "@update.afni.binaries", MINOR, TYPE_ENHANCE,
   "if missing, init .afnirc/.sumarc",
   NULL
 } ,

 { 11, Jan, 2022, RCR, "afni_proc.py", MINOR, TYPE_MODIFY,
   "rename -combine_method m_tedana_tedort to m_tedana_m_tedort",
   "Reserve the former for future tedort projection via AFNI."
 } ,

 { 11, Jan, 2022, RCR, "afni_system_check.py", MINOR, TYPE_ENHANCE,
   "add option -disp_ver_matplotlib",
   "Done under the now-even-more-strict-than-before orders from P Taylor."
 } ,

 { 10, Jan, 2022, RCR, "afni_system_check.py", MINOR, TYPE_ENHANCE,
   "matplotlib is required ; check version >= 2.2",
   NULL
 } ,

 { 10, Jan, 2022, RCR, "@update.afni.binaries", MICRO, TYPE_ENHANCE,
   "if no .tcshrc, create one to source .cshrc",
   "Done under strict orders from P Taylor."
 } ,

 {  5, Jan, 2022, RCR, "afni_system_check.py", MINOR, TYPE_ENHANCE,
   "check for having both .cshrc and .tcshrc",
   NULL
 } ,

 { 29, Dec, 2021, RCR, "timing_tool.py", MINOR, TYPE_NEW_OPT,
   "add -write_simple_tsv",
   "Also, read and write default mod_* modifier columns."
 } ,

 { 28, Dec, 2021, RCR, "3dBrickStat", MICRO, TYPE_MODIFY,
   "commit pull request and further clarify -nan help",
   "Thanks to L Anderson for the pull request."
 } ,
 
 { 19, Dec, 2021, RCR, "afni-general", MINOR, TYPE_MODIFY,
   "misc updates for circleCI build based on xcode 12.4.0",
   "Remove thd_incorrelate.o from cmake libmri, etc."
 } ,
 
 { 19, Dec, 2021, RCR, "1d_tool.py", MINOR, TYPE_NEW_OPT,
   "add -show_distmat",
   "Display nrows x nrows matrix of distances between all vector row pairs.\n"
   "Option added for jkblujus (AFNI MB)."
 } ,
 
 {  9, Dec, 2021, RCR, "3dinfo", MINOR, TYPE_MODIFY,
   "further restrict -same_center",
   "Change def limit from 0.1*sum_vox_diags to 0.001*ave_vox_diag."
 } ,
 
 {  9, Dec, 2021, RCR, "3dmaskdump", MINOR, TYPE_BUG_FIX,
   "balls were not verified to be entirely within dset bounds",
   "Thanks to aclyn11 (AFNI MB) for noting the problem."
 } ,
 
 {  3, Dec, 2021, RCR, "afni_proc.py", MINOR, TYPE_ENHANCE,
   "add -combine_method m_tedana_tedort",
   "Now have MEICA group tedana methods:\n"
   "    m_tedana, m_tedana_OC, m_tedana_tedort"
 } ,
 
 { 26, Nov, 2021, RCR, "3dGrayplot", MICRO, TYPE_BUG_FIX,
   "cs_pv.c: xt no longer malloc'd",
   NULL
 } ,
 
 { 24, Nov, 2021, RCR, "afni-general", MICRO, TYPE_MODIFY,
   "put space_to_NIFTI_code() into libmri",
   "To satisfy the evil designs of afni_proc.py."
 } ,
 
 { 24, Nov, 2021, RCR, "3dmaskdump", MINOR, TYPE_BUG_FIX,
   "make boxes tight; scale radius to voxel counts",
   "Tighten boxes and balls to not include unrequested voxels.\n"
   "Scaling the radius allows for sub-mm voxels."
 } ,
 
 { 21, Nov, 2021, RCR, "afni_proc.py", MINOR, TYPE_ENHANCE,
   "add updates for current tedana; add -help_tedana_files",
   NULL
 } ,
 
 { 17, Nov, 2021, RCR, "afni-general", MICRO, TYPE_BUG_FIX,
   "handle uninit and if block in debugtrace.c, suma_datasets.c",
   NULL
 } ,
 
 { 15, Nov, 2021, RCR, "afni-general", MINOR, TYPE_MODIFY,
   "pull THD_nifti_process_afni_ext() out of thd_niftiread.c:THD_open_nifti()",
   "This should have no effect.\n"
   "It is preparation for testing the AFNI extension in NIFTI against dset."
 } ,
 
 {  8, Nov, 2021, RCR, "afni_proc.py", MICRO, TYPE_NEW_OPT,
   "add -milestones, to show interesting milestones for the program",
   NULL
 } ,
 
 {  8, Nov, 2021, RCR, "Dimon", MICRO, TYPE_NEW_OPT,
   "add -milestones",
   NULL
 } ,
 
 {  7, Nov, 2021, RCR, "afni_proc.py", MINOR, TYPE_NEW_OPT,
   "add -regress_opts_fwhmx (for adding options to 3dFWHMx)",
   "Added on the authority of S Torrisi."
 } ,
 
 { 29, Oct, 2021, RCR, "afni_system_check.py", MINOR, TYPE_ENHANCE,
   "on mac, check for standard R not in PATH",
   NULL
 } ,
 
 { 28, Oct, 2021, RCR, "1d_tool.py", MICRO, TYPE_MODIFY,
   "remove 2-run polort 0 cormat IDENTICAL automatic warnings",
   "Done for P Taylor, as they were getting flagged in APQC."
 } ,

 { 27, Oct, 2021, RCR, "afni_system_check.py", MINOR, TYPE_ENHANCE,
   "try to warn on insufficient disk space",
   "Check if any data partition has less than 5 GB available.\n"
   "Done to appease the mighty P Taylor."
 } ,

 { 21, Oct, 2021, RCR, "@update.afni.binaries", MINOR, TYPE_ENHANCE,
   "allow for previously set DYLD_LIBRARY_PATH",
   NULL
 } ,

 { 20, Oct, 2021, RCR, "3dDeconvolve", MINOR, TYPE_ENHANCE,
   "do not allocate errts/fitts on -x1D_stop",
   NULL
 } ,

 { 18, Oct, 2021, RCR, "afni_proc.py", MICRO, TYPE_ENHANCE,
   "allow user-defined ROIs/masks to be used with -mask_apply",
   "Thank to D Picchioni for the suggestion."
 } ,

 {  8, Oct, 2021, RCR, "1d_tool.py", MINOR, TYPE_NEW_OPT,
   "add option -show_xmat_stype_cols",
   "Display xmat columns for specified -stim_* regressor classes."
 } ,

 {  1, Oct, 2021, RCR, "1d_tool.py", MINOR, TYPE_NEW_OPT,
   "add option -show_xmat_stim_info",
   "Display xmat info for -stim_* regressor classes."
 } ,

 { 23, Sep, 2021, RCR, "3dTshift", MICRO, TYPE_ENHANCE,
   "update help to connect tzero to stimulus timing in 3dDeconvolve",
   "Might want to subtract 'tzero' from stimulus event times."
 } ,

 { 21, Sep, 2021, RCR, "3dTshift", MINOR, TYPE_ENHANCE,
   "propagate toffset, if not zero",
   NULL
 } ,

 { 10, Sep, 2021, RCR, "slow_surf_clustsim.py", MICRO, TYPE_ENHANCE,
   "add web formatting to help",
   NULL
 } ,

 { 31, Aug, 2021, RCR, "Dimon", MINOR, TYPE_NEW_OPT,
   "add option -gert_chan_digits, to specify num digits for channel in name",
   NULL
 } ,

 { 20, Aug, 2021, RCR, "timing_tool.py", MINOR, TYPE_NEW_OPT,
   "add option -write_tsv_cols_of_interest",
   NULL
 } ,

 { 14, Aug, 2021, RCR, "coxplot", MICRO, TYPE_BUG_FIX,
   "remove duplicate symbols zzzplt_ and zzpltr_",
   "Done at the behest of D Glen."
 } ,

 { 27, Jul, 2021, RCR, "afni-general", MINOR, TYPE_BUG_FIX,
   "fix typo in cubic resampling for viewer/3dresample (afni_slice.c)",
   "Done with P Taylor."
 } ,

 { 26, Jul, 2021, RCR, "3dinfo", MINOR, TYPE_NEW_OPT,
   "add options -dcx, -dcy, -dcz, dc3",
   "This provides the center of the volumetric grid, in DICOM coords."
 } ,

 { 22, Jul, 2021, RCR, "timing_tool.py", MINOR, TYPE_NEW_OPT,
   "add option -multi_durations_from_offsets",
   "Added on the authority of W-L Tseng."
 } ,

 { 16, Jul, 2021, RCR, "afni_proc.py", MICRO, TYPE_BUG_FIX,
   "unindent EOF command terminator in example",
   "Thanks to I Berteletti for noting the problem."
 } ,

 { 15, Jul, 2021, RCR, "gen_ss_review_table.py", MINOR, TYPE_NEW_OPT,
   "add -empty_is_outlier, to treat empty fields as outliers",
   "The default reporting of blank outlier test vals is now as non-outliers.\n"
   "Use this option to report as outliers.\n"
   "Added for the mighty P Taylor."
 } ,

 { 13, Jul, 2021, RCR, "gen_ss_review_table.py", MICRO, TYPE_BUG_FIX,
   "fix '-separator whitespace' in the case of blank lines",
   "Thanks to P Taylor for noting the problem."
 } ,

 { 25, Jun, 2021, RCR, "make_random_timing.py", MINOR, TYPE_NEW_OPT,
   "add -rand_post_elist_partition",
   "This will partition an already defined stim class into new ones.\n"
   "Added on the authority of S Haller."
 } ,

 { 22, Jun, 2021, RCR, "3dSurf2Vol", MINOR, TYPE_MODIFY,
   "without -datum, the output now depends on the map func, not the BRIK",
   "Done to appease the mysterious D Glen.\n"
 } ,

 { 22, Jun, 2021, RCR, "suma-general", MINOR, TYPE_BUG_FIX,
   "calm those grumpy compilers",
   "Issues noted by P Taylor.\n"
 } ,

 { 14, Jun, 2021, RCR, "dcm2niix_afni", MICRO, TYPE_BUG_FIX,
   "turn off local signing in crorden/dcm2niix_console/makefile",
   NULL
 } ,

 { 10, Jun, 2021, RCR, "SurfLocalstat", MINOR, TYPE_NEW_PROG,
   "add Ziad's program to the default build",
   "This is to allow use of the 'mode' stat."
 } ,

 { 10, Jun, 2021, RCR, "afni-general", MINOR, TYPE_MODIFY,
   "rename src/suma_suma.h to src/SUMA/SUMA_X_objs.h",
   "This is to avoid glorious case-insensitive name conflicts on Macs.\n"
   "As suggested by the merciful D Glen."
 } ,

 {  3, Jun, 2021, RCR, "dcm2niix_afni", MINOR, TYPE_ENHANCE,
   "sync crorden/dcm2niix_console with repo, version v1.0.20210317",
   "Thanks to C Rorden for suggesting the update."
 } ,

 {  1, Jun, 2021, RCR, "afni-general", MINOR, TYPE_MODIFY,
   "AFNI_COMPRESSOR no longer affects NIFTI (seems AFNI_AUTOGZIP never did)",
   NULL
 } ,

 { 29, May, 2021, RCR, "SurfLocalstat", MICRO, TYPE_NEW_OPT,
   "add 'mode' stat modal smoothing",
   NULL
 } ,

 { 19, May, 2021, RCR, "afni_proc.py", MICRO, TYPE_BUG_FIX,
   "fix volreg TSNR computation in surface analysis (TSNR still in volume)",
   NULL
 } ,

 {  1, May, 2021, RCR, "afni_proc.py", MINOR, TYPE_BUG_FIX,
   "fix niml.dset suffix in the case of -regress_compute_fitts on the surface",
   "Thanks to the all-seeing S Torrisi for noting the problem."
 } ,

 {  6, Apr, 2021, RCR, "ap_run_simple_rest.tcsh", MAJOR, TYPE_NEW_PROG,
   "run a quick afni_proc.py resting state analysis for QC",
   NULL
 } ,

 { 16, Mar, 2021, RCR, "afni-general", MINOR, TYPE_NEW_OPT,
   "simplify logic in THD_mask_erode(), with negligible slowdown",
   NULL
 } ,

 { 15, Mar, 2021, RCR, "3dBrickStat", MINOR, TYPE_NEW_OPT,
   "add convenience options -perclist and -perc_quiet",
   NULL
 } ,

 { 13, Mar, 2021, RCR, "Makefile.macos_10.12_local", MINOR, TYPE_ENHANCE,
   "distribute libXp.6.dylib, since XQuartz has stopped doing it",
   "Thanks to C Gaillard and others on the MB."
 } ,

 { 10, Mar, 2021, RCR, "lib_tsv.py", MINOR, TYPE_NEW_PROG,
   "new TSV class library, geared toward BIDS event files",
   NULL
 } ,

 {  8, Mar, 2021, RCR, "afni-general", MINOR, TYPE_BUG_FIX,
   "applying NIFTI scale_slope to dset must be after setting ADN_datum",
   "Previously, NIFTI scalars were applied only after a DSET_load().\n"
   "Thanks to D Glen for reporting the issue."
 } ,

 {  5, Mar, 2021, RCR, "1d_tool.py", MINOR, TYPE_NEW_OPT,
   "add option -show_cormat_warnings_full",
   "This version includes the baseline terms in the warning list."
 } ,

 {  4, Mar, 2021, RCR, "3dROIstats", MINOR, TYPE_BUG_FIX,
   "fix surprising slowness",
   "This would previously unload/mallocize/reload every time point,\n"
   "possibly to free completed data.  Then NIFTI input would be re-read\n"
   "every time point (this might have changed due to something else).\n"
   "Instead, mallocize in the first place, not per time point.\n"
   "Also, avoid scaling floats by 1.0.\n"
   "Thanks to C Craddock for reporting the problem."
 } ,

 {  3, Mar, 2021, RCR, "@update.afni.binaries", MINOR, TYPE_MODIFY,
   "update dotfiles for 'complete' files before running apsearch",
   "Do this so apsearch will not tell users to update the dotfiles again.\n"
   "Thanks to D Glen."
 } ,

 {  3, Mar, 2021, RCR, "@clean_help_dir", MINOR, TYPE_MODIFY,
   "warn on any error in 'cat *.complete* > xx' commands",
   "In MacOS 11 Rosetta terminals, those commands are *sometimes* crashing.\n"
   "Warn on any such failure.\n"
   "Such a crash could cause trouble for other programs, too.\n"
   "Thanks to D Glen."
 } ,

 { 24, Feb, 2021, RCR, "afni_proc.py", MINOR, TYPE_NEW_OPT,
   "add options -regress_extra_ortvec, -regress_extra_ortvec_labels",
   "Pass sets of regressors of no interest, to go into the baseline.\n"
   "Requested by multiple people, including Carolin31 on MB."
 } ,

 { 22, Feb, 2021, RCR, "afni_proc.py", MINOR, TYPE_MODIFY,
   "masking is no longer applied to TSNR dset; pass mask_dset to gen_ss",
   "Requested by P Taylor."
 } ,

 { 21, Feb, 2021, RCR, "Makefile.INCLUDE", MICRO, TYPE_MODIFY,
   "remove actual targets in RM for LIBMRI_*",
   NULL
 } ,

 { 21, Feb, 2021, RCR, "@djunct_glue_imgs_vert", MICRO, TYPE_MODIFY,
   "allow -help without deps, so move dependency tests",
   NULL
 } ,

 { 19, Feb, 2021, RCR, "suma-general", MINOR, TYPE_MODIFY,
   "updates for ShowMode in SUMA_xColBar.c",
   "Resolve compiler warnings, but avoid logic changes at the same time\n"
   "as XQuartz beta issues.  So temporarily keep original logic.\n"
   "Once we feel stable with XQuartz, look into expected fixes.\n"
   "Search for 'todo: apply ShowMode' in SUMA_xColBar.c."
 } ,

 { 18, Feb, 2021, RCR, "afni_system_check.py", MINOR, TYPE_ENHANCE,
   "warn about problematic version of XQuartz",
   "Bad versions seem to be 2.8.0_alpa*, 2.8.0_betas[12] (3+ okay?).\n"
   "With improvements we have seen, maybe we should warn on any beta."
 } ,

 { 17, Feb, 2021, RCR, "afni-general", MINOR, TYPE_MODIFY,
   "moved AFNI_ijk_* protos from afni.h to 3ddata.h",
   "All thd_coords.c protos are in 3ddata.h now."
 } ,

 { 26, Jan, 2021, RCR, "afni-general", MINOR, TYPE_BUG_FIX,
   "do not convert NIFTI scaled shorts to float",
   "If slope!=0 && inter==0, pass slope as brick_fac.\n"
   "Thanks to C Caballero and S Moia for reporting this."
 } ,

 {  3, Jan, 2021, RCR, "SurfMeasures", MINOR, TYPE_MODIFY,
   "shift memory allocation/free around, mostly to match libSUMA",
   "Inspired by C Rorden via sanitizer warnings."
 } ,

 { 31, Dec, 2020, RCR, "afni_proc.py", MICRO, TYPE_ENHANCE,
   "modify help: be more clear about bandpassing being undesirable",
   "Also, add example of high-pass filter to model slow drift.\n"
   "See help for option -regress_polort."
 } ,

 { 29, Dec, 2020, RCR, "nifti_tool", MICRO, TYPE_ENHANCE,
   "add help example for creating a new dataset given a raw data file",
   NULL
 } ,

 { 29, Dec, 2020, RCR, "NIFTI", MINOR, TYPE_ENHANCE,
   "sync with nifti_clib",
   NULL
 } ,

 { 22, Dec, 2020, RCR, "afni-general", MINOR, TYPE_BUG_FIX,
   "fixed 6 copy-and-paste errors using MRI_TYPE_maxval",
   "Thanks to C Rorden for bringing this up and suggesting code fixes."
 } ,

 { 17, Dec, 2020, RCR, "1dBport", MICRO, TYPE_BUG_FIX,
   "guard against silent failure of int overflow for ftop",
   NULL
 } ,

 { 29, Sep, 2020, RCR, "3dANOVA3", MICRO, TYPE_ENHANCE,
   "be specific about limits for 'param must be in' error messages",
   NULL
 } ,

 { 17, Sep, 2020, RCR, "afni_system_check.py", MINOR, TYPE_BUG_FIX,
   "fix use of platform.mac_ver (was there a change?)",
   NULL
 } ,

 { 15, Sep, 2020, RCR, "afni_system_check.py", MINOR, TYPE_ENHANCE,
   "whine if .zshrc references all_progs.COMP.bash; backup for distro",
   NULL
 } ,

 { 14, Sep, 2020, RCR, "@update.afni.binaries", MINOR, TYPE_ENHANCE,
   "update .zshrc: set PATH and DYLD_L_P..., and source all_progs.COMP.zsh",
   NULL
 } ,

 { 14, Sep, 2020, RCR, "apsearch", MINOR, TYPE_ENHANCE,
   "create complete.zsh files - like bash ones, but cleaned a little",
   NULL
 } ,

 {  2, Sep, 2020, RCR, "afni_history", MINOR, TYPE_NEW_OPT,
   "add options -show_field and -show_field_names",
   "Using the new -show_field option, for each entry one can show:\n"
   "   - the full entry (as before)\n"
   "   - only the first/main line\n"
   "   - only the program name, or date, or author, etc."
 } ,

 { 31, Aug, 2020, RCR, "afni_python_wrapper.py", MICRO, TYPE_NEW_OPT,
   "add -joinn for list output; add list_intersect and list_diff funcs",
   NULL
 } ,

 { 27, Aug, 2020, RCR, "SUMA_test_DrawingAreaWidget", MICRO, TYPE_ENHANCE,
   "set up for alternatively building without SUMA",
   NULL
 } ,

 { 27, Aug, 2020, RCR, "@diff.tree", MICRO, TYPE_BUG_FIX,
   "better handling of missing trailing directory args",
   NULL
 } ,

 { 26, Aug, 2020, RCR, "ClustExp_StatParse.py", MICRO, TYPE_ENHANCE,
   "python 3 update to decode() subprocess output",
   NULL
 } ,

 { 26, Aug, 2020, RCR, "Makefile.INCLUDE", MINOR, TYPE_ENHANCE,
   "much limiting of line lengths to 80 chars - should be no real change",
   NULL
 } ,

 { 25, Aug, 2020, RCR, "1dDW_Grad_o_Mat", MINOR, TYPE_REMOVE,
   "removed from distribution - use 1dDW_Grad_o_Mat++",
   NULL
 } ,

 { 25, Aug, 2020, RCR, "3dANALYZEtoAFNI", MINOR, TYPE_REMOVE,
   "removed from distribution - use 3dcopy or to3d",
   NULL
 } ,

 { 25, Aug, 2020, RCR, "3dAnatNudge", MINOR, TYPE_REMOVE,
   "removed from distribution - use align_epi_anat.py",
   NULL
 } ,

 { 25, Aug, 2020, RCR, "3dCountSpikes", MINOR, TYPE_REMOVE,
   "removed from distribution - use 3dToutcount",
   NULL
 } ,

 { 25, Aug, 2020, RCR, "3dDeconvolve_f", MINOR, TYPE_REMOVE,
   "removed from distribution - use 3dDeconvolve",
   NULL
 } ,

 { 25, Aug, 2020, RCR, "3dFWHM", MINOR, TYPE_REMOVE,
   "removed from distribution - use 3dFWHMx",
   NULL
 } ,

 { 25, Aug, 2020, RCR, "3dFourier", MINOR, TYPE_REMOVE,
   "removed from distribution - use 3dBandpass",
   NULL
 } ,

 { 25, Aug, 2020, RCR, "3dMax", MINOR, TYPE_REMOVE,
   "removed from distribution - use 3dBrickStat",
   NULL
 } ,

 { 25, Aug, 2020, RCR, "3dProbTrackID", MINOR, TYPE_REMOVE,
   "removed from distribution - use 3dTrackID",
   NULL
 } ,

 { 25, Aug, 2020, RCR, "3dUniformize", MINOR, TYPE_REMOVE,
   "removed from distribution - use 3dUnifize",
   NULL
 } ,

 { 25, Aug, 2020, RCR, "3dWavelets", MINOR, TYPE_REMOVE,
   "removed from distribution",
   NULL
 } ,

 { 25, Aug, 2020, RCR, "3dbuc2fim", MINOR, TYPE_REMOVE,
   "removed from distribution",
   NULL
 } ,

 { 25, Aug, 2020, RCR, "3ddup", MINOR, TYPE_REMOVE,
   "removed from distribution",
   NULL
 } ,

 { 25, Aug, 2020, RCR, "3dfim", MINOR, TYPE_REMOVE,
   "removed from distribution - use 3dDeconvolve",
   NULL
 } ,

 { 25, Aug, 2020, RCR, "3dnoise", MINOR, TYPE_REMOVE,
   "removed from distribution",
   NULL
 } ,

 { 25, Aug, 2020, RCR, "3dproject", MINOR, TYPE_REMOVE,
   "removed from distribution",
   NULL
 } ,

 { 25, Aug, 2020, RCR, "3dttest", MINOR, TYPE_REMOVE,
   "removed from distribution - use 3dttest++",
   NULL
 } ,

 { 25, Aug, 2020, RCR, "AlphaSim", MINOR, TYPE_REMOVE,
   "removed from distribution - use 3dClustSim",
   NULL
 } ,

 { 25, Aug, 2020, RCR, "Dimon1", MINOR, TYPE_REMOVE,
   "removed from distribution - use Dimon",
   NULL
 } ,

 { 25, Aug, 2020, RCR, "FD2", MINOR, TYPE_REMOVE,
   "removed from distribution - use afni",
   NULL
 } ,

 { 25, Aug, 2020, RCR, "Ifile", MINOR, TYPE_REMOVE,
   "removed from distribution - use Dimon",
   NULL
 } ,

 { 25, Aug, 2020, RCR, "Xphace", MINOR, TYPE_REMOVE,
   "removed from distribution",
   NULL
 } ,

 { 25, Aug, 2020, RCR, "abut", MINOR, TYPE_REMOVE,
   "removed from distribution",
   NULL
 } ,

 { 25, Aug, 2020, RCR, "ent16", MINOR, TYPE_REMOVE,
   "removed from distribution",
   NULL
 } ,

 { 25, Aug, 2020, RCR, "ftosh", MINOR, TYPE_REMOVE,
   "removed from distribution",
   NULL
 } ,

 { 25, Aug, 2020, RCR, "ge_header", MINOR, TYPE_REMOVE,
   "removed from distribution - use Dimon",
   NULL
 } ,

 { 25, Aug, 2020, RCR, "mayo_analyze", MINOR, TYPE_REMOVE,
   "removed from distribution - use nifti_tool",
   NULL
 } ,

 { 25, Aug, 2020, RCR, "mritopgm", MINOR, TYPE_REMOVE,
   "removed from distribution",
   NULL
 } ,

 { 25, Aug, 2020, RCR, "siemens_vision", MINOR, TYPE_REMOVE,
   "removed from distribution - use Dimon",
   NULL
 } ,

 { 25, Aug, 2020, RCR, "sqwave", MINOR, TYPE_REMOVE,
   "removed from distribution",
   NULL
 } ,

 { 25, Aug, 2020, RCR, "plug_3ddup.so", MINOR, TYPE_REMOVE,
   "removed from distribution",
   NULL
 } ,

 { 25, Aug, 2020, RCR, "3dICC_REML.R", MINOR, TYPE_REMOVE,
   "removed from distribution",
   NULL
 } ,

 { 25, Aug, 2020, RCR, "3dAOV.R", MINOR, TYPE_REMOVE,
   "removed from distribution",
   NULL
 } ,

 { 25, Aug, 2020, RCR, "lpc_align.py", MINOR, TYPE_REMOVE,
   "removed from distribution - use align_epi_anat.py",
   NULL
 } ,

 { 25, Aug, 2020, RCR, "check_dset_for_fs.py", MINOR, TYPE_REMOVE,
   "removed from distribution",
   NULL
 } ,

 { 25, Aug, 2020, RCR, "afni_restproc.py", MINOR, TYPE_REMOVE,
   "removed from distribution - use afni_proc.py",
   NULL
 } ,

 { 25, Aug, 2020, RCR, "DoPerRoi.py", MINOR, TYPE_REMOVE,
   "removed from distribution",
   NULL
 } ,

 { 25, Aug, 2020, RCR, "@snapshot_volreg3", MINOR, TYPE_REMOVE,
   "removed from distribution - use @snapshot_volreg",
   NULL
 } ,

 { 25, Aug, 2020, RCR, "@make_stim_file", MINOR, TYPE_REMOVE,
   "removed from distribution - use timing_tool.py",
   NULL
 } ,

 { 25, Aug, 2020, RCR, "@auto_align", MINOR, TYPE_REMOVE,
   "removed from distribution - use align_epi_anat.py",
   NULL
 } ,

 { 25, Aug, 2020, RCR, "@UpdateAfni", MINOR, TYPE_REMOVE,
   "removed from distribution - use @update.afni_binaries",
   NULL
 } ,

 { 25, Aug, 2020, RCR, "@DTI_studio_reposition", MINOR, TYPE_REMOVE,
   "removed from distribution",
   NULL
 } ,

 { 25, Aug, 2020, RCR, "afni_history", MINOR, TYPE_NEW_OPT,
   "added new types TYPE_REMOVE and TYPE_REINSTATE",
   "This is to track when programs or notable functionality gets removed."
 } ,

 {  3, Aug, 2020, RCR, "plug_vol2surf", MINOR, TYPE_BUG_FIX,
   "fix sB update when changing surf order from 0,1 to 1,0",
   "In only the case of setting the plugin surf_A/surf_B order to 1,0, the\n"
   "need to update the surf_B index was not recognized, and it stayed at 1\n"
   "(instead of the requested 0).\n"
   "Thanks to D Glen for reporting the problem."
 } ,

 { 28, Jul, 2020, RCR, "afni_history", MINOR, TYPE_NEW_OPT,
   "add initial afni_history_laurenpd.c",
   NULL
 } ,

 { 21, Jul, 2020, RCR, "model_conv_PRF_6", MINOR, TYPE_ENHANCE,
   "add env var control over pre-comp e2x, limit and pieces",
   "See AFNI_MODEL_PRF_PRECOMPUTE_EX, AFNI_MODEL_PRF_MAX_EXP and\n"
   "AFNI_MODEL_PRF_MAX_EXP_PIECES.\n"
 } ,

 { 21, Jul, 2020, RCR, "get_afni_model_PRF_6", MINOR, TYPE_ENHANCE,
   "add initial NT parameter",
   NULL
 } ,

 { 16, Jul, 2020, RCR, "afni-general", MINOR, TYPE_ENHANCE,
   "update for shared libmri.so: linux_centos_7_64, linux_ubuntu_16_64",
   NULL
 } ,

 { 19, Jun, 2020, RCR, "parse_fs_lt_log.py", MICRO, TYPE_ENHANCE,
   "update for python3, though this program might not be in use",
   NULL
 } ,

 { 19, Jun, 2020, RCR, "afni_restproc.py", MICRO, TYPE_MODIFY,
   "update for python3; add extra suggests that it is obsolete",
   NULL
 } ,

 {  1, Jun, 2020, RCR, "3dAllinate", MICRO, TYPE_MODIFY,
   "clear any initial ntt from master",
   NULL
 } ,

 {  1, Jun, 2020, RCR, "afni-general", MINOR, TYPE_MODIFY,
   "in populate_nifti_image(), call time series only if ntt>1 or NVALS==1",
   "This is to avoid confusion when a time series is used to master a\n"
   "non-time series dataset."
 } ,

 {  1, Jun, 2020, RCR, "1d_tool.py", MINOR, TYPE_NEW_OPT,
   "add -show_regs and -show_regs_style",
   "Show column indices or labels of an xmat.1D file with empty (all-zero)\n"
   "regressors.  An index list can be space or comma-separeated, or encoded.\n" 
   "Example 30 shows typical use cases.\n"
   "Added for S Haller."
 } ,

 { 31, May, 2020, RCR, "@diff.files", MICRO, TYPE_NEW_OPT,
   "add -verb",
   NULL
 } ,

 { 26, May, 2020, RCR, "@move.to.series.dirs", MICRO, TYPE_MODIFY,
   "call afni_python_wrapper.py instead of old afni_util.py",
   NULL
 } ,

 { 25, May, 2020, RCR, "Makefile.macos_10.12_local", MINOR, TYPE_ENHANCE,
   "add libexpat.1.dylib to EXTRA_INSTALL_FILES",
   "R was upgraded to 3.6 (on the 10.12 build machine), since that is the\n"
   "current G Chen version requirement, making R_io.so work for people with\n"
   "only 3.6.  But libexpat was upgraded too, which afni depends on, meaning\n"
   "systems needed that new version of libexpat, or afni would not work.\n"
   "Instead, libexpat.1.dylib is now simply included with the binaries.\n"
   "Thanks to S Gotts and K Tran for reporting the problem."
 } ,

 { 21, May, 2020, RCR, "3dmask_tool", MINOR, TYPE_NEW_OPT,
   "add options -NN1, -NN2 and -NN3",
   "Also, fix tiny origin shift when large zero-padding is applied."
 } ,

 { 20, May, 2020, RCR, "3dmask_tool", MINOR, TYPE_BUG_FIX,
   "fix history and memory loss",
   NULL
 } ,

 { 20, May, 2020, RCR, "afni-general", MINOR, TYPE_ENHANCE,
   "update THD_mask_erode_sym() akin to take NN param",
   "This matches the dglen update to THD_mask_dilate()."
 } ,

 { 11, May, 2020, RCR, "afni-general", MINOR, TYPE_ENHANCE,
   "update web links to help pages in uber*.py",
   "Update uber_align_test.py, uber_skel.py, uber_subj.py and uber_ttest.py."
 } ,

 { 11, May, 2020, RCR, "afni-general", MINOR, TYPE_ENHANCE,
   "updates for python3",
   "Update xmat_tool.py, quick.alpha.vals.py, read_matlab_files.py,\n"
   "uber_align_test.py and uber_skel.py."
 } ,

 {  4, May, 2020, RCR, "@update.afni.binaries", MINOR, TYPE_BUG_FIX,
   "fix download of test file",
   "Thanks to Gerome on MB for reporting the problem."
 } ,

 {  4, May, 2020, RCR, "xmat_tool.py", MINOR, TYPE_ENHANCE,
   "make partual updates for python3",
   NULL
 } ,

 {  4, May, 2020, RCR, "suma-general", MINOR, TYPE_MODIFY,
   "remove tabs from a bunch of files",
   NULL
 } ,

 { 29, Apr, 2020, RCR, "@chauffeur_afni", MINOR, TYPE_ENHANCE,
   "add AFNI_DRIVE_OPTS_XVFB env var for adding opts to Xvfb",
   "This will probably be modified later, but it allows one to pass\n"
   "something like '-nolisten inet6' if IPv6 is not working.\n"
   "Thanks to W-L Tseng."
 } ,

 { 29, Apr, 2020, RCR, "@update.afni.binaries", MINOR, TYPE_MODIFY,
   "for recur, def to pub/dist/bin/misc; terminate on failed test download",
   NULL
 } ,

 { 23, Apr, 2020, RCR, "to3d", MICRO, TYPE_BUG_FIX,
   "allow no controller open on input of JPEG image",
   NULL
 } ,

 { 14, Apr, 2020, RCR, "afni_proc.py", MINOR, TYPE_BUG_FIX,
   "if dataset inputs had full paths, use them in proc script",
   "Thanks to W-L Tseng for pointing out the discrepancy."
 } ,

 {  7, Apr, 2020, RCR, "nifti_tool", MINOR, TYPE_NEW_OPT,
   "add -see_also and -ver_man to help create a quick man page",
   "To create a man page (via help2man), consider:\n"
   "   nifti_tool -see_also > nt.see_also.txt\n"
   "   help2man --help-option=-help --version-option=-ver_man  \\\n"
   "            --include nt.see_also.txt --no-info nifti_tool \\\n"
   "            | gzip > nifti_tool_manpage.1.gz\n"
   "after which one can install the file, or test via\n"
   "   man ./nifti_tool_manpage.1.gz\n"
   "(see the uncompressed version for syntax)."
 } ,

 { 31, Mar, 2020, RCR, "neuro_deconvolve.py", MINOR, TYPE_ENHANCE,
   "update for python3",
   NULL
 } ,

 { 31, Mar, 2020, RCR, "afni_system_check.py", MICRO, TYPE_BUG_FIX,
   "grep from $HOME/.bash_profile",
   NULL
 } ,

 { 31, Mar, 2020, RCR, "afni_system_check.py", MINOR, TYPE_BUG_FIX,
   "fix lib_system_check:self.os_dist for newer python",
   NULL
 } ,

 { 30, Mar, 2020, RCR, "afni_proc.py", MINOR, TYPE_MODIFY,
   "have module_test_lib.py (and so afni_proc.py) work on python 2.6 again",
   "Done for S Horovitz."
 } ,

 { 27, Mar, 2020, RCR, "Makefile.INCLUDE", MICRO, TYPE_MODIFY,
   "PY_LIBS",
   NULL
 } ,

 { 26, Mar, 2020, RCR, "apqc_make_tcsh.py", MICRO, TYPE_MODIFY,
   "move ohtml to lib_apqc_tcsh.py and remove import of apqc_make_html",
   "This is in keeping with all python libs being under afnipy."
 } ,

 { 24, Mar, 2020, RCR, "python_module_test.py", MINOR, TYPE_MODIFY,
   "restore approximate previous behavior",
   NULL
 } ,

 { 23, Mar, 2020, RCR, "3drefit", MINOR, TYPE_NEW_OPT,
   "add options -oblique_recenter and -oblique_recenter_raw",
   "Adjust the origin so the cardinalized 0,0,0 (e.g. seen in the afni GUI)\n"
   "is in the same brain location as it was originally (in the scanner?).\n"
   "So when viewing an oblique volume on top of a '3dWarp -deoblique' output,\n"
   "coordinate 0,0,0 will match between them."
 } ,

 { 20, Mar, 2020, RCR, "Makefile.INCLUDE", MINOR, TYPE_MODIFY,
   "fix PY_DIR, update PY vars, add list_py_libs",
   NULL
 } ,

 { 20, Mar, 2020, RCR, "Makefile.INCLUDE", MINOR, TYPE_MODIFY,
   "fix PY_DIR, update PY vars, add list_py_libs",
   NULL
 } ,

 { 19, Mar, 2020, RCR, "afni-general", MINOR, TYPE_BUG_FIX,
   "fix use of module_test_lib.py with change to new afnipy dir",
   NULL
 } ,

 { 12, Mar, 2020, RCR, "afni-general", MINOR, TYPE_MODIFY,
   "point web help for program to sphinx tree",
   "Also, added -hweb/-h_web for python progs that use option_list.py."
 } ,

 { 12, Mar, 2020, RCR, "SUMA_test_DrawingAreaWidget", MINOR, TYPE_NEW_PROG,
   "test for a valid DrawingAreaWidgetClass pointer",
   NULL
 } ,

 { 12, Mar, 2020, RCR, "align_epi_anat.py", MICRO, TYPE_BUG_FIX,
   "account for lpc+zz when checking costs for -check_flip",
   "Thanks to R Kampe for noting the problem."
 } ,

 { 11, Mar, 2020, RCR, "afni_proc.py", MICRO, TYPE_ENHANCE,
   "add details on why some help examples are not considered complete",
   "And corrected status of Example 11, changed to recommended.\n"
   "Thanks to K Knutson for questioning the status."
 } ,

 {  5, Mar, 2020, RCR, "@SUMA_Make_Spec_FS", MINOR, TYPE_MODIFY,
   "for now, use mris_convert/3dcopy for extra annot files",
   "So standard mesh version will not have a proper label table, but\n"
   "the values will be appropriate and more usable in suma.\n"
   "This is done to import the Schaefer/Yeo atlases onto standard meshes.\n"
   "Done with D Glen."
 } ,

 {  3, Mar, 2020, RCR, "3dttest++", MICRO, TYPE_MODIFY,
   "have 3dttest++ -Clustsim fail immediately if -prefix includes a path",
   NULL
 } ,

 { 27, Feb, 2020, RCR, "@SUMA_Make_Spec_FS", MINOR, TYPE_NEW_OPT,
   "add -fsannot_ver; apply -extra_annot_labels output as -extra_fs_dsets",
   NULL
 } ,

 { 26, Feb, 2020, RCR, "@SUMA_AlignToExperiment", MICRO, TYPE_MODIFY,
   "NIFTI fails for -exp_anat, so have it fail early and explain",
   "Thanks to D Oswalt for noting the problem."
 } ,

 { 19, Feb, 2020, RCR, "afni_python_wrapper.py", MAJOR, TYPE_NEW_PROG,
   "replaces afni_util.py as a main",
   "This program can theortically be used to call any AFNI python function\n"
   "from the shell."
 } ,

 { 19, Feb, 2020, RCR, "afni_util.py", MINOR, TYPE_MODIFY,
   "no longer available as a main executable",
   NULL
 } ,

 { 19, Feb, 2020, RCR, "apsearch", MICRO, TYPE_MODIFY,
   "get process depth via afni_python_wrapper.py",
   "afni_util.py main was moved to afni_python_wrapper.py."
 } ,

 { 19, Feb, 2020, RCR, "@auto_tlrc", MICRO, TYPE_BUG_FIX,
   "block inappropriate 'FATAL ERROR: ... already exists'",
   "This happened when anat_in was local and stripped, so it matched ns_pref.\n"
   "Thanks to R Kampe for noting the problem."
 } ,

 { 18, Feb, 2020, RCR, "afni_proc.py", MINOR, TYPE_ENHANCE,
   "help examples now include some developed outside of afni_proc.py",
   "This includes some class demos, along with pamenc and NARPS.\n"
   "Include a line about whether each example is reasonably recommended.\n"
   "Done to appease the mighty P Taylor."
 } ,

 { 18, Feb, 2020, RCR, "@Align_Centers", MICRO, TYPE_BUG_FIX,
   "fix copy-and-paste error and missing endif",
   "Thanks to R Kampe for noting the problem."
 } ,

 { 14, Feb, 2020, RCR, "afni_proc.py", MINOR, TYPE_NEW_OPT,
   "add -compare_opts_vs_opts",
   "One can compare two afni_proc.py commands sequentially, that are\n"
   "not part of the stored examples list.  Consider:\n"
   "   afni_proc.py ... first option set ...    \\\n"
   "                -compare_opts_vs_opts       \\\n"
   "                ... second option set ...\n"
   "It is okay for 'second option set' to include the afni_proc.py\n"
   "command name, in case two scripts are concatenated."
 } ,

 { 12, Feb, 2020, RCR, "afni_proc.py", MAJOR, TYPE_NEW_OPT,
   "add ability to compare against examples",
   "Add options -compare_opts, -compare_example_pair, -show_example and\n"
   "            -show_example_names.\n"
   "Consider these examples:\n"
   "   afni_proc.py -show_example 'Example 11b'\n"
   "   afni_proc.py -show_example_names\n"
   "   afni_proc.py ... my options here ... -compare_opts 'Example 11'\n"
   "Motivated by C Gaillard and P Taylor."
 } ,

 {  7, Feb, 2020, RCR, "Makefile.linux_fedora_28_shared", MINOR, TYPE_ENHANCE,
   "build main non-X11, non-SUMA AFNI program without X deps",
   "Set LLIBS_X11 to current LLIBS, and give it to SUMA_LINK_LIB.\n"
   "Remove all X11 libs from LLIBS.  Add -DREPLACE_XT to CEXTRA.\n"
   "Note: without REPLACE_XT, LLIBS could still just use Xt and X11.\n"
   "And made the same mods to Makefile.linux_xorg7_64."
 } ,

 {  7, Feb, 2020, RCR, "afni-general", MINOR, TYPE_MODIFY,
   "reduce X11 program deps",
   "Possibly define LLIBS_X11 in top-level Makefile (as current LLIBS) and\n"
   "then remove X libs from LLIBS.  M.INCLUDE will define LLIBS if not set.\n"
   "Move suma_help to IMOBJS."
 } ,

 {  5, Feb, 2020, RCR, "afni_proc.py", MINOR, TYPE_ENHANCE,
   "add initial new library for processing example, lib_ap_examples.py",
   NULL
 } ,

 {  5, Feb, 2020, RCR, "option_list.py", MINOR, TYPE_NEW_OPT,
   "list all global options via 'PROG.py -optlist_show_global_opts'",
   "Also, add -optlist_show_argv_array to display afni_proc.py options\n"
   "in python dictionary format.\n"
   "This could be done with any OptionList-based python program."
 } ,

 {  4, Feb, 2020, RCR, "afni_proc.py", MICRO, TYPE_ENHANCE,
   "add help for a few esoteric options",
   NULL
 } ,

 {  3, Feb, 2020, RCR, "Dimon", MICRO, TYPE_ENHANCE,
   "show CSA data on high debug",
   NULL
 } ,

 {  3, Feb, 2020, RCR, "dicom_hdr", MICRO, TYPE_NEW_OPT,
   "add -siemens_csa_data",
   "Same as 3 -slice_times_verb opts."
 } ,

 {  3, Feb, 2020, RCR, "@SUMA_Make_Spec_FS", MINOR, TYPE_NEW_OPT,
   "add -extra_annot_labels",
   NULL
 } ,

 { 27, Jan, 2020, RCR, "@SUMA_Make_Spec_FS", MINOR, TYPE_ENHANCE,
   "gzip SUMA/*.nii, except for SurfVol",
   NULL
 } ,

 { 27, Jan, 2020, RCR, "@diff.tree", MINOR, TYPE_NEW_OPT,
   "add -show_list_comp, to do pairwise comparison of file names",
   NULL
 } ,

 { 27, Jan, 2020, RCR, "make_random_timing.py", MINOR, TYPE_ENHANCE,
   "add basis=BASIS parameter when defining timing class",
   "Done for geenaianni on MB."
 } ,

 { 23, Jan, 2020, RCR, "realtime_receiver.py", MINOR, TYPE_ENHANCE,
   "add handling of magic version 4 (ROIs and mask==1 data)",
   "Done for J Gonzalez-Castillo."
 } ,

 { 22, Jan, 2020, RCR, "plug_realtime", MAJOR, TYPE_GENERAL,
   "add ROIs and data mask method",
   "Added corresponding demo: AFNI_data6/realtime.demos/demo_3_ROIs_n_data\n"
 } ,

 { 22, Jan, 2020, RCR, "realtime_receiver.py", MINOR, TYPE_ENHANCE,
   "add handling of magic version 3 (all data light)",
   NULL
 } ,

 { 15, Jan, 2020, RCR, "afni_proc.py", MINOR, TYPE_MODIFY,
   "corr_* dsets are now correlations with ROI averages",
   "They were previously average correlations with each ROI voxel.  The new\n"
   "maps look similar, but are probably more natural and have nicer scales.\n"
   "Requested by P Taylor."
 } ,

 { 13, Jan, 2020, RCR, "afni-general", MINOR, TYPE_ENHANCE,
   "add some make lists ; see 'make list_lists'",
   NULL
 } ,

 {  2, Jan, 2020, RCR, "plug_realtime", MICRO, TYPE_GENERAL,
   "updates corresponding with Javier's new All_Data_light method",
   NULL
 } ,

 { 31, Dec, 2019, RCR, "gen_ss_review_scripts.py", MINOR, TYPE_MODIFY,
   "Do not require out_limit.  Currently will still show in driver.",
   "Done for P Taylor."
 } ,

 { 26, Dec, 2019, RCR, "timing_tool.py", MICRO, TYPE_NEW_OPT,
   "add -timing_to_1D_mods and -show_events",
   "Done for A Gorka."
 } ,

 { 20, Dec, 2019, RCR, "make_random_timing.py", MICRO, TYPE_ENHANCE,
   "add more help details for advanced usage",
   NULL
 } ,

 { 17, Dec, 2019, RCR, "1d_tool.py", MINOR, TYPE_ENHANCE,
   "allow labels as column selectors when reading xmat.1D files",
   "Done for G Chen."
 } ,

 { 10, Dec, 2019, RCR, "uber_proc.py", MINOR, TYPE_MODIFY,
   "separate into main/lib/gui, so one can run -help w/out PyQt4",
   NULL
 } ,

 {  9, Dec, 2019, RCR, "3dTagalign", MINOR, TYPE_NEW_OPT,
   "add -tagset",
   "Coded by T Holroyd."
 } ,

 { 29, Nov, 2019, RCR, "afni_proc.py", MINOR, TYPE_NEW_OPT,
   "add -volreg_opts_ewarp, to pass additional volreg EPI warp options",
   "Added for L Fernandino."
 } ,

 { 27, Nov, 2019, RCR, "ROIgrow", MICRO, TYPE_BUG_FIX,
   "if PER_NODE, also process label == 0",
   "Thanks to K Dembny for noting the problem."
 } ,

 { 21, Nov, 2019, RCR, "afni_proc.py", MINOR, TYPE_ENHANCE,
   "update babble about FreeSurfer in help",
   NULL
 } ,

 { 21, Nov, 2019, RCR, "@auto_tlrc", MINOR, TYPE_BUG_FIX,
   "add 'endif' for if( $warpdrive_method == '3dWarpDrive'",
   "Thanks to T Holroyd for reporting and fixing this."
 } ,

 { 21, Nov, 2019, RCR, "3dRank", MINOR, TYPE_BUG_FIX,
   "fix storage_mode handling (re-allow niml.dset output)",
   "Thanks to dmoracze on the Message Board for noting the problem."
 } ,

 { 19, Nov, 2019, RCR, "tedana.py", MICRO, TYPE_BUG_FIX,
   "add arr.flags.writeable fallback in volumeutils.py:array_from_file()",
   "Done for L Sepeta, for CentoOS 6."
 } ,

 { 19, Nov, 2019, RCR, "@SUMA_Make_Spec_FS", MINOR, TYPE_NEW_OPT,
   "add -fs_setup, to optionally source $FREESURFER_HOME/SetUpFreeSurfer.csh",
   NULL
 } ,

 { 13, Nov, 2019, RCR, "afni_system_check.py", MICRO, TYPE_MODIFY,
   "omit any final PyQt4 warnings unless asked for",
   "Done to appease the mighty P Taylor."
 } ,

 {  1, Nov, 2019, RCR, "gen_ss_review_scripts.py", MINOR, TYPE_ENHANCE,
   "process out.mask_at_corr.txt, the anat/template Dice coefficient",
   "Requested by P Hamilton."
 } ,

 {  1, Nov, 2019, RCR, "afni_proc.py", MINOR, TYPE_ENHANCE,
   "create out.mask_at_corr.txt, the anat/template Dice coefficient",
   "Requested by P Hamilton."
 } ,

 { 28, Oct, 2019, RCR, "afni-general", MICRO, TYPE_BUG_FIX,
   "fix THD_write_niml to apply directory to output file",
   "Thanks to pmlauro on Message Board, for pointing out the problem."
 } ,

 { 25, Oct, 2019, RCR, "afni_proc.py", MINOR, TYPE_ENHANCE,
   "allow selectors on -dset* options (cannot mix with removal options)",
   "Requested by E Finn."
 } ,

 { 24, Oct, 2019, RCR, "afni_proc.py", MINOR, TYPE_NEW_OPT,
   "add combine methods m_tedana, m_tedana_OC",
   "Can run tedana from MEICA group:\n"
   "   https://github.com/ME-ICA/tedana\n"
   "   https://tedana.readthedocs.io"
 } ,

 { 23, Oct, 2019, RCR, "3dZeropad", MICRO, TYPE_NEW_OPT,
   "add -pad2evens: add needed planes to make each dimension even",
   NULL
 } ,

 { 21, Oct, 2019, RCR, "afni", MICRO, TYPE_NEW_OPT,
   "add -get_running_env, to show env including locally set vars",
   NULL
 } ,

 { 17, Oct, 2019, RCR, "3dANOVA", MICRO, TYPE_ENHANCE,
   "improve descriptions of some option errors to the user",
   NULL
 } ,

 { 17, Oct, 2019, RCR, "3dTcorr1D", MICRO, TYPE_BUG_FIX,
   "strcasestr fix subsumed by adding _GNU_SOURCE to make",
   "Undo removal of strcasestr."
 } ,

 { 17, Oct, 2019, RCR, "Makefile", MICRO, TYPE_BUG_FIX,
   "for strcasestr, we need to define _GNU_SOURCE in Makefile.*",
   NULL
 } ,

 { 16, Oct, 2019, RCR, "@auto_tlrc", MINOR, TYPE_ENHANCE,
   "re-insert updates from 2019.05.29, plus updates for -init_xform",
   NULL
 } ,

 { 16, Oct, 2019, RCR, "3dFFT", MICRO, TYPE_ENHANCE,
   "process entire time series, rather than just the first volume",
   "Done for A Khojandi."
 } ,

 { 16, Oct, 2019, RCR, "TwotoComplex", MICRO, TYPE_ENHANCE,
   "process entire time series, rather than just first volume(s)",
   "Done to further the quest of A Khojandi for world domination."
 } ,

 { 15, Oct, 2019, RCR, "3dinfo", MINOR, TYPE_NEW_OPT,
   "add -subbrick_info, to write only 'At sub-brick #N' info to stdout",
   NULL
 } ,

 { 11, Oct, 2019, RCR, "afni-general", MINOR, TYPE_ENHANCE,
   "checked and merged another 17 commit PR from pn2200",
   "This is mostly to resolve missing prototypes."
 } ,

 { 10, Oct, 2019, RCR, "3dinfo", MINOR, TYPE_NEW_OPT,
   "add -niml_hdr, to write full NIML header(s) to stdout",
   NULL
 } ,

 { 10, Oct, 2019, RCR, "gen_ss_review_scripts.py", MICRO, TYPE_BUG_FIX,
   "search for niml.dset errts datasets",
   NULL
 } ,

 { 10, Oct, 2019, RCR, "afni_base.py", MICRO, TYPE_BUG_FIX,
   "in NIML case, exist should check ppv file directly",
   NULL
 } ,

 {  9, Oct, 2019, RCR, "afni-general", MINOR, TYPE_ENHANCE,
   "checked and merged 30 commit PR from pn2200",
   "This is mostly to resolve compiler warnings."
 } ,

 {  7, Oct, 2019, RCR, "NIFTI", MINOR, TYPE_ENHANCE,
   "probably the last set of test updates for now",
   NULL
 } ,

 {  4, Oct, 2019, RCR, "3dNLfim", MICRO, TYPE_BUG_FIX,
   "allow for longer input and output file names",
   "Names were malloc'd with MAX_NAME_LENGTH; use nifti_strdup, instead.\n"
   "Thanks to S Wardle for bringing this to light."
 } ,

 { 30, Sep, 2019, RCR, "NIFTI", MINOR, TYPE_ENHANCE,
   "added test scripts under commands, along with cmake versions for build",
   NULL
 } ,

 { 26, Sep, 2019, RCR, "NIFTI", MICRO, TYPE_MODIFY,
   "nifti_read_ascii_image no longer closes fp or free's fname",
   NULL
 } ,

 { 23, Sep, 2019, RCR, "@update.afni.binaries", MICRO, TYPE_BUG_FIX,
   "missed endif",
   "Thanks to A Winkler for noting the problem."
 } ,

 { 18, Sep, 2019, RCR, "afni_proc.py", MICRO, TYPE_ENHANCE,
   "if -html_review_style pythonic, check for matplotlib",
   NULL
 } ,

 { 16, Sep, 2019, RCR, "afni_system_check.py", MICRO, TYPE_ENHANCE,
   "check on /usr/local/bin/python* files, as is done with /sw/bin",
   NULL
 } ,

 { 13, Sep, 2019, RCR, "afni_system_check.py", MICRO, TYPE_ENHANCE,
   "report XQuartz version",
   "As suggested by P Taylor."
 } ,

 { 12, Sep, 2019, RCR, "afni_proc.py", MICRO, TYPE_NEW_OPT,
   "add file tracking and -show_tracked_files option",
   "In preparation for shifting evil for P Taylor and D Glen."
 } ,

 {  9, Sep, 2019, RCR, "afni_proc.py", MICRO, TYPE_ENHANCE,
   "add control for 3dDespike -NEW25",
   "Requested by aparekh on the Message Board."
 } ,

 {  5, Sep, 2019, RCR, "SurfMeasures", MICRO, TYPE_MODIFY,
   "retab and fix indentations",
   NULL
 } ,

 {  4, Sep, 2019, RCR, "@SUMA_Make_Spec_FS", MICRO, TYPE_ENHANCE,
   "check for valid 'mris_convert --help' output",
   NULL
 } ,

 { 26, Aug, 2019, RCR, "afni_system_check.py", MICRO, TYPE_ENHANCE,
   "report 'R RHOME'",
   NULL
 } ,

 { 27, Aug, 2019, RCR, "afni-general", MICRO, TYPE_ENHANCE,
   "linux_fedora_28_shared: make libf2c.so as a shared object",
   "2.4 GB binaries -> (libmri.so) 600 MB -> (libSUMA.so) 202 MB\n"
   "                -> (libf2c.so) 190 MB"
 } ,

 { 26, Aug, 2019, RCR, "afni-general", MINOR, TYPE_ENHANCE,
   "linux_fedora_28_shared: make libSUMA.so as a shared object",
   "2.4 GB binaries -> (libmri.so) 600 MB -> (libSUMA.so) 200 MB"
 } ,

 { 26, Aug, 2019, RCR, "afni_system_check.py", MICRO, TYPE_ENHANCE,
   "check for dyn.load error via 3dMVM",
   NULL
 } ,

 { 23, Aug, 2019, RCR, "afni-general", MICRO, TYPE_ENHANCE,
   "updates corresponding to Travis CI OS change: Ubuntu 14->16",
   "Set .travis.yml to use OS_notes.linux_ubuntu_16_64 for system update,\n"
   "and update the notes to include fix of GLwDrawA.h.\n"
   "Also, seem to need to enable mysql."
 } ,

 { 22, Aug, 2019, RCR, "afni-general", MICRO, TYPE_ENHANCE,
   "THD_write_atr(): make the Kris K condition do more aggressive napping",
   "More aggressive napping?!?\n"
   "Sleep 6 times for 2^(n+1) seconds, up to ~1 min, for a total of ~2 min."
 } ,

 { 22, Aug, 2019, RCR, "afni-general", MINOR, TYPE_BUG_FIX,
   "(w/dglen) thd_gifti: remove INDEX_LIST DA from from list",
   "When converting a GIFTI dataset to NIML, any index list should be\n"
   "separated early, so as not to affect the SPARSE_DATA NIML element.\n"
   "Thanks to T Holroyd for noting the problem."
 } ,

 { 19, Aug, 2019, RCR, "afni-general", MICRO, TYPE_ENHANCE,
   "Makefile.INCLUDE: add libmri target, for build system",
   "Let the make system decide whether it should be a shared lib.\n"
   "Also, make install_plugins just plug*.so model*.so and have\n"
   "itall target depend on install_lib."
 } ,

 { 19, Aug, 2019, RCR, "3dDeconvolve_f", MINOR, TYPE_BUG_FIX,
   "matrix_f.[ch]: dupe matrix_augment_01_columns from matrix.[ch]",
   "When choosing between more local functions and those included in a\n"
   "linked library, some systems seem to go all-or-nothing for one file\n"
   "at a time.  So for 3dDeconvolve_f, matrix_f.c needs everything that\n"
   "might come from matrix.c.  Otherwise we should have matrix_f.h rename\n"
   "all of those functions, to avoid relying on compiler choices."
 } ,

 { 16, Aug, 2019, RCR, "afni-general", MICRO, TYPE_ENHANCE,
   "(w/dglen) in THD_write_atr(), give file opening multiple opertunities",
   "Done for K Knutson."
 } ,

 { 15, Aug, 2019, RCR, "afni-general", MINOR, TYPE_ENHANCE,
   "build R_io.so with usable link to libmri.so",
   "Modify Makefile.linux_fedora_28_shared and Makefile.INCLUDE to control\n"
   "creation of Makevars via R_IO_MODIFY_LINUX."
 } ,

 { 15, Aug, 2019, RCR, "afni-general", MINOR, TYPE_GENERAL,
   "add other_builds/OS_notes.linux_fedora_30.txt",
   "Works with Makefile.linux_fedora_28_shared."
 } ,

 { 13, Aug, 2019, RCR, "afni-general", MICRO, TYPE_BUG_FIX,
   "fix -VXXXX= for real operating systems",
   NULL
 } ,

 { 13, Aug, 2019, RCR, "RetroTS.py", MICRO, TYPE_GENERAL,
   "RVT_from_PeakFinder.py: remove unused plot()",
   NULL
 } ,

 { 12, Aug, 2019, RCR, "afni-general", MICRO, TYPE_ENHANCE,
   "python3 compatibility",
   "Including: make_stim_times.py, python_module_test.py, lib_matplot.py,\n"
   "           slow_surf_clustsim.py, lib_surf_clustsim.py, make_pq_script.py."
 } ,

 {  8, Aug, 2019, RCR, "timing_tool.py", MINOR, TYPE_ENHANCE,
   "be more merciful in the case of timing overlap",
   "    - ISI stats: allow and adjust for stim overlap\n"
   "    - dur stats: show file/condition with stats\n"
   "    - match output between python2 and python3"
 } ,

 {  7, Aug, 2019, RCR, "rPkgsInstall", MINOR, TYPE_ENHANCE,
   "more programs that need R_LD_LIBRARY_PATH",
   "Full list: 1dRplot, 3dICC, 3dISC, 3dLME, 3dMEMA, 3dMEPFM, 3dMVM, 3dPFM,\n"
   "           3dRprogDemo, 3dSignatures, ExamineXmat, MBA, RBA, rPkgsInstall."
 } ,

 {  5, Aug, 2019, RCR, "afni_system_check.py", MINOR, TYPE_ENHANCE,
   "check for matplotlib.pyplot",
   NULL
 } ,

 {  5, Aug, 2019, RCR, "3dMVM", MINOR, TYPE_MODIFY,
   "set R_LD_LIBRARY_PATH for all 3d* R-calling programs using $afpath on osx",
   "For macs: to allow R_io.so to load shared libraries needed by libmri,\n"
   "          set the search path to include the abin, flat_namespace and\n"
   "          R lib dir.\n"
   "This might apply to linux with libmri.so, as well.\n"
   "Thanks to N Adleman, C Caballero and E Silson."
 } ,

 { 30, Jul, 2019, RCR, "gen_group_command.py", MICRO, TYPE_ENHANCE,
   "format help output for sphinx conversion",
   NULL
 } ,

 { 29, Jul, 2019, RCR, "timing_tool.py", MICRO, TYPE_ENHANCE,
   "format help output for sphinx conversion",
   NULL
 } ,

 { 26, Jul, 2019, RCR, "@update.afni.binaries", MINOR, TYPE_NEW_OPT,
   "add -make_backup and -echo",
   "Suggested by J Rajendra."
 } ,

 { 25, Jul, 2019, RCR, "afni_proc.py", MINOR, TYPE_NEW_OPT,
   "add -volreg_warp_master, for controlling the output grid",
   "Added for Y Miyawaki."
 } ,

 { 24, Jul, 2019, RCR, "timing_tool.py", MINOR, TYPE_NEW_OPT,
   "add -show_tsv_label_details option",
   NULL
 } ,

 { 23, Jul, 2019, RCR, "timing_tool.py", MICRO, TYPE_ENHANCE,
   "add -tsv_labels option help and examples",
   NULL
 } ,

 { 19, Jul, 2019, RCR, "afni_proc.py", MICRO, TYPE_BUG_FIX,
   "if template is multi-volume, get vol [0] for group_mask",
   "Thanks to S Tumati for noting the problem."
 } ,

 { 19, Jul, 2019, RCR, "nifti_tool", MINOR, TYPE_ENHANCE,
   "add use of HDR/NIM_SLICE_TIMING_FIELDS for -field option",
   "This allows -{disp,diff}_{hdr,nim} an easy specification of\n"
   "fields related to slice timing."
 } ,

 { 18, Jul, 2019, RCR, "gen_ss_review_scripts.py", MINOR, TYPE_ENHANCE,
   "look for multi-echo data in find_tcat",
   NULL
 } ,

 { 17, Jul, 2019, RCR, "NIFTI", MINOR, TYPE_BUG_FIX,
   "another fix for 32-64 bit NIFTI update for older xorg7 systems",
   "In thd_niftiread.c, cast nim->nz as int for EDIT_dset_items().\n" 
   "Newer C libraries seem to handle the possibility of 8 bits better,\n"
   "but we are reading as 4.  Thanks again to R Birn."
 } ,

 { 17, Jul, 2019, RCR, "NIFTI", MICRO, TYPE_BUG_FIX,
   "fix inappropriate 'dimensions altered' warning on xorg7",
   "Warning: dimensions altered since AFNI extension was added\n"
   "Use PRId64 for 64-bit int printing, works on old systems, too.\n"
   "Thanks to R Birn for noting the problem."
 } ,

 {  5, Jul, 2019, RCR, "afni_proc.py", MINOR, TYPE_MODIFY,
   "(useless) switch to 3dTcorr1D for dot product",
   "Drops 2 commands down to 1 for computing corr_* volumes." 
 } ,

 {  3, Jul, 2019, RCR, "3dvolreg", MICRO, TYPE_BUG_FIX,
   "make 'second -zpad option' warning appropriate again",
   NULL
 } ,

 {  3, Jul, 2019, RCR, "gen_ss_review_scripts.py", MICRO, TYPE_MODIFY,
   "let X.stim.xmat.1D be empty for non-task case",
   NULL
 } ,

 {  3, Jul, 2019, RCR, "afni_proc.py", MICRO, TYPE_MODIFY,
   "if no stim, create sum_baseline.1D, rather than sum_ideal.1D",
   NULL
 } ,

 {  3, Jul, 2019, RCR, "1d_tool.py", MICRO, TYPE_BUG_FIX,
   "allow writing of empty stim files ($status 0)",
   NULL
 } ,

 {  2, Jul, 2019, RCR, "afni_proc.py", MICRO, TYPE_MODIFY,
   "create X.stim.xmat.1D via 1d_tool.py -write_xstim, to keep labels",
   NULL
 } ,

 {  1, Jul, 2019, RCR, "afni_proc.py", MICRO, TYPE_ENHANCE,
   "add complex Example 13; add use of @SSwarper outputs in Example 11",
   NULL
 } ,

 { 28, Jun, 2019, RCR, "gen_ss_review_scripts.py", MINOR, TYPE_ENHANCE,
   "add vr_base_dset uvar",
   NULL
 } ,

 { 27, Jun, 2019, RCR, "1d_tool.py", MINOR, TYPE_NEW_OPT,
   "add -write_with_header and -write_xstim",
   NULL
 } ,

 { 25, Jun, 2019, RCR, "gen_ss_review_scripts.py", MINOR, TYPE_ENHANCE,
   "get TSNR on surface",
   NULL
 } ,

 { 19, Jun, 2019, RCR, "gen_ss_review_scripts.py", MINOR, TYPE_ENHANCE,
   "add surf_vol uvar",
   NULL
 } ,

 { 19, Jun, 2019, RCR, "afni_proc.py", MICRO, TYPE_MODIFY,
   "actually fail for some inappropriate blur options with surface analysis",
   NULL
 } ,

 { 18, Jun, 2019, RCR, "3dGrayplot", MICRO, TYPE_ENHANCE,
   "allow grayplot of surface data if not -peelorder",
   NULL
 } ,

 { 18, Jun, 2019, RCR, "afni_proc.py", MICRO, TYPE_BUG_FIX,
   "no mask if TSNR on surface",
   "Thanks to K Dembny for noting the problem."
 } ,

 { 14, Jun, 2019, RCR, "@update.afni.binaries", MINOR, TYPE_NEW_OPT,
   "add -hostname and -distdir",
   "This is to allow places to mirror some of the AFNI site."
 } ,

 { 14, Jun, 2019, RCR, "afni-general", MINOR, TYPE_ENHANCE,
   "add Makefile.linux_fedora_28_shared, to distribute a shared lib package",
   "This uses libmri.so, though other libraries should be added (SUMA).\n"
   "R programs do not yet work, as linking for R_io.so needs to be fixed."
 } ,

 { 13, Jun, 2019, RCR, "afni_base.py", MICRO, TYPE_ENHANCE,
   "allow for enclosed variables in afni_name, e.g. '${subj}'",
   NULL
 } ,

 { 12, Jun, 2019, RCR, "Makefile.INCLUDE", MINOR, TYPE_MODIFY,
   "better prep for shared build, and fix shared build of suma_gts_progs",
   "Move mri_render.o out of libmri (corresponds with plug_render.so)."
   "Still need to fix mpeg_encode."
 } ,

 { 10, Jun, 2019, RCR, "afni-general", MICRO, TYPE_MODIFY,
   "apply FreeBSD patches from J Bacon",
   "  - afni_xml.h: include inttypes.h\n"
   "  - prf_common_circular.c: use malloc_stats_print()\n"
   "  - Makefile.ptaylor.INCLUDE: add -fopenmp for building 3dDWUncert"
 } ,

 {  6, Jun, 2019, RCR, "@auto_tlrc", MICRO, TYPE_MODIFY,
   "back off recent updates - need to resolve -init_xform",
   "Thanks to H Keren for letting us know of the problem."
 } ,

 {  4, Jun, 2019, RCR, "3dinfo", MINOR, TYPE_NEW_OPT,
   "add -dset_extension, -storage_mode",
   NULL
 } ,

 {  4, Jun, 2019, RCR, "plug_tag", MINOR, TYPE_BUG_FIX,
   "use calloc to init last 4 bytes of tag string in thd_dsetatr.c",
   "This was leaving garbage in HEAD file.\n"
   "Thanks to A Nugent for noting the problem."
 } ,

 {  3, Jun, 2019, RCR, "afni_proc.py", MINOR, TYPE_ENHANCE,
   "allow ricor processing in case of multi-echo data",
   "Done for K Dembny."
 } ,

 { 30, May, 2019, RCR, "@radial_correlate", MINOR, TYPE_MODIFY,
   "apply full Gaussian for blur, rather than truncated",
   "Truncated is okay, but has cubical extents, rather than spherical."
 } ,

 { 23, May, 2019, RCR, "afni_proc.py", MINOR, TYPE_NEW_OPT,
   "add options -regress_anaticor_full_gaussian, -regress_anaticor_term_frac",
   "Also, save fanaticor_mask_coverage dataset."
 } ,

 { 22, May, 2019, RCR, "afni_proc.py", MINOR, TYPE_MODIFY,
   "blurs are now truncated Gaussians by default, making them flat",
   NULL
 } ,

 { 22, May, 2019, RCR, "Makefile.INCLUDE", MICRO, TYPE_GENERAL,
   "start with 'MAKE ?= make', and use MAKE exclusively",
   "Thanks to J Bacon for the suggestion."
 } ,

 { 20, May, 2019, RCR, "plug_vol2surf", MINOR, TYPE_BUG_FIX,
   "modify pane_scale to match updates for AFNI_PBAR_FULLRANGE",
   NULL
 } ,

 { 16, May, 2019, RCR, "gen_ss_review_scripts", MINOR, TYPE_ENHANCE,
   "add uvars flip_check_dset and flip_guess",
   "Add 'flip guess' to review_basic output."
 } ,

 { 16, May, 2019, RCR, "afni_util.py", MINOR, TYPE_NEW_OPT,
   "add read_text_dictionary, read_text_dict_list, convert_table2dict",
   "Also, allow table2dict in write_data_as_json.  This allows for easy I/O\n"
   "of tables, and the ability to convert them to json form."
 } ,

 { 15, May, 2019, RCR, "gen_ss_review_scripts", MINOR, TYPE_ENHANCE,
   "add uvar have_radcor_dirs",
   NULL
 } ,

 { 15, May, 2019, RCR, "@radial_correlate", MINOR, TYPE_ENHANCE,
   "modify output file names to handle special cases of all_runs and errts",
   NULL
 } ,

 { 14, May, 2019, RCR, "afni_proc.py", MINOR, TYPE_NEW_OPT,
   "add options -radial_correlate_blocks and -radial_correlate_opts",
   "Run @raidal_correlate at the end of each specified block, creating one\n"
   "correlation volume per run.  Each voxel gets the correlation of its time\n"
   "series with a local (slightly Gaussian weighted) average."
 } ,

 { 13, May, 2019, RCR, "afni_proc.py", MICRO, TYPE_GENERAL,
   "fail if using MIN_OUTLIER, but not enough time points",
   "Thanks to H Mandelkow for noting this."
 } ,

 { 10, May, 2019, RCR, "NIFTI", MICRO, TYPE_ENHANCE,
   "add NIFTI_ECODE_QUANTIPHYSE",
   NULL
 } ,

 {  9, May, 2019, RCR, "3dTcorrelate", MICRO, TYPE_ENHANCE,
   "include old history of xset",
   NULL
 } ,

 {  9, May, 2019, RCR, "@radial_correlate", MINOR, TYPE_NEW_OPT,
   "replace 3dLocalstat with 3dmerge for locally ~averaged time series",
   "One can choose between the methods, but 3dmerge is much faster.\n"
   "Included options are -use_3dmerge, -corr_mask and -merge_nrad,\n"
   "as well as -do_clean and -verb."
 } ,

 {  8, May, 2019, RCR, "afni-general", MINOR, TYPE_ENHANCE,
   "allow AFNI_BLUR_FIRFAC to get near zero",
   "This can be abused for a 'fast ANATICOR', for example.\n"
   "Since sigma = 0.4246609 * fwhm, consider using: \n"
   "   sfac = 1/(2*.0.4246609) = 1.17741\n"
   "That number of sigmas should match the half width at half max,\n"
   "which should terminate the blur just after a half height.\n"
   "\n"
   "Or use 2*FWHM and sfac = 1.17741/2 = 0.588705 to make it more flat,\n"
   "with a min contribution of ~0.84, rather than 0.5, yet limiting\n"
   "the output to the same HWHM radius (e.g. FWHM=80mm with sfac=0.589\n"
   "results in a fairly flat blur out to a radius of ~20 mm)."
 } ,

 {  8, May, 2019, RCR, "afni_util.py", MICRO, TYPE_NEW_OPT,
   "add -module_dir",
   NULL
 } ,

 {  7, May, 2019, RCR, "timing_tool.py", MINOR, TYPE_NEW_OPT,
   "add -timing_to_1D_warn_ok to make some conversion issues non-fatal",
   "Done for J Wiggins and M Liuzzi."
 } ,

 {  7, May, 2019, RCR, "afni_util.py", MINOR, TYPE_ENHANCE,
   "add deg2chordlen() to return distance traveled due to a rotation",
   NULL
 } ,

 { 25, Apr, 2019, RCR, "afni_proc.py", MINOR, TYPE_ENHANCE,
   "-regress_bandpass now takes any positive number of frequencies pairs",
   "Done to appease the mighty P Taylor."
 } ,

 { 23, Apr, 2019, RCR, "3dAllineate", MICRO, TYPE_ENHANCE,
   "Allow '^' to denote a power in -autoweight, in addition to '**'\n",
   "This is to avoid protecting the string in quotes, making it easy\n"
   "to pass from afni_proc.py to align_epi_anat.py to 3dAllineate."
 } ,

 { 22, Apr, 2019, RCR, "timing_tool.py", MINOR, TYPE_NEW_OPT,
   "add -tsv_labels",
   "This can be used to specify column labels to be used for\n"
   "onset time, duration, trial type, and optional modulators."
 } ,

 { 16, Apr, 2019, RCR, "gen_ss_review_scripts.py", MINOR, TYPE_BUG_FIX,
   "verify av_space == +tlrc before setting template",
   "Thanks to P Molfese and P Taylor for noting the problem."
 } ,

 { 16, Apr, 2019, RCR, "@update.afni.binaries", MINOR, TYPE_ENHANCE,
   "if do_apearch, update .bashrc to source all_progs.COMP.bash",
   "Done to appease the mighty P Taylor."
 } ,

 { 11, Apr, 2019, RCR, "afni_proc.py", MINOR, TYPE_NEW_OPT,
   "add -combine_tedort_reject_midk",
   "It might be a good idea to set this to 'no', so less gets rejected."
 } ,

 { 11, Apr, 2019, RCR, "afni_util.py", MINOR, TYPE_NEW_OPT,
   "add functions gaussian_at_fwhm, gaussian_at_hwhm_frac",
   NULL
 } ,

 {  8, Apr, 2019, RCR, "@extract_meica_ortvec", MINOR, TYPE_NEW_OPT,
   "add options -reject_midk and -reject_ignored",
   "It seems likely that '-reject_midk 0' should be the default."
 } ,

 { 20, Mar, 2019, RCR, "dcm2niix_afni", MINOR, TYPE_BUG_FIX,
   "sync crorden/dcm2niix_console with repo, version v1.0.20181125",
   "This is possibly to correct a bug with -m and partial brain coverage."
 } ,

 { 15, Mar, 2019, RCR, "gen_ss_review_scripts.py", MINOR, TYPE_ENHANCE,
   "include tr field in uvars, and report it as TR in basic",
   NULL
 } ,

 { 15, Mar, 2019, RCR, "@update.afni.binaries", MICRO, TYPE_ENHANCE,
   "in any dotfile update: note that it was done by @uab",
   NULL
 } ,

 { 14, Mar, 2019, RCR, "GIFTI", MINOR, TYPE_ENHANCE,
   "add gifti/regress_tests tree",
   "This was also added to https://github.com/NIFTI-Imaging/gifti_clib repo."
 } ,

 { 13, Mar, 2019, RCR, "tedana.py", MICRO, TYPE_MODIFY,
   "default to system nibabel over local",
   "Need to ponder what to do with local nibabel.  This will move us towards\n"
   "omitting it, though we plan to move away from AFNI's tedana.py, too."
 } ,

 {  7, Mar, 2019, RCR, "gen_ss_review_table.py", MAJOR, TYPE_NEW_OPT,
   "add -report_outliers and support options",
   "Add -report_outliers_{fill,header}_style, -write_outlier, and\n"
   "    -outlier_sep for controlling the table presentation.\n"
   "Will use -write_table instead of -tablefile going forward."
 } ,

 {  7, Mar, 2019, RCR, "afni_proc.py", MICRO, TYPE_ENHANCE,
   "tee output from @ss_review_html to a text file",
   "Done for P Taylor."
 } ,

 {  6, Mar, 2019, RCR, "Dimon", MINOR, TYPE_ENHANCE,
   "if VR mismatch warning, specify whether AFNI uses the field",
   "Done for B Benson."
 } ,

 {  5, Mar, 2019, RCR, "gen_group_command.py", MINOR, TYPE_ENHANCE,
   "show subject counts; change line len and ddirs; no require on restricted",
   NULL
 } ,

 { 28, Feb, 2019, RCR, "gen_ss_review_scripts.py", MINOR, TYPE_BUG_FIX,
   "mask dset must include extension",
   NULL
 } ,

 { 26, Feb, 2019, RCR, "gen_group_command.py", MINOR, TYPE_NEW_OPT,
   "add -dset_sid_list, -hpad, -tpad",
   "Add -dset_sid_list to specify subject IDs explicitly.\n"
   "Also, add -hpad/-tpad; less indentation for 3dttest++."
 } ,

 { 25, Feb, 2019, RCR, "gen_ss_review_scripts.py", MINOR, TYPE_ENHANCE,
   "try to get mask_dset from TSNR output",
   NULL
 } ,

 { 25, Feb, 2019, RCR, "timing_tool.py", MINOR, TYPE_ENHANCE,
   "add modulators to -multi_timing_to_event_list output",
   "Done for D Jangraw."
 } ,

 { 22, Feb, 2019, RCR, "afni_proc.py", MINOR, TYPE_NEW_OPT,
   "add -tlrc_NL_force_view, to handle sform_code=2 in auto_warp.py result",
   "Done for I Berteletti."
 } ,

 { 22, Feb, 2019, RCR, "afni_util.py", MINOR, TYPE_ENHANCE,
   "handle shells with paths in get_current/login_shell()",
   NULL
 } ,

 {  8, Feb, 2019, RCR, "3dWarp", MICRO, TYPE_NEW_OPT,
   "add -wsinc5",
   NULL
 } ,

 {  7, Feb, 2019, RCR, "demoExpt.py", MINOR, TYPE_NEW_PROG,
   "will now actually distribute Vinai's demoExpt.py and afniInterfaceRT",
   NULL
 } ,

 {  5, Feb, 2019, RCR, "Dimon", MINOR, TYPE_MODIFY,
   "-infile_list now implies -no_wait",
   NULL
 } ,

 {  5, Feb, 2019, RCR, "3dinfo", MINOR, TYPE_BUG_FIX,
   "allow -extent to vary across datasets",
   NULL
 } ,

 {  5, Feb, 2019, RCR, "demoExpt.py", MICRO, TYPE_GENERAL,
   "add roopchansinghv to afni_src.tgz target",
   "This is a realtime neurofeedback framework, built on top of afni and\n"
   "realtime_receiver.py, using PsychoPy for feedback and presentation.\n"
   "Also, set demoExpt.py mode as 755."
 } ,

 {  4, Feb, 2019, RCR, "afni_proc.py", MICRO, TYPE_BUG_FIX,
   "use abs in dims check for -mask_import",
   NULL
 } ,

 { 30, Jan, 2019, RCR, "afni_proc.py", MINOR, TYPE_NEW_OPT,
   "add -volreg_post_vr_allin and -volreg_pvra_base_index",
   "These are to run 3dvolreg (or 3dAllineate) to a base within\n"
   "each run, before concatenating a transformation from each\n"
   "per-run base to the global EPI registration base."
 } ,

 { 28, Jan, 2019, RCR, "3dttest++", MICRO, TYPE_ENHANCE,
   "output volume counts for -set options",
   NULL
 } ,

 { 28, Jan, 2019, RCR, "afni-general", MINOR, TYPE_ENHANCE,
   "updates to make target, prog_list",
   "   - grep out CMakeLists.txt\n"
   "   - add some ptaylor python scripts\n"
   "   - define and add DISCO_SCRIPTS"
 } ,

 { 28, Jan, 2019, RCR, "afni-general", MINOR, TYPE_NEW_OPT,
   "add -help to @djunct_*.py",
   NULL
 } ,

 { 22, Jan, 2019, RCR, "@update.afni.binaries", MINOR, TYPE_NEW_OPT,
   "add -show_obsoletes[_grep] and -show_system_progs",
   "Inspired by Z Saad."
 } ,

 { 22, Jan, 2019, RCR, "afni_proc.py", MINOR, TYPE_NEW_OPT,
   "added -regress_est_blur_detrend",
   "We might change the default to no detrending here."
 } ,

 { 18, Jan, 2019, RCR, "gen_ss_review_scripts.py", MINOR, TYPE_ENHANCE,
   "process df_info, and hand off new uvars",
   NULL
 } ,

 { 18, Jan, 2019, RCR, "afni_proc.py", MINOR, TYPE_NEW_OPT,
   "run 1d_tool.py -show_df_info, unless -regress_show_df_info no",
   NULL
 } ,

 { 17, Jan, 2019, RCR, "1d_tool.py", MINOR, TYPE_NEW_OPT,
   "add option -show_df_info, to partition degrees of freedom in X-matrix",
   NULL
 } ,

 { 16, Jan, 2019, RCR, "afni_proc.py", MINOR, TYPE_MODIFY,
   "-regress_mot_as_ort now defaults to yes; use vr_base_external",
   "This should not affect results, it is prep for other evil designs."
 } ,

 { 11, Jan, 2019, RCR, "dicom_hinfo", MICRO, TYPE_NEW_OPT,
   "add -sepstr option",
   "Done for ZXu on message board."
 } ,

 {  8, Jan, 2019, RCR, "afni-general", MICRO, TYPE_ENHANCE,
   "add make targets prog_list_bin and _scripts, which generate prog_list.txt",
   "This is done to partition binaries vs scripts."
 } ,

 {  8, Jan, 2019, RCR, "afni_proc.py", MINOR, TYPE_ENHANCE,
   "add -volreg_method, and corresponding options",
   "This allows one to use 3dAllineate for EPI motion registration.\n"
   "Options -volreg_allin_cost and -volreg_allin_auto_stuff (as well as\n"
   "the old -volreg_opts_vr) can be used to control -cost and other options."
 } ,

 {  4, Jan, 2019, RCR, "NIFTI", MINOR, TYPE_ENHANCE,
   "add regression testing scripts",
   NULL
 } ,

 {  4, Jan, 2019, RCR, "nifti_tool", MINOR, TYPE_MODIFY,
   "add -mod_hdr2, specific to NIFTI-2 headers",
   NULL
 } ,

 {  3, Jan, 2019, RCR, "nifti_tool", MINOR, TYPE_MODIFY,
   "have -mod_hdr/-swap_as_nifti fail on valid NIFTI-2 header",
   "Re-allow processing of ASCII headers (via NIFTI-2).\n"
   "Also, incorporate updates from H Johnson."
 } ,

 { 26, Dec, 2018, RCR, "afni-general", MINOR, TYPE_MODIFY,
   "incorporate more updates from the NIFTI_Imaging/nifti_clib repo",
   NULL
 } ,

 { 20, Dec, 2018, RCR, "afni-general", MINOR, TYPE_MODIFY,
   "incorporate updates from the NIFTI_Imaging/nifti_clib repo",
   "And update Makefile.INCLUDE."
 } ,

 { 19, Dec, 2018, RCR, "afni_proc.py", MINOR, TYPE_MODIFY,
   "show execution syntax in both tcsh and bash",
   "Done to appease the mighty P Taylor."
 } ,

 { 14, Dec, 2018, RCR, "1d_tool.py", MINOR, TYPE_ENHANCE,
   "include mask and params in -csim_show_clustsize",
   NULL
 } ,

 { 13, Dec, 2018, RCR, "@strip.whitespace", MINOR, TYPE_NEW_PROG,
   "stored under scripts_src; guess what it does",
   NULL
 } ,

 { 13, Dec, 2018, RCR, "Makefile.INCLUDE", MICRO, TYPE_MODIFY,
   "removed nift1-test from the distribution",
   NULL
 } ,

 { 13, Dec, 2018, RCR, "afni-general", MICRO, TYPE_ENHANCE,
   "merged NIFTI updates from NIFTI-Imaging/nifti_clib repo",
   NULL
 } ,

 { 11, Dec, 2018, RCR, "Dimon", MINOR, TYPE_BUG_FIX,
   "use mkdir -p; reconcile write_as_nifti and NIFTI prefix",
   "Thanks to C Smith for noting the issue."
 } ,

 {  4, Dec, 2018, RCR, "afni-general", MINOR, TYPE_ENHANCE,
   "Makefiles: working towards using libmri.so",
   "Pass MRI_SHARED, and apply with SUMA_SHARED_LOPTS in SUMA."
 } ,

 {  3, Dec, 2018, RCR, "test.afni.prog.help", MINOR, TYPE_NEW_PROG,
   "test running -help on AFNI programs",
   "This is a build tool, not for the distribution."
 } ,

 {  3, Dec, 2018, RCR, "Makefile.INCLUDE", MICRO, TYPE_MODIFY,
   "use LIBMRI_OBJ = libmri.a, for future evil",
   NULL
 } ,

 { 27, Nov, 2018, RCR, "apqc_make_tcsh.py", MICRO, TYPE_ENHANCE,
   "python3 update for chmod code",
   "Thanks to L Dowdle for noting the issue."
 } ,

 { 26, Nov, 2018, RCR, "afni_proc.py", MINOR, TYPE_ENHANCE,
   "add opt -volreg_warp_final_interp",
   "This controls final interpolation for all non-NN warps, including\n"
   "catenated EPI transforms (affine and non-linear), final EPI,\n"
   "and anatomical followers.\n"
   "Done for \"the boss\"."
 } ,

 { 21, Nov, 2018, RCR, "3dcopy", MICRO, TYPE_ENHANCE,
   "try to append HISTORY for non-AFNI datasets",
   NULL
 } ,

 { 19, Nov, 2018, RCR, "afni_proc.py", MINOR, TYPE_ENHANCE,
   "add opt -html_review_style and run apqc_make_html.py",
   NULL
 } ,

 { 19, Nov, 2018, RCR, "afni_proc.py", MICRO, TYPE_MODIFY,
   "run any review scripts before possibly [re-]moving preproc data",
   NULL
 } ,

 { 17, Nov, 2018, RCR, "afni-general", MICRO, TYPE_ENHANCE,
   "add epiphany and midori as browser candidates (11/21 google-chrome)",
   NULL
 } ,

 { 14, Nov, 2018, RCR, "3dDeconvolve", MICRO, TYPE_ENHANCE,
   "update 3dREMLfit command to handle surface data",
   "Strip off the .niml.dset extension, if found in the bucket name.\n"
   "Is it better to re-append it?  I am not sure."
 } ,

 {  5, Nov, 2018, RCR, "make_random_timing.py", MICRO, TYPE_ENHANCE,
   "enhance insufficient time warnings",
   NULL
 } ,

 { 29, Oct, 2018, RCR, "afni_system_check.py", MICRO, TYPE_ENHANCE,
   "zsh: check for .zshenv",
   NULL
 } ,

 { 29, Oct, 2018, RCR, "FSread_annot", MICRO, TYPE_ENHANCE,
   "fix crash and more clearly warn if missing FSColorLUT file",
   NULL
 } ,

 { 17, Oct, 2018, RCR, "gen_ss_review_scripts.py", MICRO, TYPE_ENHANCE,
   "add uvar xmat_stim",
   NULL
 } ,

 { 17, Oct, 2018, RCR, "afni_proc.py", MICRO, TYPE_ENHANCE,
   "pass -ss_review_dset to gen_ss_review_scripts.py",
   NULL
 } ,

 { 16, Oct, 2018, RCR, "afni_system_check.py", MICRO, TYPE_ENHANCE,
   "if no AFNI errors, skip homebrew library linking warnings",
   NULL
 } ,

 { 16, Oct, 2018, RCR, "gen_ss_review_scripts.py", MINOR, TYPE_ENHANCE,
   "added new uvar fields",
   "Move g_ss_uvar_fields to lib_ss_review.py.\n"
   "Add uvar fields: nt_applied, nt_orig, ss_review_dset,\n"
   "   pre_ss_warn_dset, decon_err_dset, tent_warn_dset."
 } ,

 { 16, Oct, 2018, RCR, "@update.afni.binaries", MICRO, TYPE_ENHANCE,
   "darwin defaults to 10.12; newline before dotfile appends",
   NULL
 } ,

 { 11, Oct, 2018, RCR, "afni_system_check.py", MICRO, TYPE_ENHANCE,
   "check for consistency between python and PyQt4 ",
   NULL
 } ,

 { 11, Oct, 2018, RCR, "afni_proc.py", MICRO, TYPE_ENHANCE,
   "have gen_ss_review_scripts.py always write out.gen_ss_uvars.json",
   "This is to help occupy Paul."
 } ,

 {  9, Oct, 2018, RCR, "make_random_timing.py", MINOR, TYPE_BUG_FIX,
   "fix decay rest with non-zero min; block unlimited decay stim dur",
   "Thanks to D Plunkett for noting the problem."
 } ,

 {  5, Oct, 2018, RCR, "timing_tool.py", MINOR, TYPE_ENHANCE,
   "directly go after expected column headers in TSV files",
   NULL
 } ,

 {  4, Oct, 2018, RCR, "@update.afni.binaries", MICRO, TYPE_BUG_FIX,
   "wget/curl may remove execute permission, so re-add it",
   NULL
 } ,

 {  1, Oct, 2018, RCR, "gifti_tool", MICRO, TYPE_MODIFY,
   "link to nifti2_io.o, rather than nifti1_io.o",
   "Also, install nifti2_io.h rather than nifti2_io.h with other headers."
 } ,

 {  1, Oct, 2018, RCR, "afni-general", MICRO, TYPE_MODIFY,
   "mri_dicom_hdr.c: init vars in DICOM reading functions",
   NULL
 } ,

 { 27, Sep, 2018, RCR, "@update.afni.binaries", MICRO, TYPE_MODIFY,
   "added macos_10.12 examples to help",
   NULL
 } ,

 { 27, Sep, 2018, RCR, "timing_tool.py", MICRO, TYPE_MODIFY,
   "handle FSL timing files with fewer than 3 columns",
   "For T Radman."
 } ,

 { 25, Sep, 2018, RCR, "afni-general", MICRO, TYPE_MODIFY,
   "have programs return 0 on -help",
   "Adding: fat_lat_csv.py, fat_proc_grad_plot."
 } ,

 { 25, Sep, 2018, RCR, "prog_list.txt", MICRO, TYPE_MODIFY,
   "update prog_list.txt from 'make prog_list'; we might remove this file",
   NULL
 } ,

 { 25, Sep, 2018, RCR, "timing_tool.py", MICRO, TYPE_BUG_FIX,
   "fix first timediff in -multi_timing_to_event_list",
   NULL
 } ,

 { 24, Sep, 2018, RCR, "afni-general", MICRO, TYPE_MODIFY,
   "have programs return 0 on terminal options, like -help",
   "Adding: mpeg_encode, cjpeg, djpeg, fat_roi_row.py, fat_mvm_scripter.py,\n"
   "        fat_mat_sel.py, fat_mvm_prep.py, fat_mvm_review.py."
 } ,

 { 21, Sep, 2018, RCR, "afni-general", MICRO, TYPE_MODIFY,
   "separate testGL build target from SUMA_PROGS",
   "Again, for accuracy of 'make prog_list'."
 } ,

 { 21, Sep, 2018, RCR, "afni-general", MICRO, TYPE_MODIFY,
   "add new text_install dir; move scripts_install txt files there",
   "Moved afni_fs_aparc+aseg_*.txt and demo*.niml.do there.\n"
   "This helps with the accuracy of 'make prog_list'."
 } ,

 { 21, Sep, 2018, RCR, "afni-general", MICRO, TYPE_MODIFY,
   "have programs return 0 on terminal options, like -help",
   "Adding: fat_mvm_gridconv.py."
 } ,

 { 20, Sep, 2018, RCR, "3dttest++", MICRO, TYPE_BUG_FIX,
   "fix copy-and-paste error for processing of voxelwise covariates",
   "Use of voxelwize covariates when only using -setA was crashing.\n"
   "Thanks to S. Kippenhan for noting the problem."
 } ,

 { 18, Sep, 2018, RCR, "afni_proc.py", MICRO, TYPE_ENHANCE,
   "outline BIDS-like analysis directory structure",
   "Add new DIRECTORY STRUCTURE NOTE section to -help output."
 } ,

 { 18, Sep, 2018, RCR, "afni-general", MICRO, TYPE_MODIFY,
   "have programs return 0 on terminal options, like -help",
   "Adding: FD2, Ifile, MakeColorMap, ScaleToMap, SurfMeasures, afni_run_R,\n"
   "        balloon, imcat, inspec, myget, quickspec, qhull, rbox, qdelaunay."
 } ,

 { 17, Sep, 2018, RCR, "afni-general", MICRO, TYPE_MODIFY,
   "have programs return 0 on terminal options, like -help",
   "Adding: @auto_align, @djunct_4d_slices_to_3d_vol, @djunct_vol_3slice_select,\n"
   "        @xyz_to_ijk, column_cat, get_afni_model_PRF.\n"
   "Bigger changes to Dimon, Dimon1."
 } ,

 { 14, Sep, 2018, RCR, "afni-general", MICRO, TYPE_MODIFY,
   "have programs return 0 on terminal options, like -help",
   "Adding: @Install_D99_macaque, @Install_NIH_Marmoset."
 } ,

 { 13, Sep, 2018, RCR, "afni-general", MICRO, TYPE_MODIFY,
   "have programs return 0 on terminal options, like -help",
   "So far: 3dSurf2Vol, 3dVol2Surf, 3dmaxima."
 } ,

 { 12, Sep, 2018, RCR, "3dClusterize.c", MICRO, TYPE_BUG_FIX,
   "fix limit check on -idat and -ithr; disable MMAP for input",
   NULL
 } ,

 { 10, Sep, 2018, RCR, "Makefile.INCLUDE", MICRO, TYPE_BUG_FIX,
   "add (copy of) Audio directory to afni_src.tgz build target",
   NULL
 } ,

 { 22, Aug, 2018, RCR, "tedana_wrapper.py", MINOR, TYPE_MODIFY,
   "change exec_or_error() to use afni_util.py, which returns strings",
   "Thanks to J Gonzalez-Castillo for noting this python3 update."
 } ,

 { 17, Aug, 2018, RCR, "gen_ss_review_scripts.py", MINOR, TYPE_NEW_OPT,
   "add option -write_uvars_json; add a few more user vars",
   "Add afni_ver, afni_package and final_epi_dset to uvars.\n"
   "Add 'AFNI version' and 'AFNI package' to review basic output.\n"
   "Add afni_util:write_data_as_json(), lib_vars_object:get_attribute_dict()."
 } ,

 { 16, Aug, 2018, RCR, "gen_ss_review_scripts.py", MINOR, TYPE_NEW_OPT,
   "add -show_computed_uvars; set template",
   NULL
 } ,

 { 15, Aug, 2018, RCR, "afni_util.py", MINOR, TYPE_NEW_OPT,
   "added functions for extracting version information from dataset HISTORY",
   "E.g. get_last_history_ver_pack(), get_last_history_version().\n"
   "This file now depends on 're'."
 } ,

 { 14, Aug, 2018, RCR, "model_conv_PRF_6", MINOR, TYPE_BUG_FIX,
   "return a zero array on invalid parameters",
   "Thanks to E Silson for noting the problem."
 } ,

 { 13, Aug, 2018, RCR, "afni_proc.py", MICRO, TYPE_BUG_FIX,
   "actually apply opt -blur_opts_BIM",
   "Thanks to D Zhu for noting the problem."
 } ,

 {  7, Aug, 2018, RCR, "afni_proc.py", MINOR, TYPE_BUG_FIX,
   "if converting tedana.py results to standard space, include -space",
   "Thanks to L Dowdle for noting the problem."
 } ,

 { 24, Jul, 2018, RCR, "dcm2niix_afni", MAJOR, TYPE_ENHANCE,
   "version v1.0.20180622, including fix for enhanced DICOM Philips bvec/bval",
   "Update from C Rorden."
 } ,

 {  5, Jul, 2018, RCR, "afni_proc.py", MINOR, TYPE_NEW_OPT,
   "add -mask_opts_automask",
   "Done for L Atlas."
 } ,

 {  5, Jul, 2018, RCR, "afni_proc.py", MICRO, TYPE_MODIFY,
   "use >! for writing rm.bpass.1D, in case of noclobber",
   "Thanks for D Handwerker for noting it."
 } ,

 {  2, Jul, 2018, RCR, "Makefile", MICRO, TYPE_MODIFY,
   "modify setup for Makefile.macos_10.12_local",
   "Use RLIB_CONVERT variable to apply libXm.a just for R_io.so."
 } ,

 { 22, Jun, 2018, RCR, "dcm2niix_afni", MAJOR, TYPE_ENHANCE,
   "version v1.0.20180614, including JPEG-LS support",
   "Update from C Rorden."
 } ,

 { 21, Jun, 2018, RCR, "get_afni_model_PRF_6_BAD", MICRO, TYPE_NEW_PROG,
   "wrapper for model Conv_PRF_6_BAD",
   "See model Conv_PRF_6_BAD in model_conv_PRF_6_BAD.c."
 } ,

 { 21, Jun, 2018, RCR, "model_PRF_6_BAD", MINOR, TYPE_NEW_PROG,
   "old model_PRF_6, but with version and gauss_file updates",
   "This is for result comparison."
 } ,

 { 19, Jun, 2018, RCR, "model_conv_PRF_6", MINOR, TYPE_BUG_FIX,
   "fix rotation term, B should be 2*B",
   "Thanks to R Le, G Usabiaga and B Wandell for suggesting a review."
 } ,

 { 18, Jun, 2018, RCR, "model_conv_PRF_6", MINOR, TYPE_ENHANCE,
   "add AFNI_MODEL_PRF_GAUSS_FILE env var, to write image of Gaussian",
   "Done for model_conv_PRF and model_conv_PRF_6, should to _DOG, too."
 } ,

 { 18, Jun, 2018, RCR, "afni-general", MICRO, TYPE_ENHANCE,
   "add build targets for get_afni_model_PRF/PRF_6",
   NULL
 } ,

 { 18, Jun, 2018, RCR, "afni-general", MINOR, TYPE_MODIFY,
   "more status 0 updates: file_tool, serial_helper",
   NULL
 } ,

 { 15, Jun, 2018, RCR, "afni-general", MINOR, TYPE_MODIFY,
   "update some programs so that -help is valid and return 0",
   "Update 3dGrayplot 3dresample 3dretroicor @2dwarper @FSlabel2dset tokens."
 } ,

 {  8, Jun, 2018, RCR, "3ddata.h", MICRO, TYPE_BUG_FIX,
   "have DUMP_MAT44 write to stdout again (might re-do stderr later)",
   "Need to fix align_epi_anat.py for stderr, but must check shell use.\n"
   "Thanks to T Radman for noting the problem."
 } ,

 {  6, Jun, 2018, RCR, "model_conv_PRF_6", MICRO, TYPE_MODIFY,
   "be clear that AFNI_MODEL_PRF_ON_GRID is not ready for this model",
   NULL
 } ,

 { 25, May, 2018, RCR, "afni_proc.py", MINOR, TYPE_NEW_OPT,
   "add option -combine_opts_tedwrap, to pass to tedana_wrapper.py",
   "This is currently for passing -tedana_is_exec, say.\n"
   "Done for M Vaziri-Pashkam."
 } ,

 { 24, May, 2018, RCR, "@extract_meica_ortvec", MINOR, TYPE_ENHANCE,
   "remove any duplicates from merged lists",
   "The 4 categories (accepted/ignored, rejected/midk-rej) might not be\n"
   "a clean partition.\n"
   "Thanks to L Dowdle for noting the problem."
 } ,

 { 23, May, 2018, RCR, "get_afni_model_PRF", MINOR, TYPE_NEW_PROG,
   "this is just a wrapper for model parameter evaluation",
   "See model Conv_PRF in model_conv_PRF.c."
 } ,

 { 23, May, 2018, RCR, "get_afni_model_PRF_6", MINOR, TYPE_NEW_PROG,
   "this is just a wrapper for model parameter evaluation",
   "See model Conv_PRF_6 in model_conv_PRF_6.c."
 } ,

 { 23, May, 2018, RCR, "Dimon", MINOR, TYPE_NEW_OPT,
   "add -ushort2float",
   "This will add the option to any to3d command via -gert_create_dataset.\n"
   "Done for H Brice."
 } ,

 { 18, May, 2018, RCR, "1d_tool.py", MICRO, TYPE_ENHANCE,
   "handle '3dttest++ -Clustsim' files, with no blur",
   NULL
 } ,

 { 17, May, 2018, RCR, "3dNLfim", MICRO, TYPE_NEW_OPT,
   "add -help_models and -load_models",
   "This is easier than: '3dNLfim -DAFNI_MODEL_HELP_ALL=Y -signal eggs'."
 } ,

 { 16, May, 2018, RCR, "plug_vol2surf", MINOR, TYPE_NEW_OPT,
   "added map_all option for the main 'use vol2surf?' plugin menu",
   "The 'map_all' option applies plugin parameters to all mappable surfaces,\n"
   "rather than applying defaults to any surface not specified as surf_A/B.\n"
   "This allows one to use normals and the various mapping functions.\n"
   "Done for D Glen."
 } ,

 { 15, May, 2018, RCR, "tedana.py", MICRO, TYPE_NEW_OPT,
   "add --seed, update for modern numpy",
   "New option --seed can be used for regression testing.\n"
   "Use integer subscripts in arrays; replace some '== None' with 'is None'."
 } ,

 { 15, May, 2018, RCR, "tedana_wrapper.py", MICRO, TYPE_MODIFY,
   "back-port for python 2.6",
   "Use local check_output(), rather than from subprocess."
 } ,

 { 14, May, 2018, RCR, "afni.c", MICRO, TYPE_BUG_FIX,
   "check at 'only if do_css' should be css, not gss",
   "Without GLOBAL_SESSION, this blocked the All_Datasets session."
 } ,

 { 14, May, 2018, RCR, "afni_proc.py", MICRO, TYPE_ENHANCE,
   "add epi_anat as opt for -mask_apply; if tedana, suggest -blur_in_mask yes",
   NULL
 } ,

 { 14, May, 2018, RCR, "@stim_analyze_modern", MINOR, TYPE_NEW_PROG,
   "added this sample script to doc/misc_scripts",
   "This uses the advanced form of make_random_timing.py."
 } ,

 {  8, May, 2018, RCR, "afni_proc.py", MAJOR, TYPE_NEW_OPT,
   "add multi-echo combine methods: OC_tedort, tedana_OC, tedana_OC_tedort",
   "With this, afni_proc.py can run tedana.py and extract projection\n"
   "components (projecting good orts from bad, making cleaner bad orts).\n"
   "   OC_tedort        : like AFNI's OC, but also regress clean orts\n"
   "   tedana_OC        : tedana.py's OC\n"
   "   tedana_OC_tedort : tedana.py's OC, and regress clean orts\n"
   "The tedort (orthogonalized tedana projection components) terms are\n"
   "applied in the regress block, still as per-run terms."
 } ,

 {  8, May, 2018, RCR, "afni_proc.py", MINOR, TYPE_BUG_FIX,
   "3dQwarp warp datasets need only be named _WARP",
   "Thanks to dowdlelt on MB for bringing this up."
 } ,

 {  7, May, 2018, RCR, "@extract_meica_ortvec", MINOR, TYPE_NEW_OPT,
   "add -ver, -meica_dir, -work_dir, init history",
   NULL
 } ,

 {  7, May, 2018, RCR, "afni_proc.py", MINOR, TYPE_MODIFY,
   "EPI automask (full_mask) is no longer dilated by default",
   "Also, add -show_process_changes, to report changes affecting results."
 } ,

 {  3, May, 2018, RCR, "@extract_meica_ortvec", MINOR, TYPE_NEW_PROG,
   "new program to extract MEICA projection vectors",
   "These 'rejected' terms are orthogonalized to the 'accepted' ones.\n"
   "This was written to be called by afni_proc.py."
 } ,

 { 28, Apr, 2018, RCR, "3dSurf2Vol", MINOR, TYPE_NEW_OPT,
   "add option -stop_gap and map functions nzave, nzmode, median, nzmedian",
   NULL
 } ,

 { 25, Apr, 2018, RCR, "meica.py", MINOR, TYPE_BUG_FIX,
   "deal with numpy update that fails for 'array == None', use 'is None'",
   "Thanks to dowdlele on MB for noting this and pointing to the emdupre\n"
   "update on https://github.com/ME-ICA/me-ica."
 } ,

 { 25, Apr, 2018, RCR, "gen_ss_review_scripts.py", MINOR, TYPE_ENHANCE,
   "python3 compatible as of version 1.0",
   NULL
 } ,

 { 24, Apr, 2018, RCR, "gen_epi_review.py", MINOR, TYPE_ENHANCE,
   "python3 compatible as of version 0.4",
   NULL
 } ,

 { 24, Apr, 2018, RCR, "auto_warp.py", MINOR, TYPE_ENHANCE,
   "python3 compatible as of version 0.4",
   NULL
 } ,

 { 23,  Apr, 2018, RCR, "afni-general", MICRO, TYPE_MODIFY,
   "moved python_scripts/*.py down 1 level, under python_scripts/afni",
   "This is preparation for setup.py and __init__.py to install AFNI's\n"
   "python files using pip, and to then load them via 'module load afni'."
 } ,

 { 18,  Apr, 2018, RCR, "1d_tool.py", MINOR, TYPE_NEW_OPT,
   "add -csim_show_clustsize and helper options to report cluster requirements",
   "Given a cluster table output by 3dClustSim, use this option to extract\n"
   "the minimum cluster size, given uncorrected and corrected p-values.\n"
   "Use -csim_pthr and -csim_alpha to specify those respective p-values."
 } ,

 { 16,  Apr, 2018, RCR, "lib_afni1D.py", MICRO, TYPE_ENHANCE,
   "Afni1D: store array of comment lines in header; add show_header()",
   NULL
 } ,

 { 12,  Apr, 2018, RCR, "3dMVM.R", MICRO, TYPE_NEW_OPT,
   "add -verb option",
   NULL
 } ,

 { 12,  Apr, 2018, RCR, "dcm2niix_afni", MAJOR, TYPE_ENHANCE,
   "version v1.0.20180403, including support for Philips enhanced DICOMs",
   "Update from C Rorden."
 } ,

 {  5, Apr, 2018, RCR, "uber_subject.py", MICRO, TYPE_MODIFY,
   "always apply -regress_motion_per_run",
   NULL
 } ,

 {  4, Apr, 2018, RCR, "afni_proc.py", MINOR, TYPE_NEW_OPT,
   "add -combine_opts_tedana, to pass opts down to tedana.py",
   NULL
 } ,

 {  4, Apr, 2018, RCR, "tedana_wrapper.py", MICRO, TYPE_ENHANCE,
   "allow for newlines in -tedana_opts; flush tedana.py command",
   NULL
 } ,

 {  4, Apr, 2018, RCR, "@update.afni.binaries", MICRO, TYPE_BUG_FIX,
   "set sysname early - forgot to commit this weeks ago...",
   NULL
 } ,

 {  3, Apr, 2018, RCR, "afni_proc.py", MINOR, TYPE_NEW_OPT,
   "initial testing run with -combine_tedana_path",
   NULL
 } ,

 { 27, Mar, 2018, RCR, "make_random_timing.py", MICRO, TYPE_MODIFY,
   "modify help for sphinx formatting",
   NULL
 } ,

 { 26, Mar, 2018, RCR, "uber_subject.py", MICRO, TYPE_MODIFY,
   "modify defaults: VR base = MIN_OUTLIER, EPI/anat cost func = lpc+ZZ",
   NULL
 } ,

 {  7, Mar, 2018, RCR, "afni", MICRO, TYPE_BUG_FIX,
   "add do_css check around css access for making catenated session list",
   NULL
 } ,

 {  6, Mar, 2018, RCR, "afni_system_check.py", MICRO, TYPE_ENHANCE,
   "okay, if macos and no .bash_profile, source .bashrc from .bash_profile",
   NULL
 } ,

 {  1, Mar, 2018, RCR, "afni_proc.py", MICRO, TYPE_NEW_OPT,
   "add -combine_method cases of OC_A and OC_B",
   NULL
 } ,

 {  1, Mar, 2018, RCR, "@compute_OC_weights", MINOR, TYPE_NEW_OPT,
   "add -oc_method (OC_A, OC_B)",
   "OC_B: compute T2* from full log() time series, rather than log(mean(TS))."
 } ,

 { 26, Feb, 2018, RCR, "afni_proc.py", MINOR, TYPE_NEW_OPT,
   "add option -help_section, and use it to add some missing option help",
   NULL
 } ,

 { 23, Feb, 2018, RCR, "afni_proc.py", MINOR, TYPE_NEW_OPT,
   "add option for running OC combine method, use '-combine_method OC'",
   "This will run the current method implemented in @compute_OC_weights.\n"
   "This is probably a bit of a test, as I expect to modify the base 'OC'\n"
   "method, and therefore add other related names."
 } ,

 { 23, Feb, 2018, RCR, "@compute_OC_weights", MINOR, TYPE_NEW_OPT,
   "add option -echo_times, for convenient use by afni_proc.py",
   NULL
 } ,

 { 22, Feb, 2018, RCR, "3dMean", MINOR, TYPE_NEW_OPT,
   "add option -weightset to compute a weighted sum",
   "This N-volume weight dataset is used to apply voxelwise weights to the N\n"
   "input datasets, one volumetric weight to each dataset.  The motivated\n"
   "example is combining single runs (at a time) of multi-echo data with the\n"
   "weights generated by @compute_OC_weights."
 } ,

 { 21, Feb, 2018, RCR, "@compute_OC_weights", MICRO, TYPE_MODIFY,
   "apply T2* < 0 as limit",
   "Should have no effect on resulting weights, but make a prettier T2* map."
 } ,

 { 16, Feb, 2018, RCR, "afni_proc.py", MINOR, TYPE_NEW_OPT,
   "add option -mask_epi_anat, to apply tigher mask in place of full_mask",
   "By default, create epi_anat intersection mask."
 } ,

 { 16, Feb, 2018, RCR, "afni_proc.py", MAJOR, TYPE_NEW_OPT,
   "add combine block and ability to process multi-echo data",
   "Have new options -dsets_me_echo and -dsets_me_run for input.\n"
   "Still need to implement OC and ME-ICA.\n"
   "Thanks to L Atlas and J Gonzalez-Castillo."
 } ,

 { 15, Feb, 2018, RCR, "afni_util.py", MICRO, TYPE_NEW_OPT,
   "add showproc option to exec_tcsh_command(), to show command and text",
   NULL
 } ,

 { 15, Feb, 2018, RCR, "@compute_OC_weights", MAJOR, TYPE_NEW_PROG,
   "compute voxelwise weights for optimally combining multi-echo data",
   "The equations are based on the summer 2017 talk by J Gonzalez-Castillo."
 } ,

 { 13, Feb, 2018, RCR, "3dbucket", MICRO, TYPE_MODIFY,
   "return success of dataset write",
   NULL
 } ,

 {  1, Feb, 2018, RCR, "3dTto1D", MINOR, TYPE_NEW_OPT,
   "add methods 4095_count/frac/warn",
   "Count 4095 values, or warn if datum is short and max is 4095."
 } ,

 { 31, Jan, 2018, RCR, "timing_tool.py", MICRO, TYPE_MODIFY,
   "in MT2_event_list 'part', if no run events, output '* *'",
   "Done for W Tseng."
 } ,

 { 30, Jan, 2018, RCR, "make_random_timing.py", MICRO, TYPE_NEW_OPT,
   "add -help_concerns, to describe some general concerns regarding timing",
   NULL
 } ,

 { 26, Jan, 2018, RCR, "afni-general", MICRO, TYPE_BUG_FIX,
   "applied various NeuroDebian patches from M Hanke and Y Halchenko",
   "Includes up_include_right, up_condition_dset_unload, up_3dNetCorrFix,\n"
   "and up-fix_inflate_compare.\n"
   "Thanks to M Hanke and Y Halchenko for the fixes."
 } ,

 { 26, Jan, 2018, RCR, "dicom_hinfo", MICRO, TYPE_BUG_FIX,
   "fix crash on no input file",
   NULL
 } ,

 { 10, Jan, 2018, RCR, "@update.afni.binaries", MICRO, TYPE_ENHANCE,
   "also set PATH in .bash_profile, if it exists",
   NULL
 } ,

 {  2, Jan, 2018, RCR, "realtime_receiver.py", MINOR, TYPE_ENHANCE,
   "python3 compatible as of version 1.0",
   "Also, add -write_text_data for L Morris and D Huynh."
 } ,

 { 29, Dec, 2017, RCR, "uber_subject.py", MINOR, TYPE_ENHANCE,
   "python3 compatible as of version 1.0",
   NULL
 } ,

 { 28, Dec, 2017, RCR, "uber_ttest.py", MINOR, TYPE_ENHANCE,
   "python3 compatible as of version 2.0",
   NULL
 } ,

 { 28, Dec, 2017, RCR, "gen_ss_review_table.py", MINOR, TYPE_ENHANCE,
   "python3 compatible as of version 1.0",
   NULL
 } ,

 { 27, Dec, 2017, RCR, "gen_group_command.py", MICRO, TYPE_ENHANCE,
   "python3 compatible as of version 1.0",
   NULL
 } ,

 { 27, Dec, 2017, RCR, "RetroTS.py", MICRO, TYPE_BUG_FIX,
   "prevent slice_order = 'Cutsom' case from wiping out passed order",
   "Thanks to J. Ho for noting the problem in the Matlab version."
 } ,

 { 22, Dec, 2017, RCR, "timing_tool.py", MINOR, TYPE_NEW_OPT,
   "add -select_runs and -mplaces",
   "For B Benson and A Harrewijn, see Example 18d."
 } ,

 { 19, Dec, 2017, RCR, "afni_proc.py", MICRO, TYPE_ENHANCE,
   "add -help for align_unifize_epi",
   NULL
 } ,

 { 19, Dec, 2017, RCR, "afni_util.py", MINOR, TYPE_ENHANCE,
   "uniq_list_as_dsets: (def) no restriction to prefix; dmUBLOCK known basis",
   NULL
 } ,

 { 12, Dec, 2017, RCR, "afni_proc.py", MICRO, TYPE_ENHANCE,
   "added 'sample analysis script' to help (in GENERAL ANALYSIS NOTE)",
   NULL
 } ,

 { 11, Dec, 2017, RCR, "3dmask_tool", MICRO, TYPE_BUG_FIX,
   "in dilate, if pad but not convert, inset == dnew, so do not delete",
   "Thanks to nwlee (AFNI message board) for noting the problem."
 } ,

 { 10, Dec, 2017, RCR, "Dimon", MICRO, TYPE_ENHANCE,
   "apply -gert_to3d_prefix for GEMS I-files",
   "Done for M Kerich."
 } ,

 {  4, Dec, 2017, RCR, "3dDeconvolve", MICRO, TYPE_BUG_FIX,
   "fix gtmax in case of global times and only 1 input dset",
   "This just lead to an inappropriate warning.\n"
   "Thanks to P Bedard for noting the problem."
 } ,

 { 30, Nov, 2017, RCR, "afni_base.py", MICRO, TYPE_BUG_FIX,
   "fix problems with relative path to root directory",
   "This affected afni_proc.py, for example, adding '/' in path names.\n"
   "Thanks to D Nielson for noting the problem."
 } ,

 { 27, Nov, 2017, RCR, "afni", MICRO, TYPE_BUG_FIX,
   "fix imseq.c: driven SAVE_MPEG offset by 1",
   NULL
 } ,

 { 27, Nov, 2017, RCR, "afni_system_check.py", MICRO, TYPE_ENHANCE,
   "warn user for python version != 2.7 (3+ in particular)",
   NULL
 } ,

 { 21, Nov, 2017, RCR, "make_random_timing.py", MINOR, TYPE_ENHANCE,
   "add options -not_first and -not_last, to block tasks at run boundaries",
   "For C Smith."
 } ,

 { 15, Nov, 2017, RCR, "afni_proc.py", MINOR, TYPE_BUG_FIX,
   "-despike_mask had been tested with wrong option name",
   "Fix submitted by D Plunkett."
 } ,

 {  9, Nov, 2017, RCR, "make_random_timing.py", MINOR, TYPE_ENHANCE,
   "python3 compatible as of version 3.0",
   NULL
 } ,

 {  9, Nov, 2017, RCR, "timing_tool.py", MINOR, TYPE_ENHANCE,
   "python3 compatible as of version 3.00",
   NULL
 } ,

 {  7, Nov, 2017, RCR, "afni_proc.py", MAJOR, TYPE_ENHANCE,
   "python3 compatible as of version 6.00",
   NULL
 } ,

 {  7, Nov, 2017, RCR, "1d_tool.py", MINOR, TYPE_ENHANCE,
   "python3 compatible as of version 2.00",
   NULL
 } ,

 {  7, Nov, 2017, RCR, "afni_system_check.py", MINOR, TYPE_ENHANCE,
   "python3 compatible as of version 1.00",
   NULL
 } ,

 {  6, Nov, 2017, RCR, "afni-general", MAJOR, TYPE_ENHANCE,
   "first stab at making python program p2/p3 compatible",
   "Based on 2to3 and dglen mods, and tested in p2 and p3 environments."
 } ,

 {  1, Nov, 2017, RCR, "make_random_timing.py", MAJOR, TYPE_NEW_OPT,
   "implement the decay_fixed distribution type",
   "See make_random_timing.py -help_decay_fixed for details."
 } ,

 { 23, Oct, 2017, RCR, "3dDeconvolve", MICRO, TYPE_GENERAL,
   "add warnings if TR or run length is 0.0",
   NULL
 } ,

 { 20, Sep, 2017, RCR, "3dAutoTcorrelate", MICRO, TYPE_ENHANCE,
   "add help example",
   NULL
 } ,

 { 12, Sep, 2017, RCR, "timing_tool.py", MINOR, TYPE_NEW_OPT,
   "add -multi_timing_3col_tsv and -write_multi_timing",
   "Also, add -multi_show_duration_stats for married timing files.\n"
   "This is to process 3 column TSV (tab separated value) formatted timing\n"
   "files, as might be found in the OpenFMRI data."
 } ,

 { 12, Sep, 2017, RCR, "afni_proc.py", MICRO, TYPE_MODIFY,
   "modify main examples to use the lpc+ZZ cost function",
   NULL
 } ,

 { 11, Sep, 2017, RCR, "afni_proc.py", MINOR, TYPE_MODIFY,
   "if no regress block, omit gen_ss_review_scripts.py",
   NULL
 } ,

 { 6, Sep, 2017, RCR, "Dimon", MINOR, TYPE_BUG_FIX,
   "re-apply cleaner xim use, so end of run signal has full image size",
   "Short end of run was hanging afni, but was not noticed since the\n"
   "communication was immediately terminated.  Fixes multi-run use."
 } ,

 { 6, Sep, 2017, RCR, "plug_realtime", MINOR, TYPE_MODIFY,
   "allow user control of registration and plots with multi-chan/echo data",
   "This previously required channel merging or registering.\n"
   "For W Luh."
 } ,

 { 30, Aug, 2017, RCR, "model_conv_PRF", MICRO, TYPE_BUG_FIX,
   "determine NT restriction based on reorg",
   "Was limited to NT.  Applies to PRF, PRF_6, PRF_DOG\n"
   "Thanks to E Silson for noting the problem."
 } ,

 { 30, Aug, 2017, RCR, "timing_tool.py", MINOR, TYPE_NEW_OPT,
   "add -fsl_timing_files and -write_as_married",
   "This is for converting FSL timing files to AFNI format."
 } ,

 { 22, Aug, 2017, RCR, "timing_tool.py", MINOR, TYPE_NEW_OPT,
   "add -apply_end_times_as_durations and -show_duration_stats",
   "For B Benson and P Vidal-Ribas."
 } ,

 { 18, Aug, 2017, RCR, "3dTto1D", MICRO, TYPE_MODIFY,
   "modify help",
   NULL
 } ,

 { 17, Aug, 2017, RCR, "3dcalc", MICRO, TYPE_MODIFY,
   "fix typos in help for minabove, maxbelow, acfwxm",
   "Thanks to A Wong for noting the minabove and maxbelow typos."
 } ,

 { 15, Aug, 2017, RCR, "afni_system_check.py", MICRO, TYPE_ENHANCE,
   "test 3dClustSim as well, to check for OpenMP library linking",
   NULL
 } ,

 { 27, Jul, 2017, RCR, "3dNwarpApply", MICRO, TYPE_BUG_FIX,
   "fix memory alloc for warp file names",
   "Thanks to L Lebois (and others on MB) for noting the problem."
 } ,

 { 24, Jul, 2017, RCR, "nifti_tool", MINOR, TYPE_MODIFY,
   "treat ANALYZE more as NIFTI-1; apply more PRId64 macros for I/O",
   NULL
 } ,

 { 21, Jul, 2017, RCR, "@update.afni.binaries", MICRO, TYPE_MODIFY,
   "relative -bindir test needs quotes to block eval",
   NULL
 } ,

 { 19, Jul, 2017, RCR, "3dTto1D", MAJOR, TYPE_NEW_PROG,
   "time series to 1D : e.g. compute enorm, DVARS(RMS), SRMS",
   "Given time series data such as EPI or motion parameters, compute\n"
   "things like Euclidean norm and RMS (a.k.a. DVARS)."
 } ,

 { 19, Jul, 2017, RCR, "3dDeconvolve", MICRO, TYPE_BUG_FIX,
   "adjust looking for good stim times to handle global timing",
   "Max time was previously that of the longest run.  For global timing,\n"
   "accumulate across runs.\n"
   "Thanks to B Callaghan, Michael, ace327 and Jeff for noting the problem."
 } ,

 { 12, Jul, 2017, RCR, "afni_system_check.py", MICRO, TYPE_MODIFY,
   "ignore /opt/X11/lib/libXt.dylib check",
   "Undo Xt.7 and /opt/X11/lib/libXt.6.dylib checks."
 } ,

 { 11, Jul, 2017, RCR, "afni_system_check.py", MICRO, TYPE_MODIFY,
   "check if /opt/X11/lib/libXt.dylib points to Xt.6",
   "This is useless, pulling it out."
 } ,

 { 10, Jul, 2017, RCR, "@update.afni.binaries", MICRO, TYPE_MODIFY,
   "if -bindir is relative, require -no_recur",
   NULL
 } ,

 {  5, Jul, 2017, RCR, "3dAllineate", MICRO, TYPE_MODIFY,
   "make quieter: only report sub-brick messages if verbose",
   "Applied to 3dAllineate and 3dmerge."
 } ,

 { 28, Jun, 2017, RCR, "afni-general", MINOR, TYPE_GENERAL,
   "add afni_src/other_builds files for Fedora 25 (Makefile, OS_notes)",
   NULL
 } ,

 { 23, Jun, 2017, RCR, "@update.afni.binaries", MICRO, TYPE_MODIFY,
   "unalias grep; update cur_afni only when not abin",
   NULL
 } ,

 { 19, Jun, 2017, RCR, "Dimon", MICRO, TYPE_NEW_OPT,
   "add -assume_dicom_mosaic to handle Siemens 3D format",
   "Done for A. Jahn."
 } ,

 { 16, Jun, 2017, RCR, "afni_system_check.py", MICRO, TYPE_ENHANCE,
   "check for libXt.7.dylib without flat_namespace",
   NULL
 } ,

 { 16, Jun, 2017, RCR, "afni-general", MICRO, TYPE_ENHANCE,
   "add Makefile.linux_centos_7_64",
   "CentOS 7 and Ubuntu 16 will be new distribution build systems."
 } ,

 { 15, Jun, 2017, RCR, "uber_subject.py", MICRO, TYPE_BUG_FIX,
   "handle empty subj_dir",
   NULL
 } ,

 { 15, Jun, 2017, RCR, "afni-general", MICRO, TYPE_ENHANCE,
   "add OS_notes.linux_centos_7.txt",
   NULL
 } ,

 { 15, Jun, 2017, RCR, "@SUMA_Make_Spec_FS", MICRO, TYPE_ENHANCE,
   "remove -f from top tcsh command; fix some bad tab indenting",
   NULL
 } ,

 { 5, Jun, 2017, RCR, "RetroTS.py", MINOR, TYPE_BUG_FIX,
   "peak_finder(): fix lengths of r['t'] and r['tR']",
   "Be more cautious with ratios that are very close to integers."
 } ,

 { 5, Jun, 2017, RCR, "RetroTS.py", MINOR, TYPE_BUG_FIX,
   "merge phase_base() fix by D Nielson",
   "range() is closed in matlab but half-open in python."
 } ,

 {  2, Jun, 2017, RCR, "afni-general", MINOR, TYPE_ENHANCE,
   "add Makefile.linux_ubuntu_16_64 and OS_notes.linux_ubuntu_16_64",
   "This is for setting up an Ubuntu 16 build machine."
 } ,

 { 30,  May, 2017, RCR, "gen_ss_review_scripts.py", MICRO, TYPE_ENHANCE,
   "add volreg params to enorm/outlier plot",
   NULL
 } ,

 { 30,  May, 2017, RCR, "SUMA_IsoSurface", MICRO, TYPE_GENERAL,
   "remove non-ASCII characters in paper reference; remove tabs",
   NULL
 } ,

 { 26,  May, 2017, RCR, "afni-general", MICRO, TYPE_ENHANCE,
   "add initial AFNI_digest_history.txt",
   NULL
 } ,

 { 25,  May, 2017, RCR, "make_random_timing.py", MINOR, TYPE_ENHANCE,
   "can now apply -save_3dd_cmd and -make_3dd_contrasts in advanced case",
   "Advanced usage can generate 3dDeconvolve command scripts, with contrasts."
 } ,

 { 23,  May, 2017, RCR, "timing_tool.py", MICRO, TYPE_MODIFY,
   "only warn 'ISI error: stimuli overlap' if olap > 0.0001",
   "Overlap could come from float->ascii->float conversion."
 } ,

 { 23,  May, 2017, RCR, "suma", MICRO, TYPE_GENERAL,
   "warn on NULL glwDrawingAreaWidgetClass",
   NULL
 } ,

 { 17,  May, 2017, RCR, "RetroTS.py", MICRO, TYPE_BUG_FIX,
   "D Nielson's fix in PeakFinder.py dealing with non-integer subscripts",
   "Required by latest version of numpy."
 } ,

 { 16,  May, 2017, RCR, "meica.py", MICRO, TYPE_GENERAL,
   "cast floor/ceil functions to int when used as subscripts",
   "Required by latest version of numpy."
 } ,

 { 16,  May, 2017, RCR, "meica.py", MINOR, TYPE_ENHANCE,
   "sync with https://bitbucket.org/prantikk/me-ica/src",
   "Update from version 2.5 beta9 to 2.5 beta11."
 } ,

 { 10,  May, 2017, RCR, "model_conv_PRF_DOG", MINOR, TYPE_NEW_PROG,
   "new model: same as PRF, but Difference of Gaussians",
   "For E Silson and C Baker."
 } ,

 {  9,  May, 2017, RCR, "Dimon", MICRO, TYPE_BUG_FIX,
   "if to3d_prefix is NIFTI, clear write_as_nifti",
   "Thanks to A Nugent for noting the problem."
 } ,

 {  9,  May, 2017, RCR, "make_random_timing.py", MINOR, TYPE_NEW_OPT,
   "apply -offset for advanced case (remove from todo list)",
   NULL
 } ,

 {  2,  May, 2017, RCR, "GIFTI", MINOR, TYPE_BUG_FIX,
   "properly handle column major order",
   "Convert to row major order on read; can control with gifti_tool.\n"
   "Thanks to JH Lee for noting the problem."
 } ,

 {  1,  May, 2017, RCR, "@diff.files", MINOR, TYPE_NEW_OPT,
   "add option -diff_prog, to use something besides xxdiff",
   NULL
 } ,

 { 25,  Apr, 2017, RCR, "GIFTI", MINOR, TYPE_MODIFY,
   "no COL_MAJOR changes for gifti_DA_rows_cols, write_*_file",
   "Also, init gifti_globs_t struct with verb=1."
 } ,

 { 25,  Apr, 2017, RCR, "suma", MICRO, TYPE_MODIFY,
   "SUMA_input.c: 'r'ecord with oversample - use tcsh -c to delete files",
   "To be explicit about shell in system(), sending errors to /dev/null."
 } ,

 { 25,  Apr, 2017, RCR, "afni_proc.py", MICRO, TYPE_BUG_FIX,
   "fix follower warps for gzipped NL-WARP datasets",
   "Thanks to C Connely for noting the problem."
 } ,

 { 25,  Apr, 2017, RCR, "dcm2niix_afni", MICRO, TYPE_ENHANCE,
   "added to source for build testing",
   NULL
 } ,

 { 17,  Apr, 2017, RCR, "1d_tool.py", MICRO, TYPE_MODIFY,
   "clarify source in -show_censored_trs (if Xmat, use header info)",
   NULL
 } ,

 { 12,  Apr, 2017, RCR, "afni-general", MICRO, TYPE_MODIFY,
   "remove some non-ASCII chars: a couple of bad dashes and some Unicode",
   "some of the Unicode characters are upsetting sed via apsearch"
 } ,

 { 12,  Apr, 2017, RCR, "afni-general", MINOR, TYPE_BUG_FIX,
   "in suggest_best_prog_option(), do not search for -help, -h_* or similar",
   "A program without -help that tests it would otherwise lead to an\n"
   "infinitely recursive system call trying to use -help to suggest an option."
 } ,

 { 11,  Apr, 2017, RCR, "@djunct_dwi_selector.bash", MICRO, TYPE_MODIFY,
   "if bad args, show usage and exit",
   "Else -help would open afni GUI and wait, hanging the build."
 } ,

 { 11,  Apr, 2017, RCR, "afni_proc.py", MICRO, TYPE_GENERAL,
   "add GENERAL ANALYSIS NOTE; mentioned resting state scaling as optional",
   NULL
 } ,

 {  5,  Apr, 2017, RCR, "uber_subject.py", MICRO, TYPE_BUG_FIX,
   "apply subject dir again; allow -cvar subj_dir to override default",
   NULL
 } ,

 {  5,  Apr, 2017, RCR, "3dresample", MICRO, TYPE_MODIFY,
   "show -input as the typical usage, rather than -inset",
   NULL
 } ,

 {  3,  Apr, 2017, RCR, "afni-general", MICRO, TYPE_MODIFY,
   "remove -f from @AddEdge, @DO.examples, @DriveAfni and @DriveSuma",
   "Since OS X is neglecting to pass DYLD variables to child shells,\n"
   "we need to rely on the rc files to reset them when driving GUIs."
 } ,

 { 30,  Mar, 2017, RCR, "uber_subject.py", MICRO, TYPE_ENHANCE,
   "allow subj_dir to affect the GUI (so no subject_results)",
   "Also, apply user command-line variables align_opts_aea and tlrc_opts_at\n"
   "(still not part of the GUI).  Requested by J Rajendra."
 } ,

 { 30,  Mar, 2017, RCR, "gen_ss_review_scripts.py", MICRO, TYPE_MODIFY,
   "run 3dclust -DAFNI_ORIENT=RAI to match SET_DICOM_XYZ coordinate order",
   "Suggested by J Rajendra."
 } ,

 { 27,  Mar, 2017, RCR, "afni_proc.py", MICRO, TYPE_MODIFY,
   "NL warps of all-1 volume now uses -interp cubic for speed",
   "This applies only to interpolation of the warps via 3dNwarpApply.\n"
   "Also, use abs() in lists_are_same for -import_mask."
 } ,

 { 27,  Mar, 2017, RCR, "@SUMA_Make_Spec_FS", MICRO, TYPE_GENERAL,
   "add comment about distortions for -NIFTI",
   NULL
 } ,

 { 27,  Mar, 2017, RCR, "MapIcosahedron", MINOR, TYPE_NEW_OPT,
   "add -write_dist, for writing a distortion vector dataset",
   "After running something like:\n"
   "   MapIcosahedron ... -write_dist test.dist\n"
   "to create test.dist.lh.sphere.reg.gii.txt, get summaries with:\n"
   "   1d_tool.py -collapse_cols euclidean_norm -show_mmms \\\n"
   "              -infile test.dist.lh.sphere.reg.gii.txt"
 } ,

 { 21,  Mar, 2017, RCR, "afni_proc.py", MICRO, TYPE_BUG_FIX,
   "allow for volreg-only script with MIN_OUTLIER",
   NULL
 } ,

 { 21,  Mar, 2017, RCR, "MapIcosahedron", MINOR, TYPE_BUG_FIX,
   "fix projection of surfaces with non-zero centers",
   "Center each surface around 0,0,0 instead of leaving the offset in.\n\n"
   "Many thanks go to I Dewitt for even noticing this subtle issue,\n"
   "much less diagnosing where it might be coming from.  Not easy."
 } ,

 { 21,  Mar, 2017, RCR, "@FS_roi_label", MICRO, TYPE_BUG_FIX,
   "extra quote on line: choose one of $lbls",
   NULL
 } ,

 { 21,  Mar, 2017, RCR, "@SUMA_Make_Spec_FS", MICRO, TYPE_ENHANCE,
   "add -verb to MapIcosahedron if script is in verbose mode",
   NULL
 } ,

 { 16,  Mar, 2017, RCR, "RetroTS.py", MICRO, TYPE_MODIFY,
   "change peak_finder() to read data as floats",
   NULL
 } ,

 {  9,  Mar, 2017, RCR, "afni-general", MICRO, TYPE_ENHANCE,
   "from D Warren: put exception handling around os.chmod calls",
   NULL
 } ,

 {  7,  Mar, 2017, RCR, "RetroTS.py", MINOR, TYPE_BUG_FIX,
   "from J Zosky: default to using numpy.flipud()",
   "The flipud() function did not work in the original Matlab version,\n"
   "but it does in numpy.  Use the new -legacy_transform opt for old\n"
   "(and presumably incorrect) results."
 } ,

 {  6,  Mar, 2017, RCR, "RetroTS.py", MICRO, TYPE_MODIFY,
   "change -p and -v args to be read as floats; apply min(p/n_trace)",
   NULL
 } ,

 {  6,  Mar, 2017, RCR, "AFNI.afnirc", MICRO, TYPE_BUG_FIX,
   "AFNI_COMPRESSOR can be set to GZIP, not gzip",
   NULL
 } ,

 {  3,  Mar, 2017, RCR, "plug_realtime", MINOR, TYPE_NEW_OPT,
   "add optimally combined 'Opt Comb' merge method",
   "Done with V Roopchansingh."
 } ,

 {  3,  Feb, 2017, RCR, "make_random_timing.py", MINOR, TYPE_NEW_OPT,
   "decay timing class now follows better distribution; new decay_old class",
   NULL
 } ,

 {  2,  Feb, 2017, RCR, "steps_mac.rst", MINOR, TYPE_MODIFY,
   "rewrite OS X install instructions to use 10.7_local and fink",
   NULL
 } ,

 {  2,  Feb, 2017, RCR, "@update.afni.binaries", MICRO, TYPE_MODIFY,
   "default mac package is now macosx_10.7_local",
   NULL
 } ,

 {  1,  Feb, 2017, RCR, "afni_system_check.py", MINOR, TYPE_ENHANCE,
   "updates for fink and homebrew",
   NULL
 } ,

 { 27, Jan, 2017, RCR, "CA_EZ_atlas.csh", MICRO, TYPE_MODIFY,
   "with -help, do not dump TT_N27 in current directory",
   "Have script fail if any arguments are given (e.g. -help).\n"
   "Fix in all bin dirs and under atlases."
 } ,

 { 26,  Jan, 2017, RCR, "Makefile.macosx_10.7_local", MINOR, TYPE_NEW_OPT,
   "this is a new Makefile to prep for exec directory dynamic linking",
   NULL
 } ,

 { 25,  Jan, 2017, RCR, "afni_system_check.py", MINOR, TYPE_ENHANCE,
   "in 10.11+, check for DYLD variables via sub-shells",
   NULL
 } ,

 { 24,  Jan, 2017, RCR, "align_epi_anat.py", MICRO, TYPE_ENHANCE,
   "trap failure from main 3dAllineate call",
   NULL
 } ,

 { 23,  Jan, 2017, RCR, "make_random_timing.py", MICRO, TYPE_BUG_FIX,
   "allow automatic use of the INSTANT timing class",
   NULL
 } ,

 { 20,  Jan, 2017, RCR, "make_random_timing.py", MAJOR, TYPE_ENHANCE,
   "advanced usage, program version 2.00",
   "Essentially a new program.  The user may now define timing classes for\n"
   "stimulus and rest event types.\n"
   "   see: make_random_timing.py -help_advanced\n"
   "Motivated by K Kircanski and A Stringaris."
 } ,

 { 19,  Jan, 2017, RCR, "gen_ss_review_scripts.py", MICRO, TYPE_BUG_FIX,
   "fix for -final_anat",
   "Thanks to N Anderson for noting the problem."
 } ,

 { 19,  Jan, 2017, RCR, "make_random_timing.py", MICRO, TYPE_ENHANCE,
   "advanced version 2 mostly ready",
   "Have -max_consec and -ordered_stimuli implemented in new version."
 } ,

 { 18,  Jan, 2017, RCR, "3dmask_tool", MICRO, TYPE_MODIFY,
   "change example 3 to be with EPI masks",
   NULL
 } ,

 { 12,  Jan, 2017, RCR, "afni_system_check.py", MICRO, TYPE_MODIFY,
   "for 10.11+, make flat warning and summary comment consistent",
   NULL
 } ,

 { 11,  Jan, 2017, RCR, "make_random_timing.py", MICRO, TYPE_NEW_OPT,
   "added some help: -help_advanced, -help_todo",
   NULL
 } ,

 {  3,  Jan, 2017, RCR, "make_random_timing.py", MICRO, TYPE_ENHANCE,
   "merged mrt branch into master - prep for advanced timing",
   NULL
 } ,

 { 29,  Dec, 2016, RCR, "afni_proc.py", MICRO, TYPE_BUG_FIX,
   "remove case 16 (brainstem) from aparc+aseg.nii WM extraction in help",
   "Thanks to P Taylor for noting this."
 } ,

 { 15,  Dec, 2016, RCR, "column_cat", MICRO, TYPE_ENHANCE,
   "allow for reading from stdin via either '-' or 'stdin'",
   NULL
 } ,

 {  9,  Dec, 2016, RCR, "3dTsplit4D", MICRO, TYPE_ENHANCE,
   "allow for direct writing to NIFTI via prefix, e.g. result.nii",
   NULL
 } ,

 {  8,  Dec, 2016, RCR, "3dTsplit4D", MINOR, TYPE_NEW_OPT,
   "add -digits and -keep_datum; other minor updates",
   NULL
 } ,

 {  8,  Dec, 2016, RCR, "3dTsplit4D", MINOR, TYPE_NEW_PROG,
   "program to break 4D dataset into a set of 3D ones",
   "Authored by P Molfese."
 } ,

 {  8,  Dec, 2016, RCR, "plug_vol2surf", MICRO, TYPE_ENHANCE,
   "add -cmask option to correspond with any auto non-zero mask",
   NULL
 } ,

 {  7,  Dec, 2016, RCR, "afni_system_check.py", MICRO, TYPE_ENHANCE,
   "check for python2 and python3",
   NULL
 } ,

 {  5,  Dec, 2016, RCR, "timing_tool.py", MICRO, TYPE_MODIFY,
   "allow *:1 (or *ANYTHING) to mean no event",
   "This is in case someone also marries empty run events.\n"
   "Done for R Kampe."
 } ,

 { 30,  Nov, 2016, RCR, "afni-general", MAJOR, TYPE_ENHANCE,
   "<> range selector can now take a comma-delimited list of integers",
   "So for a dataset with integer values from 0 to 8, these commands\n"
   "should produce identical results:\n"
   "   3dcalc -a DSET+tlrc -expr 'a*amongst(a,3,4,5)' -prefix JELLO\n"
   "   3dbucket 'DSET+tlrc<4,3,5>'                    -prefix JELLO\n"
   "   3dbucket 'DSET+tlrc<3..5>'                     -prefix JELLO\n"
   "   3dbucket 'DSET+tlrc<2.3..5.86>'                -prefix JELLO\n"
   "Of course, this will probably get further enhanced to a list of\n"
   "float ranges.  We shall see.\n"
   "Comma-delimited labels should work now, with a plan to add general\n"
   "labels that might define all GM or similar in a FreeSurfer dataset, say."
 } ,

 { 18,  Nov, 2016, RCR, "@Align_Centers", MICRO, TYPE_NEW_OPT,
   "add -prefix option, to name output",
   NULL
 } ,

 { 17,  Nov, 2016, RCR, "afni_system_check.py", MICRO, TYPE_ENHANCE,
   "add some checks for flat_namespace on OS X",
   NULL
 } ,

 {  9,  Nov, 2016, RCR, "Dimon", MICRO, TYPE_NEW_OPT,
   "add -gert_chan_prefix",
   "Done for W Luh."
 } ,

 {  9,  Nov, 2016, RCR, "to3d", MICRO, TYPE_MODIFY,
   "and Dimon/Dimon1: siemens timing outside range is only a warning",
   NULL
 } ,

 {  8,  Nov, 2016, RCR, "Dimon", MINOR, TYPE_BUG_FIX,
   "possibly invert slice order, as DICOM sorting might affect MRILIB_orients",
   "Thanks to W Luh for noting the problem."
 } ,

 {  2,  Nov, 2016, RCR, "afni_system_check.py", MICRO, TYPE_ENHANCE,
   "handle 10.12 version string",
   NULL
 } ,

 {  1,  Nov, 2016, RCR, "afni_proc.py", MINOR, TYPE_NEW_OPT,
   "add PPI preparation options",
   "Add -regress_skip_censor to omit 3dD -censor option.\n"
   "Add -write_ppi_3dD_scripts with corresponding options\n"
   "    -regress_ppi_stim_files and -regress_ppi_stim_labels.\n"
   "These make PPI pre and post regression scripts, along with\n"
   "    the main analysis script.\n"
   "Done for S Haller."
 } ,

 { 24,  Oct, 2016, RCR, "afni_proc.py", MICRO, TYPE_ENHANCE,
   "bandpass notes and reference; stronger warning on missing -tlrc_dset",
   "Thanks to P Taylor."
 } ,

 { 20,  Oct, 2016, RCR, "afni_proc.py", MICRO, TYPE_ENHANCE,
   "check -mask_import for reasonable voxel dimensions",
   NULL
 } ,

 { 12,  Oct, 2016, RCR, "RetroTS.py", MAJOR, TYPE_NEW_PROG,
   "distribute RetroTS.py (RetroTS.m converted to python)",
   "This should behave almost exactly as the MATLAB version.\n"
   "See 'RetroTS.py -help' for details.\n"
   "Much thanks to J Zosky for this contribution!"
 } ,

 { 11,  Oct, 2016, RCR, "RetroTS.py", MICRO, TYPE_MODIFY,
   "make top-level executable, remove 'style' lib, quotes, use lib_RetroTS",
   NULL
 } ,

 {  9,  Oct, 2016, RCR, "afni_proc.py", MAJOR, TYPE_NEW_OPT,
   "new options -mask_import, -mask_intersect and -mask_union",
   "For J Stoddard and J Jarcho."
 } ,

 {  5,  Oct, 2016, RCR, "afni-general", MAJOR, TYPE_NEW_PROG,
   "update from C Craddock and dclark87",
   "New Programs: 3dLFCD, 3dDegreeCentrality, 3dECM, 3dMSE, 3dsvm_linpredict."
 } ,

 { 28,  Sep, 2016, RCR, "afni_proc.py", MINOR, TYPE_NEW_OPT,
   "add -regress_ROI[_PC]_per_run options, to make per-run regressors",
   "Also, used 3dTproject to detrend PC regressors for appropriate censoring."
 } ,

 { 23,  Sep, 2016, RCR, "1d_tool.py", MINOR, TYPE_NEW_OPT,
   "add -select_runs option",
   NULL
 } ,

 { 19,  Sep, 2016, RCR, "@move.to.series.dirs", MICRO, TYPE_NEW_OPT,
   "add -glob, for processing glob forms via afni_util.py and xargs",
   NULL
 } ,

 { 19,  Sep, 2016, RCR, "afni_util.py", MICRO, TYPE_NEW_OPT,
   "add glob2stdout, for converting glob forms to lists in stdout",
   NULL
 } ,

 { 16,  Sep, 2016, RCR, "afni_proc.py", MINOR, TYPE_NEW_OPT,
   "add -radial_correlate option, to run @radial_correlate in proc script",
   NULL
 } ,

 { 16,  Sep, 2016, RCR, "realtime_receiver.py", MICRO, TYPE_MODIFY,
   "continue even if requested GUI fails",
   NULL
 } ,

 { 13,  Sep, 2016, RCR, "3dANOVA3", MICRO, TYPE_MODIFY,
   "change 'illegal argument after' errors to something more specific",
   NULL
 } ,

 { 13,  Sep, 2016, RCR, "afni_proc.py", MICRO, TYPE_NEW_OPT,
   "add -blip_opts_qw to pass options to 3dQwarp in the blip block",
   NULL
 } ,

 { 29,  Aug, 2016, RCR, "afni_system_check.py", MICRO, TYPE_ENHANCE,
   "add a few more DYLD_FALLBACK_LIBRARY_PATH tests",
   NULL
 } ,

 { 25,  Aug, 2016, RCR, "afni_proc.py", MINOR, TYPE_BUG_FIX,
   "fix output.proc prefix in case -script has a path",
   "Also, allow -mask_apply group in the case of -tlrc_NL_warped_dsets.\n"
   "Thanks to C Capistrano and P Kim for noting the output.proc problem.\n"
   "Thanks to C Connolly for noting the mask problem."
 } ,

 { 25,  Aug, 2016, RCR, "afni_util.py", MICRO, TYPE_ENHANCE,
   "add append flag to change_path_basename()",
   NULL
 } ,

 { 23,  Aug, 2016, RCR, "file_tool", MINOR, TYPE_NEW_OPT,
   "add -fix_rich_quotes; if fixing a script, convert rich quotes to ASCII",
   "Done for G Chen."
 } ,

 { 22,  Aug, 2016, RCR, "afni_proc.py", MINOR, TYPE_ENHANCE,
   "save all '3dAllineate -allcostX' anat/EPI costs to out.allcostX.txt",
   "This is another quality control measure."
 } ,

 { 19,  Aug, 2016, RCR, "slow_surf_clustsim.py", MINOR, TYPE_ENHANCE,
   "can use surf_mask to restrict surface clustering",
   "Use '-uvar surf_mask' to restrict on_surface clustering to mask.\n"
   "Append SSCS command to end of script and handle NIFTI surf_vol.\n"
   "The surf_mask mas added for C Thomas."
 } ,

 { 16,  Aug, 2016, RCR, "gen_ss_review_scripts.py", MINOR, TYPE_ENHANCE,
   "look for new ACF/FWHM blur estimates",
   NULL
 } ,

 { 15,  Aug, 2016, RCR, "afni_proc.py", MAJOR, TYPE_ENHANCE,
   "default clustsim method is now mixed model ACF",
   "This marks afni_proc.py version 5.00.\n"
   "  o run 3dFWHMx with -ACF\n"
   "  o ACF and ClustSim files go into sub-directories, files_ACF/ClustSim\n"
   "  o -regress_run_clustsim now prefers arguments, ACF, FWHM, both, no\n"
   "  o default clustsim method is now ACF (via -regress_run_clustsim yes)"
 } ,

 {  10,  Aug, 2016, RCR, "afni-general", MICRO, TYPE_MODIFY,
   "in Makefile.INCLUDE, have afni depend first on libmri.a",
   NULL
 } ,

 {   6,  Aug, 2016, RCR, "afni-general", MICRO, TYPE_BUG_FIX,
   "mri_read_ascii: check comment_buffer before strdup",
   NULL
 } ,

 {   5,  Aug, 2016, RCR, "uber_subject.py", MICRO, TYPE_MODIFY,
   "make -help_install more current",
   NULL
 } ,

 {   5,  Aug, 2016, RCR, "timing_tool.py", MINOR, TYPE_NEW_OPT,
   "add -marry_AM",
   "Added for J Wiggins."
 } ,

 {   1,  Aug, 2016, RCR, "afni_system_check.py", MINOR, TYPE_ENHANCE,
   "do more hunting and reporting on libgomp and libglib",
   NULL
 } ,

 {  25,  Jul, 2016, RCR, "3dDeconvolve", MICRO, TYPE_BUG_FIX,
   "fixed attaching lone '-' to following label",
   "No NI_malloc might lead to crash, and the '-' was overwritten."
 } ,

 {  23,  Jul, 2016, RCR, "afni_proc.py", MICRO, TYPE_ENHANCE,
   "if empty regressor, check for -GOFORIT (only suggest if not found)",
   NULL
 } ,

 {  14,  Jul, 2016, RCR, "afni-general", MICRO, TYPE_BUG_FIX,
   "THD_open_tcat: print error and return NULL on bad wildcard match",
   NULL
 } ,

 {  8,  Jul, 2016, RCR, "Dimon", MINOR, TYPE_NEW_OPT,
   "add -read_all, in case it is useful for sorting (e.g. -order_as_zt)",
   "Added for K Vishwanath."
 } ,

 {  7,  Jul, 2016, RCR, "Dimon", MINOR, TYPE_NEW_OPT,
   "add -order_as_zt to re-order from -time:tz to -time:zt",
   NULL
 } ,

 {  7,  Jul, 2016, RCR, "afni_system_check.py", MICRO, TYPE_ENHANCE,
   "check for partial install of PyQt4 (might be common on OS X 10.11)",
   NULL
 } ,

 { 30,  Jun, 2016, RCR, "afni_proc.py", MINOR, TYPE_ENHANCE,
   "allow single volume EPI input (e.g. to test blip correction)",
   "Also, auto -blip_forward_dset should come from tcat output."
 } ,

 { 29,  Jun, 2016, RCR, "3dfim", MICRO, TYPE_BUG_FIX,
   "fix crash for dset open error with long dset name",
   "Thanks to J Henry for reporting the problem."
 } ,

 { 29,  Jun, 2016, RCR, "afni_proc.py", MINOR, TYPE_ENHANCE,
   "can modify blip order; BLIP_BASE -> MEDIAN_BLIP; add BLIP_NOTE to help",
   NULL
 } ,

 { 27,  Jun, 2016, RCR, "afni_proc.py", MICRO, TYPE_ENHANCE,
   "allow for blip datasets that are not time series",
   NULL
 } ,

 { 24,  Jun, 2016, RCR, "afni_proc.py", MINOR, TYPE_NEW_OPT,
   "add -requires_afni_hist; warp vr_base to make final_epi dset",
   NULL
 } ,

 { 23,  Jun, 2016, RCR, "plug_realtime", MICRO, TYPE_ENHANCE,
   "show pop-up if user selects Mask Vals without 3D RT registration",
   "Clarify this in the plugin Help.  For L Li and V Roopchansingh."
 } ,

 { 23,  Jun, 2016, RCR, "@auto_tlrc", MICRO, TYPE_ENHANCE,
   "allow to work with NIFTI template",
   NULL
 } ,

 { 22,  Jun, 2016, RCR, "afni_proc.py", MINOR, TYPE_ENHANCE,
   "do nothing, but work really hard at it",
   "Rewrite EPI transformation steps by storing and applying an array\n"
   "of transformations: this should make future changes easier."
 } ,

 { 22,  Jun, 2016, RCR, "@diff.tree", MICRO, TYPE_NEW_OPT,
   "added -diff_opts; e.g. -diff_opts -w",
   NULL
 } ,

 { 22,  Jun, 2016, RCR, "@diff.files", MICRO, TYPE_NEW_OPT,
   "added -diff_opts; e.g. -diff_opts -w",
   NULL
 } ,

 { 22,  Jun, 2016, RCR, "auto_warp.py", MICRO, TYPE_BUG_FIX,
   "correctly check base.exists()",
   NULL
 } ,

 { 17,  Jun, 2016, RCR, "afni-general", MICRO, TYPE_BUG_FIX,
   "w/dglen, dsets with HEAD in prefix (but no suffix) could not be opened",
   NULL
 } ,

 { 16,  Jun, 2016, RCR, "afni_proc.py", MAJOR, TYPE_ENHANCE,
   "EPI blip up/blip down distortion correction is ready",
   "Thanks to S Torrisi and D Glen."
 } ,

 { 16,  Jun, 2016, RCR, "afni_proc.py", MINOR, TYPE_BUG_FIX,
   "if NLwarp but no EPI warp, no NL; fix refit of blip median datasets",
   "User probably forgot -volreg_tlrc_warp, so warn them."
 } ,

 { 14,  Jun, 2016, RCR, "afni_proc.py", MINOR, TYPE_NEW_OPT,
   "add -blip_forward_dset; if needed copy along any obliquity information",
   NULL
 } ,

 { 13,  Jun, 2016, RCR, "afni_proc.py", MINOR, TYPE_NEW_OPT,
   "add -align_unifize_epi : 3dUnifize EPI before anat alignment",
   "Thanks to D Glen and S Torrisi for suggesting it."
 } ,

 { 13,  Jun, 2016, RCR, "afni_proc.py", MINOR, TYPE_ENHANCE,
   "add BLIP_BASE case for -volreg_align_to",
   "Use warped median forward blip volume as volreg alignment base."
 } ,

 { 10,  Jun, 2016, RCR, "afni_proc.py", MINOR, TYPE_NEW_OPT,
   "add -blip_reverse_dset for blip up/blip down distortion correction",
   NULL
 } ,

 {  2,  Jun, 2016, RCR, "afni-general", MINOR, TYPE_ENHANCE,
   "w/dglen: read num slices from Siemens 3D acquisition DICOM image files",
   NULL
 } ,

 {  1,  Jun, 2016, RCR, "make_random_timing.py", MICRO, TYPE_ENHANCE,
   "minor updates to verbose output",
   NULL
 } ,

 { 23,  May, 2016, RCR, "parse_fs_lt_log.py", MINOR, TYPE_NEW_PROG,
   "get an index list from a FreeSurfer labletable log file",
   NULL
 } ,


 { 20,  May, 2016, RCR, "afni_system_check.py", MINOR, TYPE_NEW_OPT,
   "add options -dot_file_list/_pack/_show",
   "List, package (tgz) or show the contents of found 'dot' files."
 } ,

 { 19,  May, 2016, RCR, "dicom_hdr", MICRO, TYPE_BUG_FIX,
   "do not crash on missing input",
   NULL
 } ,

 {  5,  May, 2016, RCR, "@update.afni.binaries", MICRO, TYPE_MODIFY,
   "-defaults similarly implies -do_dotfiles and apsearch yes",
   NULL
 } ,

 {  4,  May, 2016, RCR, "@update.afni.binaries", MICRO, TYPE_MODIFY,
   "add -do_dotfiles and -do_extras",
   "Running apsearch and possibly editing dot files is only on request."
 } ,

 {  3,  May, 2016, RCR, "afni_proc.py", MICRO, TYPE_MODIFY,
   "suggest -regress_est_blur_epits for resting state",
   "Thanks to S Torrisi for bringing up the question."
 } ,

 { 28,  Apr, 2016, RCR, "@update.afni.binaries", MINOR, TYPE_NEW_OPT,
   "add -local_package, to use an already downloaded package",
   "Requested by P Taylor."
 } ,

 { 28,  Apr, 2016, RCR, "3dMVM.R", MICRO, TYPE_MODIFY,
   "prevent any unexpected writing of dbg.AFNI.args files",
   "Only write such files given -dbg_args.\n"
   "Affects 1dRplot, 3dLME, 3dMEMA, 3dMVM, 3dPFM, 3dRprogDemo\n"
   "        3dSignatures, AFNIio, ExamineXmat, rPkgsInstall.\n"
   "The dbg files no longer start with '.'."
 } ,

 { 28,  Apr, 2016, RCR, "afni-general", MICRO, TYPE_MODIFY,
   "add initial #!prog to tops of some meica programs, and bricks_test.sh",
   "This corresponds with -x permission clearing by yarikoptic."
 } ,

 { 27,  Apr, 2016, RCR, "afni_proc.py", MINOR, TYPE_MODIFY,
   "prep for later: always extract volreg base, as vr_base*",
   NULL
 } ,

 { 26,  Apr, 2016, RCR, "afni-general", MICRO, TYPE_MODIFY,
   "Makefile.INCLUDE: moved SCRIPTS into scripts_install",
   NULL
 } ,

 { 26,  Apr, 2016, RCR, "tokens", MICRO, TYPE_ENHANCE,
   "handle arbitrarily long tokens",
   NULL
 } ,

 { 19,  Apr, 2016, RCR, "Dimon", MICRO, TYPE_BUG_FIX,
   "incorrectly reported 'IFM:RIF fatal error' for the case of no sorting",
   "Thanks to I Groen for reporting the problem."
 } ,

 { 18,  Apr, 2016, RCR, "3dbucket", MICRO, TYPE_ENHANCE,
   "if THD_open_one_dataset fails, fall back to THD_open_dataset",
   "As with 3dTcat, fall back rather than failing outright."
 } ,

 { 18,  Apr, 2016, RCR, "afni-general", MICRO, TYPE_BUG_FIX,
   "THD_open_tcat: fix wildcard input lacking sub-brick selectors",
   "Forgot to regenerate catenated list, dlocal."
 } ,

 { 15,  Apr, 2016, RCR, "afni-general", MICRO, TYPE_ENHANCE,
   "added help macro CATENATE_HELP_STRING",
   "This displays a 'CATENATED AND WILDCARD DATASET NAMES' section in the\n"
   "help output from afni and 3dcalc (following 'INPUT DATASET NAMES')."
 } ,

 { 15,  Apr, 2016, RCR, "NIFTI-2", MICRO, TYPE_MODIFY,
   "print int64_t using PRId64 macro, which looks ugly, but avoids warnings",
   NULL
 } ,

 {  8,  Apr, 2016, RCR, "afni-general", MINOR, TYPE_ENHANCE,
   "auto-tcat inputs with spaces, wildcards and global selectors",
   "For example, input of 'DA*.HEAD DB*.HEAD DC*.HEAD[3,4]' would create\n"
   "a dataset with sub-bricks 3 and 4 from all D[ABC]*.HEAD datasets.\n"
   "If sub-brick selectors appear only at the end, they are global,\n"
   "otherwise they can be per input, as in 'DA*.HEAD[0,1] DB*.HEAD[2,3]'."
 } ,

 {  7,  Apr, 2016, RCR, "Makefile.INCLUDE", MICRO, TYPE_MODIFY,
   "switch to have cjpeg depend on libjpeg.a, so it does not get rebuilt",
   NULL
 } ,

 {  7,  Apr, 2016, RCR, "@update.afni.binaries", MINOR, TYPE_NEW_OPT,
   "add options -proto and -test_proto",
   "One can specify the download protocol as http, https or NONE."
 } ,

 {  5,  Apr, 2016, RCR, "afni-general", MINOR, TYPE_ENHANCE,
   "THD_open_tcat works as wildcard - can apply sub-brick selectors",
   NULL
 } ,

 {  4,  Apr, 2016, RCR, "3dTcat", MICRO, TYPE_ENHANCE,
   "if THD_open_one_dataset fails, fall back to THD_open_dataset",
   "Fall back rather than failing outright."
 } ,

 {  4,  Apr, 2016, RCR, "THD_load_tcat", MINOR, TYPE_BUG_FIX,
   "set factors and labels at open time, not at load time",
   "This fixes use with 3dcalc and 3dinfo, though stats are not yet loaded."
 } ,

 { 31,  Mar, 2016, RCR, "3dMVM.R", MICRO, TYPE_MODIFY,
   "do not create .dbg.AFNI.args files on -help usage",
   "Modified 1dRplot.R, 3dLME.R, 3dMEMA.R, 3dMVM.R, 3dPFM.R, 3dRprogDemo.R,\n"
   "         3dSignatures.R, ExamineXmat.R and rPkgsInstall.R."
 } ,

 { 30,  Mar, 2016, RCR, "@update.afni.binaries", MICRO, TYPE_ENHANCE,
   "possibly update .bashrc if .cshrc is updated",
   NULL
 } ,

 { 29,  Mar, 2016, RCR, "@update.afni.binaries", MICRO, TYPE_NEW_OPT,
   "add option -no_cert_verify, to skip server certificate verification",
   NULL
 } ,

 { 29,  Mar, 2016, RCR, "gen_group_command.py", MICRO, TYPE_MODIFY,
   "3dMEMA no longer allows for a paired test",
   "One must now input contrast/stat from original regression."
 } ,

 { 29,  Mar, 2016, RCR, "afni_restproc.py", MICRO, TYPE_MODIFY,
   "suggest that users consider afni_proc.py",
   "This was requested by Rayus."
 } ,

 { 26,  Mar, 2016, RCR, "to3d", MICRO, TYPE_BUG_FIX,
   "another allowance for datasets exceeding 2 GB",
   "Thanks to SS Kim for noting the problem."
 } ,

 { 24,  Mar, 2016, RCR, "Dimon", MICRO, TYPE_NEW_OPT,
   "add option -use_obl_origin, to apply -oblique_origin to to3d command",
   "Also, run any to3d script via 'tcsh -x' so the users get to see."
 } ,

 { 22,  Mar, 2016, RCR, "afni-general", MINOR, TYPE_ENHANCE,
   "modularize version checking",
   "Update .afni.vctime even if URL read fails, to not flood server."
 } ,

 { 21,  Mar, 2016, RCR, "gen_ss_review_scripts.py", MICRO, TYPE_BUG_FIX,
   "get slightly more accurate motion ave via 3dTstat -nzmean",
   NULL
 } ,

 { 21,  Mar, 2016, RCR, "3dANOVA", MICRO, TYPE_ENHANCE,
   "allow for up to 666 observations",
   "Consider changing this to use a string_list or something similar."
 } ,

 { 21,  Mar, 2016, RCR, "GLTsymtest", MICRO, TYPE_NEW_OPT,
   "added -badonly, to avoid screen clutter from many good GLTs",
   NULL
 } ,

 { 21,  Mar, 2016, RCR, "uber_subject.py", MICRO, TYPE_ENHANCE,
   "run GLTsymtest on specified GLTs",
   NULL
 } ,

 { 15,  Mar, 2016, RCR, "timing_tool.py", MICRO, TYPE_BUG_FIX,
   "-help_basis update: max convolved BLOCK() is ~5.1, not ~5.4",
   NULL
 } ,

 {  1,  Mar, 2016, RCR, "GIFTI", MICRO, TYPE_BUG_FIX,
   "applied R Vincent fix for GIFTI datasets with Windows-style newlines",
   NULL
 } ,

 {  1,  Mar, 2016, RCR, "tokens", MINOR, TYPE_NEW_PROG,
   "program to extract valid text entries from a file",
   NULL
 } ,

 { 29,  Feb, 2016, RCR, "3dANOVA3", MICRO, TYPE_ENHANCE,
   "show prior options to any 'Unrecognized command line option'",
   "Added disp_strings() to libmri.a."
 } ,

 { 24,  Feb, 2016, RCR, "uber_subject.py", MINOR, TYPE_ENHANCE,
   "replace tlrc_no_ss with anat_has_skull toggle and move to anat block",
   NULL
 } ,

 { 24,  Feb, 2016, RCR, "timing_tool.py", MINOR, TYPE_BUG_FIX,
   "fix -warn_tr_stats crash on empty timing file",
   "Thanks to Z Reagh for noting the problem."
 } ,

 { 19,  Feb, 2016, RCR, "afni_system_check.py", MINOR, TYPE_ENHANCE,
   "add many tests and summarize potential issues",
   NULL
 } ,

 { 17,  Feb, 2016, RCR, "afni_util.py", MICRO, TYPE_ENHANCE,
   "add function affine_to_params_6: where input is 12 element sub-matrix",
   NULL
 } ,

 { 16,  Feb, 2016, RCR, "@update.afni.binaries", MICRO, TYPE_ENHANCE,
   "add -ver and initial version reporting",
   NULL
 } ,

 { 10,  Feb, 2016, RCR, "@ANATICOR", MICRO, TYPE_BUG_FIX,
   "fixed -radius option parsing",
   "Thanks to A Frithsen for noting the problem."
 } ,

 { 10,  Feb, 2016, RCR, "afni-general", MICRO, TYPE_MODIFY,
   "full update to use https://afni.nimh.nih.gov (no longer http)",
   NULL
 } ,

 {  9,  Feb, 2016, RCR, "@GradFlipTest", MICRO, TYPE_MODIFY,
   "trap for missing inputs (e.g. used with just -help)",
   NULL
 } ,

 {  9,  Feb, 2016, RCR, "afni-general", MICRO, TYPE_BUG_FIX,
   "be sure isfinite is defined in FD2_inc.c, parser_int.c",
   NULL
 } ,

 {  8,  Feb, 2016, RCR, "@update.afni.binaries", MICRO, TYPE_MODIFY,
   "access afni site via https protocol",
   NULL
 } ,

 {  5,  Feb, 2016, RCR, "thd_niftiread", MICRO, TYPE_BUG_FIX,
   "NIFTI files with no *form_codes should default to +orig, not NIFTI_default",
   NULL
 } ,

 { 28,  Jan, 2016, RCR, "3dMean", MICRO, TYPE_MODIFY,
   "fix help to correctly report -stdev as sqrt(var)   {was var/(n-1)}",
   "Thanks to K Kerr (MB) for pointing out the mistake."
 } ,

 { 27,  Jan, 2016, RCR, "afni_proc.py", MINOR, TYPE_ENHANCE,
   "allow for tissue based regression with only regress block",
   NULL
 } ,

 {  4,  Jan, 2016, RCR, "afni-general", MINOR, TYPE_BUG_FIX,
   "add boundardy checks in get_1dcat_intlist and get_count_intlist",
   "Without the checks, using count or 1dcat as sub-brick selector method\n"
   "would lead to confusing crashes (if values exceeded #vols).\n"
   "Thanks to W Graves for reporting the problem."
 } ,

 {  3,  Jan, 2016, RCR, "afni_system_check.py", MICRO, TYPE_MODIFY,
   "truncate 'top history' text for data trees",
   NULL
 } ,

 { 31,  Dec, 2015, RCR, "afni-general", MICRO, TYPE_BUG_FIX,
   "include AFNI_version_base.txt in build of afni_src.tgz",
   NULL
 } ,

 { 30,  Dec, 2015, RCR, "afni-general", MAJOR, TYPE_ENHANCE,
   "w/DRG implement new version system",
   "See https://afni.nimh.nih.gov/pub/dist/MOTD/MOTD_2015_12_30.txt ."
 } ,

 { 29,  Dec, 2015, RCR, "afni_system_check.py", MICRO, TYPE_BUG_FIX,
   "catch any empty directory listing from @FindAfniDsetPath",
   NULL
 } ,

 { 29,  Dec, 2015, RCR, "@FindAfniDsetPath", MICRO, TYPE_MODIFY,
   "0 or bad # args returns 1 rather than 0",
   NULL
 } ,

 { 29,  Dec, 2015, RCR, "afni-general", MICRO, TYPE_ENHANCE,
   "updated gitignore.src.txt and main 2 .gitignore files",
   NULL
 } ,

 { 28,  Dec, 2015, RCR, "@diff.files", MICRO, TYPE_ENHANCE,
   "allow diffs to include existence of directories",
   NULL
 } ,

 { 19,  Dec, 2015, RCR, "afni_proc.py", MICRO, TYPE_MODIFY,
   "removed CSFe from Example 10 of the help, to not lead people to use it",
   NULL
 } ,

 {  7,  Dec, 2015, RCR, "MatAFNI_Demo.m", MICRO, TYPE_BUG_FIX,
   "merge fix from J. Pfannmoller",
   "Done with G Chen."
 } ,

 {  7,  Dec, 2015, RCR, "afni_proc.py", MICRO, TYPE_ENHANCE,
   "help update: modify example 11 to use SurfVol and add FREESURFER NOTE",
   NULL
 } ,

 { 17,  Nov, 2015, RCR, "afni-general", MICRO, TYPE_GENERAL,
   "rename g_info to g_dicom_ctrl to avoid FreeBSD build conflict",
   "Thanks to J Bacon for noting the conflict."
 } ,

 {  6,  Nov, 2015, RCR, "to3d", MICRO, TYPE_ENHANCE,
   "allow for single volumes beyond 2^31-1 bytes",
   "Done for Z Saad."
 } ,

 {  6,  Nov, 2015, RCR, "@Align_Centers", MICRO, TYPE_NEW_OPT,
   "add option -cm_no_amask; like -cm but without -automask",
   NULL
 } ,

 {  4,  Nov, 2015, RCR, "1d_tool.py", MICRO, TYPE_NEW_OPT,
   "add -slice_order_to_times",
   "This converts a list of slice indices (sorted by acq time)\n"
   "to slice times (ordered by index)."
 } ,

 { 28,  Oct, 2015, RCR, "gen_ss_review_table.py", MICRO, TYPE_ENHANCE,
   "make 'a/E mask Dice coef' parent of 'mask correlation'",
   NULL
 } ,

 { 28,  Oct, 2015, RCR, "gen_ss_review_scripts.py", MICRO, TYPE_ENHANCE,
   "look for dice coef file ae_dice, as well ae_corr",
   NULL
 } ,

 { 28,  Oct, 2015, RCR, "afni_proc.py", MINOR, TYPE_MODIFY,
   "output anat/EPI Dice coefficient, rather than correlation",
   NULL
 } ,

 { 28,  Oct, 2015, RCR, "3ddot", MINOR, TYPE_NEW_OPT,
   "add -dodice, to get the Dice coefficient",
   NULL
 } ,

 { 26,  Oct, 2015, RCR, "afni_proc.py", MINOR, TYPE_MODIFY,
   "compute TSNR restricted to uncensored TRs",
   NULL
 } ,

 { 26,  Oct, 2015, RCR, "afni", MICRO, TYPE_MODIFY,
   "move version to show_AFNI_version and call on -ver",
   NULL
 } ,

 { 23,  Oct, 2015, RCR, "afni", MICRO, TYPE_MODIFY,
   "move version output after some text requests",
   NULL
 } ,

 { 21,  Oct, 2015, RCR, "afni_util.py", MICRO, TYPE_NEW_OPT,
   "added -exec",
   NULL
 } ,

 { 25,  Sep, 2015, RCR, "suma", MICRO, TYPE_MODIFY,
   "volume rendering is no longer the default for SUMA_VO_InitSlices",
   "So Do_06_VISdti_SUMA_visual_ex1.tcsh defaults to showing 3 volume slices."
 } ,

 { 24,  Sep, 2015, RCR, "ccalc", MICRO, TYPE_MODIFY,
   "make dependency on libmri explicit",
   "Some of these operations are for building on Fedora 22."
 } ,

 { 24,  Sep, 2015, RCR, "afni-general", MICRO, TYPE_ENHANCE,
   "inline func with static vars should be static",
   "Fails to link in Fedora 22."
 } ,

 { 24,  Sep, 2015, RCR, "vol2surf", MICRO, TYPE_ENHANCE,
   "restrict THD_extract_series error messages (e.g. for RGB datasets)",
   "Requested by P Taylor."
 } ,

 { 24,  Sep, 2015, RCR, "afni_proc.py", MICRO, TYPE_ENHANCE,
   "allow 3dD to proceed with only extra_stim_files",
   NULL
 } ,

 { 16,  Sep, 2015, RCR, "suma", MICRO, TYPE_MODIFY,
   "w/dglen SUMA_find_any_object: fixed loss of isGraphDset result",
   NULL
 } ,

 { 11,  Sep, 2015, RCR, "3dBandpass", MICRO, TYPE_MODIFY,
   "do not propagate scalars",
   NULL
 } ,

 { 11,  Sep, 2015, RCR, "afni-general", MICRO, TYPE_BUG_FIX,
   "edt_floatize.c: for NIFTI float->float with scale factors, apply them",
   "Also, fix determination of when to convert.\n"
   "Thanks to Pengmin (MB) for noting this problem."
 } ,

 { 10,  Sep, 2015, RCR, "afni_proc.py", MICRO, TYPE_BUG_FIX,
   "fix resulting aligned SurfVol if input is NIFTI",
   NULL
 } ,

 {  3,  Sep, 2015, RCR, "gen_ss_review_scripts.py", MICRO, TYPE_MODIFY,
   "give REML priority in guessing stats_dset",
   NULL
 } ,

 {  2,  Sep, 2015, RCR, "afni_proc.py", MICRO, TYPE_ENHANCE,
   "add -errts_dset to gen_ss_review_scripts.py command",
   NULL
 } ,

 {  2,  Sep, 2015, RCR, "gen_ss_review_scripts.py", MICRO, TYPE_BUG_FIX,
   "some option vars were being over-written",
   NULL
 } ,

 {  2,  Sep, 2015, RCR, "afni_proc.py", MICRO, TYPE_ENHANCE,
   "if rest and REML, use REML errts",
   NULL
 } ,

 {  1,  Sep, 2015, RCR, "gen_ss_review_scripts.py", MICRO, TYPE_ENHANCE,
   "track errts dset, and possibly use it for voxel dims",
   NULL
 } ,

 { 27,  Aug, 2015, RCR, "afni_system_check.py", MICRO, TYPE_ENHANCE,
   "check for R packages via 'rPkgsInstall -pkgs ALL -check'",
   NULL
 } ,

 { 26,  Aug, 2015, RCR, "Makefile.ptaylor.INCLUDE", MICRO, TYPE_ENHANCE,
   "put -L.. before $LFLAGS to link local libjpeg",
   NULL
 } ,

 { 25,  Aug, 2015, RCR, "@update.afni.binaries", MICRO, TYPE_ENHANCE,
   "if initial install, update .cshrc",
   "If initial install (afni not in PATH) and PATH not set in .cshrc,\n"
   "update path (PATH) and do 'apsearch -afni_help_dir' update in .cshrc."
 } ,

 { 21,  Aug, 2015, RCR, "Makefile.INCLUDE", MICRO, TYPE_ENHANCE,
   "move gifti_tool/cifti_tool from EXPROGS to PROGRAM_LIST",
   "Modified 28 Makefiles."
 } ,

 { 21,  Aug, 2015, RCR, "Makefile.INCLUDE", MICRO, TYPE_ENHANCE,
   "make cifti_tool",
   NULL
 } ,

 { 21,  Aug, 2015, RCR, "cifti_tool", MAJOR, TYPE_NEW_PROG,
   "initial release: updated help and added -hist",
   "New program to evaluate CIFTI datasets."
 } ,

 { 21,  Aug, 2015, RCR, "timing_tool.py", MICRO, TYPE_BUG_FIX,
   "start-of-run fix to -multi_timing_to_event_list offsets",
   NULL
 } ,

 { 21,  Aug, 2015, RCR, "make_random_timing.py", MICRO, TYPE_ENHANCE,
   "add more help for 'NOTE: distribution of ISI', including a short script",
   NULL
 } ,

 { 20,  Aug, 2015, RCR, "make_random_timing.py", MINOR, TYPE_NEW_OPT,
   "add -show_isi_pdf and -show_isi_f_pdf",
   NULL
 } ,

 { 19,  Aug, 2015, RCR, "gen_ss_review_table.py", MINOR, TYPE_NEW_OPT,
   "add -show_missing, to show all missing labels from all files",
   NULL
 } ,

 { 14,  Aug, 2015, RCR, "afni-general", MICRO, TYPE_BUG_FIX,
   "SUMA_CIFTI_2_edset: use 'no suma' version: SUMA_WriteDset_ns",
   NULL
 } ,

 { 13,  Aug, 2015, RCR, "afni-general", MICRO, TYPE_ENHANCE,
   "megrged cifti-toy branch from Ziad, for viewing CIFTI dataset in suma",
   NULL
 } ,

 { 12,  Aug, 2015, RCR, "@radial_correlate", MICRO, TYPE_NEW_OPT,
   "add -mask option, to apply instead of automask",
   "Done for Giri."
 } ,

 { 12,  Aug, 2015, RCR, "gen_group_command.py", MINOR, TYPE_ENHANCE,
   "allow for generic/unknown commands via -command (e.g. ls, 3dTcat)",
   "Done for W-L Tseng."
 } ,

 {  7,  Aug, 2015, RCR, "3dhistog", MICRO, TYPE_NEW_OPT,
   "add -noempty option, to ignore empty bins",
   NULL
 } ,

 {  7,  Aug, 2015, RCR, "model_conv_PRF", MICRO, TYPE_MODIFY,
   "make everything static, to avoid confusion",
   NULL
 } ,

 {  7,  Aug, 2015, RCR, "model_conv_PRF_6", MICRO, TYPE_BUG_FIX,
   "make everything static, to avoid confusion; proto for conv_set_ref",
   NULL
 } ,

 {  5,  Aug, 2015, RCR, "nifti_tool", MICRO, TYPE_ENHANCE,
   "apply library updates for potentially writing NIFTI-2",
   NULL
 } ,

 {  5,  Aug, 2015, RCR, "NIFTI", MINOR, TYPE_ENHANCE,
   "if conversion to NIFTI-1 header fails on write, try NIFTI-2",
   NULL
 } ,

 {  5,  Aug, 2015, RCR, "afni-general", MICRO, TYPE_ENHANCE,
   "add some support for reading Voxel_Bucket datasets into AFNI",
   "That is a type that is currently specific to SUMA."
 } ,

 {  3,  Aug, 2015, RCR, "Dimon1", MICRO, TYPE_BUG_FIX,
   "fixed -drive_afni, -drive_wait and -rt_cmd command lists",
   NULL
 } ,

 {  3,  Aug, 2015, RCR, "Dimon", MICRO, TYPE_BUG_FIX,
   "applied ACQUSITION_TYPE as 3d+timing",
   "Slice timing was lost (by the plugin) in the change to 3d+t ACQ TYPE.\n"
   "Thanks to H Mandelkow for bringing this up."
 } ,

 {  3,  Aug, 2015, RCR, "plug_realtime", MINOR, TYPE_ENHANCE,
   "added DTYPE_3DTM (3D+timing) ACQUSITION_TYPE",
   "Treats data as per volume, but with slice timing.  This is needed for\n"
   "num_chan>0, but when data does not come in num_chan slices at a time."
 } ,

 { 31,  Jul, 2015, RCR, "@FindAfniDsetPath", MICRO, TYPE_ENHANCE,
   "allow full paths to succeed ; no args gives help",
   NULL
 } ,

 { 30,  Jul, 2015, RCR, "@auto_tlrc", MICRO, TYPE_BUG_FIX,
   "check for template existence even given path",
   "Was failing with -init_xform."
 } ,

 { 29,  Jul, 2015, RCR, "gen_ss_review_scripts.py", MICRO, TYPE_MODIFY,
   "block any _REMLvar stats dset (was _REMLvar+)",
   "Might get stats*_REMLvar_nods, for example, via 3dREMLfit -dsort_nods."
 } ,

 { 29,  Jul, 2015, RCR, "afni_proc.py", MINOR, TYPE_ENHANCE,
   "ANATICOR now works with task analysis, using -regress_reml_exec",
   "Done for R W Cox."
 } ,

 { 29,  Jul, 2015, RCR, "3dcalc", MICRO, TYPE_MODIFY,
   "clarify error about mismatch in number of volumes",
   NULL
 } ,

 { 28,  Jul, 2015, RCR, "afni_proc.py", MINOR, TYPE_MODIFY,
   "ANATICOR now includes zero volumes at censor points",
   "This matches non-ANATICOR and fast ANATICOR cases."
 } ,

 { 27,  Jul, 2015, RCR, "afni_proc.py", MICRO, TYPE_MODIFY,
   "renamed -regress_WMeL_corr to -regress_make_corr_AIC and default to 'no'",
   NULL
 } ,

 { 24,  Jul, 2015, RCR, "afni-general", MICRO, TYPE_BUG_FIX,
   "GIFTI datasets should have NODE_INDEX list as first DataArray",
   "Thanks to N Oosterhof for pointing this out."
 } ,

 { 23,  Jul, 2015, RCR, "afni-general", MICRO, TYPE_ENHANCE,
   "allow Graph_Bucket niml.dsets to be read, but just as 1D",
   NULL
 } ,

 { 17,  Jul, 2015, RCR, "plug_realtime", MINOR, TYPE_ENHANCE,
   "Dimon->afni: small TCP buffers cause volumes to be passed slowly",
   "In iochan_recvall, increase nap time only if packets < 4K are received."
 } ,

 { 13,  Jul, 2015, RCR, "nifti_tool", MAJOR, TYPE_ENHANCE,
   "nifti_tool is now based on NIFTI-2, with many corresponding new options",
   "The old nifti_tool (based on NIFTI-1) is now nifti1_tool."
 } ,

 { 13,  Jul, 2015, RCR, "nifti1_tool", MINOR, TYPE_NEW_PROG,
   "nifti1_tool is the NIFTI-1 version of nifti_tool",
   NULL
 } ,

 { 13,  Jul, 2015, RCR, "NIFTI-2", MAJOR, TYPE_ENHANCE,
   "added NIFTI-2 support into AFNI",
   "Main source update: nifti/nifti2 tree, then applied it in mostly\n"
   "   thd_niftiread/write.c (plus gifti_io.h, 3ddata.h, mrilib.h).\n"
   "To compile into all of AFNI edit: Makefile.INCLUDE, SUMA_Makefile_NoDev,\n"
   "   Makefile.avovk.INCLUDE and Makefile.ptaylor.INCLUDE."
 } ,

 {  11,  Jul, 2015, RCR, "@diff.files", MICRO, TYPE_NEW_OPT,
   "added -longlist",
   NULL
 } ,

 {  1,  Jul, 2015, RCR, "cifti_tool", MINOR, TYPE_NEW_OPT,
   "reorg and more recur functions",
   NULL
 } ,

 {  1,  Jul, 2015, RCR, "afni_proc.py", MICRO, TYPE_GENERAL,
   "clarified help for -anat_unif_GM",
   NULL
 } ,

 { 24,  Jun, 2015, RCR, "afni_xml_tool", MINOR, TYPE_NEW_OPT,
   "afni_xml updates, and start to afni_xml_tool",
   NULL
 } ,

 { 18,  Jun, 2015, RCR, "3dExtrema", MINOR, TYPE_NEW_OPT,
   "added -nbest",
   "Output -nbest extrema; -quiet does not suppress extrema output."
 } ,

 { 17,  Jun, 2015, RCR, "GIFTI", MINOR, TYPE_NEW_OPT,
   "added functions for reading from a buffer",
   NULL
 } ,

 { 16,  Jun, 2015, RCR, "CIFTI", MINOR, TYPE_GENERAL,
   "added initial nifti/cifti tree",
   NULL
 } ,

 { 16,  Jun, 2015, RCR, "afni_proc.py", MINOR, TYPE_ENHANCE,
   "applied -regress_stim_times_offset to typical timing files",
   "Allows for stim timing offset when copying to stimuli directory."
 } ,

 { 15,  Jun, 2015, RCR, "nifti_tool", MINOR, TYPE_NEW_OPT,
   "added -disp_cext",
   NULL
 } ,

 { 10,  Jun, 2015, RCR, "auto_warp.py", MICRO, TYPE_BUG_FIX,
   "clear any AFNI_COMPRESSOR variable, so that scripts do not get confused",
   "NIFTI is the default, so avoid script confusion with automatic nii.gz.\n"
   "In the future, maybe process as AFNI."
 } ,

 { 10,  Jun, 2015, RCR, "NIFTI", MICRO, TYPE_BUG_FIX,
   "THD_open_one_dataset: let THD_open_nifti look for alternate files",
   "CHECK_FOR_DATA() requires a file name match, but NIFTI is forgiving."
 } ,

 { 10,  Jun, 2015, RCR, "@diff.files", MAJOR, TYPE_NEW_PROG,
   "compare list of files with those in other directory",
   NULL
 } ,

 { 10,  Jun, 2015, RCR, "@diff.tree", MAJOR, TYPE_NEW_PROG,
   "look for differences between files in two directories",
   "Should merge @diff.files and @diff.tree, and change to python."
 } ,

 {  8,  Jun, 2015, RCR, "neuro_deconvolve.py", MICRO, TYPE_ENHANCE,
   "allow -inputs to include paths",
   NULL
 } ,

 {  6,  Jun, 2015, RCR, "timing_tool.py", MICRO, TYPE_NEW_OPT,
   "added -per_run_file",
   NULL
 } ,

 {  2,  Jun, 2015, RCR, "NIFTI", MICRO, TYPE_GENERAL,
   "NIFTI-1,2: added NIFTI_ECODE_CIFTI/VARIABLE_FRAME_TIMING/EVAL/MATLAB",
   NULL
 } ,

 {  1,  Jun, 2015, RCR, "nifti_tool", MINOR, TYPE_ENHANCE,
   "diff/disp_hdr detects type; diff_hdr1/2",
   NULL
 } ,

 {  1,  Jun, 2015, RCR, "3dttest++", MICRO, TYPE_NEW_OPT,
   "added -dupe_ok and more warnings when dataset labels match",
   NULL
 } ,

 { 27,  May, 2015, RCR, "@Install_TSrestMovieDemo", MICRO, TYPE_BUG_FIX,
   "set and applied $demo as Suma_TSrestMovieDemo",
   NULL
 } ,

 { 26,  May, 2015, RCR, "3dBlurToFWHM", MICRO, TYPE_MODIFY,
   "make -help output consistent in using FWHM (along with 3dLocalstat)",
   NULL
 } ,

 { 26,  May, 2015, RCR, "NIFTI", MINOR, TYPE_ENHANCE,
   "nifti_read_header returns generic pointer; rename N-1/2 header read funcs",
   NULL
 } ,

 { 22,  May, 2015, RCR, "afni_proc.py", MICRO, TYPE_ENHANCE,
   "help clarifications for -regress_ROI* options",
   NULL
 } ,

 { 22,  May, 2015, RCR, "afni-general", MINOR, TYPE_MODIFY,
   "allow for small differences when comparing oblique angles",
   "Define OBLIQ_ANGLE_THRESH=0.01 as a tolerance for the difference.\n"
   "This was done to fix registration to external dset in realtime.\n"
   "Thanks to V Roopchansingh for bringing up the problem."
 } ,

 { 19,  May, 2015, RCR, "3dClustSim", MICRO, TYPE_MODIFY,
   "do not allow -pthr to precede -both or -niml",
   "Otherwise -pthr values would be lost."
 } ,

 { 18,  May, 2015, RCR, "afni_proc.py", MINOR, TYPE_ENHANCE,
   "allow ROI PC regression for local masks (not just external ones)",
   "External ROIs should now be passed via -anat_follower_ROI, rather than\n"
   "-regress_ROI_*, the latter no longer taking dataset parameters.\n"
   "Also changed -regress_ROI_erode to -anat_follower_erode and\n"
   "removed option -regress_ROI_maskave (use -regress_ROI)\n"
   "Done for R W Cox."
 } ,

 { 18,  May, 2015, RCR, "gen_ss_review_table.py", MICRO, TYPE_NEW_OPT,
   "mention gen_ss_review_scripts.py -help_fields in help",
   NULL
 } ,

 {  8,  May, 2015, RCR, "afni_proc.py", MINOR, TYPE_NEW_OPT,
   "added -regress_make_corr_vols",
   "Use this to compute average correlation volumes for various masks."
 } ,

 {  7,  May, 2015, RCR, "afni_proc.py", MINOR, TYPE_MODIFY,
   "replaced slow 3dTfitter with 3dTproject in anaticor",
   "This should not affect the result, just the processing time."
 } ,

 {  5,  May, 2015, RCR, "afni_proc.py", MINOR, TYPE_ENHANCE,
   "added help (inc Ex 11), follower modifications, WMe corr diag change",
   NULL
 } ,

 {  4,  May, 2015, RCR, "afni_proc.py", MINOR, TYPE_NEW_OPT,
   "added -anat_follower, -anat_follower_ROI, -regress_anaticor_label",
   NULL
 } ,

 {  1,  May, 2015, RCR, "gen_ss_review_scripts.py", MICRO, TYPE_MODIFY,
   "keep num regs of interest = 0 if num stim = 0",
   NULL
 } ,

 { 30,  Apr, 2015, RCR, "afni_proc.py", MICRO, TYPE_NEW_OPT,
   "allow AM2 centering param via basis backdoor (for now)",
   "For example, use basis function 'BLOCK(2) :x:0.176'\n"
   "Done for J Britton."
 } ,

 { 29,  Apr, 2015, RCR, "NIFTI", MINOR, TYPE_MODIFY,
   "allow reading and writing unknown extensions",
   NULL
 } ,

 { 28,  Apr, 2015, RCR, "clib_02.nifti2", MINOR, TYPE_NEW_PROG,
   "added clib_02.nifti2.c demo and Makefile under nifti2 dir",
   NULL
 } ,

 { 28,  Apr, 2015, RCR, "NIFTI", MAJOR, TYPE_ENHANCE,
   "apply updates to NIFTI-2 I/O library",
   "Also, include initial mods to nifti_tool, hidden under nifti2 dir."
 } ,

 { 28,  Apr, 2015, RCR, "NIFTI", MINOR, TYPE_GENERAL,
   "add nifti/nifti2 directory with current NIFTI-1 versions of 4 files",
   "This tracks initial changes to nifti2_io.[ch] nifti_tool.[ch]."
 } ,

 { 24,  Apr, 2015, RCR, "gen_group_command.py", MICRO, TYPE_ENHANCE,
   "tiny help update: examples of usage regarding subject IDs",
   NULL
 } ,

 { 23,  Apr, 2015, RCR, "gen_ss_review_scripts.py", MICRO, TYPE_NEW_OPT,
   "add -help_fields[_brief], to describe the 'basic' output fields",
   NULL
 } ,

 { 22,  Apr, 2015, RCR, "afni_proc.py", MINOR, TYPE_BUG_FIX,
   "put in cat_matvec string to create warp.all.anat.aff12.1D",
   "Thanks to sgreen (MB) for noting the problem."
 } ,

 { 22,  Apr, 2015, RCR, "afni_proc.py", MINOR, TYPE_ENHANCE,
   "add -todo; help update; verify use of erode list",
   NULL
 } ,

 { 22,  Apr, 2015, RCR, "file_tool", MINOR, TYPE_ENHANCE,
   "add fix for non-unix files; allow for multiple tests with -prefix",
   NULL
 } ,

 { 22,  Apr, 2015, RCR, "afni-general", MICRO, TYPE_MODIFY,
   "Makefile.linux_fedora_19_64: alter -I dirs for glib to build on F21",
   NULL
 } ,

 { 14,  Apr, 2015, RCR, "uber_subject.py", MICRO, TYPE_NEW_OPT,
   "add MIN_OUTLIERS as an option for volreg base",
   NULL
 } ,

 { 14,  Apr, 2015, RCR, "3dDeconvolve", MICRO, TYPE_MODIFY,
   "PLOT_matrix_gray: add error messages to clarify malloc failures",
   NULL
 } ,

 {  9,  Apr, 2015, RCR, "afni_proc.py", MICRO, TYPE_BUG_FIX,
   "fix -tlrc_NL_warped_dsets for NIFTI anat; add some -regress_ROI_PC help",
   NULL
 } ,

 {  8,  Apr, 2015, RCR, "@update.afni.binaries", MINOR, TYPE_ENHANCE,
   "updated to Ziad's new -revert option",
   NULL
 } ,

 {  8,  Apr, 2015, RCR, "afni_system_check.py", MICRO, TYPE_ENHANCE,
   "check for FATCAT_DEMO",
   NULL
 } ,

 {  7,  Apr, 2015, RCR, "afni_proc.py", MICRO, TYPE_BUG_FIX,
   "TLRC_warped_dsets: no view update if type != BRIK",
   NULL
 } ,

 {  7,  Apr, 2015, RCR, "afni_base.py", MICRO, TYPE_MODIFY,
   "ppves: no sel -> no quotes; dset_dims: check failures and return 4 vals",
   NULL
 } ,

 {  7,  Apr, 2015, RCR, "3dnvals", MICRO, TYPE_MODIFY,
   "have 3dnvals return status 1 if all dataset opens fail",
   NULL
 } ,

 {  2,  Apr, 2015, RCR, "afni_proc.py", MINOR, TYPE_NEW_OPT,
   "added -tlrc_NL_warped_dsets to import 3dQwarp result",
   "Added for P Molfese and others."
 } ,

 {  2,  Apr, 2015, RCR, "rickr/Makefile", MICRO, TYPE_BUG_FIX,
   "Imon and serial_helper should not use LLIBS",
   NULL
 } ,

 {  1,  Apr, 2015, RCR, "afni_proc.py", MAJOR, TYPE_NEW_OPT,
   "anat followers and ROI_PC",
   "Datasets can follow the anatomical warps\n"
   "Added options -regress_ROI_PC, -regress_ROI_maskave, -regress_ROI_erode.\n"
   "PC allows for some number of principle components to be regressed, and\n"
   "   maskave is for mask averages to be regressed.\n"
   "The _erode option applies to either, and happens before xform.\n"
   "Also, any anat with skull is applied as a follower.\n"
   "Also, -tcat_remove_first_trs can now take a list."
 } ,

 {  1,  Apr, 2015, RCR, "1d_tool.py", MICRO, TYPE_ENHANCE,
   "allow -censor_fill_parent with 2D files",
   NULL
 } ,

 { 31,  Mar, 2015, RCR, "1d_tool.py", MICRO, TYPE_ENHANCE,
   "allow -censor_fill_parent with simple 1D files",
   "Done for 3dpc and censoring in afni_proc.py."
 } ,

 { 30,  Mar, 2015, RCR, "afni-general", MINOR, TYPE_ENHANCE,
   "update for selenium",
   "Includes: Makefile.linux_openmp*, xorg7*, osx_10.7*, fedora19_64,\n"
   "as well as Makefile.INCLUDE and rickr/Makefile for LLIBS."
 } ,

 { 23,  Mar, 2015, RCR, "python-general", MINOR, TYPE_ENHANCE,
   "broke VarsObject class out into separate file",
   NULL
 } ,

 { 19, Mar, 2015, RCR, "unix_tutorial", MINOR, TYPE_ENHANCE,
   "populated AFNI_data6/unix_tutorial with Sphinx version",
   "The previous tutorial was moved under 'old'."
 } ,

 { 18,  Mar, 2015, RCR, "sphinx", MAJOR, TYPE_ENHANCE,
   "added unix_tutorial to the doc tree",
   NULL
 } ,

 { 18,  Mar, 2015, RCR, "sphinx", MICRO, TYPE_MODIFY,
   "renamed tutorials.rst to SelfGuidedScripts.rst, along with tag",
   NULL
 } ,

 { 18,  Mar, 2015, RCR, "3dBandpass", MICRO, TYPE_ENHANCE,
   "let user know details of dimensionality reduction",
   NULL
 } ,

 { 13,  Mar, 2015, RCR, "Dimon", MICRO, TYPE_NEW_OPT,
   "added option -te_list to pass ECHO_TIMES to plug_realtime",
   NULL
 } ,

 { 13,  Mar, 2015, RCR, "plug_realtime", MINOR, TYPE_ENHANCE,
   "added code to receive and store ECHO_TIMES",
   "This is passed as control information and is stored in rtin->TE."
 } ,

 { 13,  Mar, 2015, RCR, "plug_realtime", MINOR, TYPE_ENHANCE,
   "added V Roopchansingh update for T2* est Merge function",
   NULL
 } ,

 { 12,  Mar, 2015, RCR, "3dDeconvolve.py", MICRO, TYPE_MODIFY,
   "allow for collinearity in regressor warnings",
   NULL
 } ,

 { 12,  Mar, 2015, RCR, "afni_base.py", MICRO, TYPE_BUG_FIX,
   "fixed capture in shell_exec2 for old python, where readlines() would hang",
   NULL
 } ,

 { 12,  Mar, 2015, RCR, "afni_util.py", MICRO, TYPE_ENHANCE,
   "implemented fast=0 in get/show_process_stack",
   NULL
 } ,

 { 11,  Mar, 2015, RCR, "afni_util.py", MINOR, TYPE_ENHANCE,
   "added covary and linear_fit; -listfunc takes -/stdin to read from stdin",
   NULL
 } ,

 {  3,  Mar, 2015, RCR, "powell_int.c", MICRO, TYPE_BUG_FIX,
   "multiple include directives got joined on one line",
   NULL
 } ,

 {  3,  Mar, 2015, RCR, "afni_proc.py", MICRO, TYPE_ENHANCE,
   "added MIN_OUTLER as an option to -volreg_align_to",
   "Also, updated requirement data from Feb 9 to Nov 9."
 } ,

 {  2,  Mar, 2015, RCR, "afni_proc.py", MICRO, TYPE_BUG_FIX,
   "fixed 3dTproject call for resting state on surface",
   "Thanks to Tara (message board) for noting the problem."
 } ,

 { 27,  Feb, 2015, RCR, "afni_proc.py", MICRO, TYPE_NEW_OPT,
   "added -regress_WMeL_corr option, which I forgot about last time",
   NULL
 } ,

 { 27,  Feb, 2015, RCR, "@compute_gcor", MICRO, TYPE_NEW_OPT,
   "added -corr_vol, to output a global correlation volume",
   "Note that afni_proc.py does these steps by default."
 } ,

 { 24,  Feb, 2015, RCR, "neuro_deconvolve.py", MINOR, TYPE_ENHANCE,
   "re-wrote method: new decon, upsample, multiple files, reconvolve",
   "This is partially for evaluation of the decon/recon PPI steps."
 } ,

 { 13,  Feb, 2015, RCR, "afni_proc.py", MICRO, TYPE_ENHANCE,
   "make WMeLocal for fast anaticor a float dataset",
   "Also, generate WMeL_corr as a diagnostic volume."
 } ,

 { 13,  Feb, 2015, RCR, "3dcalc", MICRO, TYPE_ENHANCE,
   "allow for longer -prefix, to include what would be set via -session",
   "Done for P Kohn."
 } ,

 { 12,  Feb, 2015, RCR, "make_stim_times.py", MICRO, TYPE_NEW_OPT,
   "added -no_consec option, to block consecutive events",
   NULL
 } ,

 { 12,  Feb, 2015, RCR, "afni_proc.py", MINOR, TYPE_NEW_OPT,
   "added -regress_anaticor_fast/-regress_anaticor_fwhm",
   "This implements the 'fast' ANATICOR method, computing the WMeLocal\n"
   "voxel-wise regressors via an FWHM Gaussian sum of WMe voxels, rather\n"
   "than a uniform sum within a radius."
 } ,

 { 11,  Feb, 2015, RCR, "model_conv_PRF", MICRO, TYPE_MODIFY,
   "use AFNI_MODEL_PRF_RAM_STATS to control RAM use reporting",
   "Maybe malloc_stats() is not available on macs."
 } ,

 { 10,  Feb, 2015, RCR, "make_stim_times.py", MICRO, TYPE_MODIFY,
   "clarify use of both -nruns, -nt",
   NULL
 } ,

 {  9,  Feb, 2015, RCR, "file_tool", MINOR, TYPE_ENHANCE,
   "warn on '\\' without preceding space",
   "Gang and J Rajendra ran into a problem on OS X 10.9.5."
 } ,

 {  9,  Feb, 2015, RCR, "afni_proc.py", MINOR, TYPE_ENHANCE,
   "applied updates matching 3dClustSim (9 table output)",
   "Output from 3dClustSim is now 9 tables: NN=1,2,3 by 1-,2-,bi-sided tests."
 } ,

 {  3,  Feb, 2015, RCR, "model_conv_PRF", MINOR, TYPE_ENHANCE,
   "consolidate blur and reorg into one function, to reduce max memory usage",
   "This allows the program to run on weaker systems, cutting the max RAM\n"
   "usage by one half.  A prior step was to allocate main RAM early so that\n"
   "free() would release to the OS (Linux), but that is now moot.\n"
   "This change has no effect on the results (no binary diff)."
 } ,

 { 28,  Jan, 2015, RCR, "afni-general", MICRO, TYPE_ENHANCE,
   "in mri_fdrize, warn user if p->q is skipped because of < 20 voxels",
   NULL
 } ,

 { 28,  Jan, 2015, RCR, "Makefile.INCLUDE", MICRO, TYPE_MODIFY,
   "take SurfMesh out of SUMA_PROGS; use LC_COLLATE in sort for prog_list",
   "done to keep GTS progs out of macosx_10.6_Intel_64.no.fink build"
 } ,

 { 20,  Jan, 2015, RCR, "1d_tool.py", MICRO, TYPE_NEW_OPT,
   "added option -show_trs_to_zero, to compute length of iresp",
   "This is to computer the number of TRs until a curve bottoms out at 0."
 } ,

 { 20,  Jan, 2015, RCR, "timing_tool.py", MICRO, TYPE_ENHANCE,
   "allow ',' as married timing separator (along with '*')",
   NULL
 } ,

 { 15,  Jan, 2015, RCR, "@update.afni.binaries", MICRO, TYPE_NEW_OPT,
   "added -hist; if unknown opt and cur version, fail after check",
   NULL
 } ,

 { 15,  Jan, 2015, RCR, "afni_skeleton.py", MICRO, TYPE_NEW_PROG,
   "just to save a starting point for other new programs",
   NULL
 } ,

 { 15,  Jan, 2015, RCR, "afni_util.py", MICRO, TYPE_BUG_FIX,
   "fixed () in case of r(A,B,unbiased=1), which matches correlation_p()",
   NULL
 } ,

 { 15,  Jan, 2015, RCR, "afni_proc.py", MICRO, TYPE_BUG_FIX,
   "include -demean when running 3ddot on masks",
   NULL
 } ,

 { 15,  Jan, 2015, RCR, "3ddot", MICRO, TYPE_ENHANCE,
   "explicitly state 'Pearson' correlation in help",
   NULL
 } ,

 { 14,  Jan, 2015, RCR, "read_matlab_files.py", MINOR, TYPE_NEW_PROG,
   "read and possibly convert MATLAB files to 1D format",
   NULL
 } ,

 {  2,  Jan, 2015, RCR, "afni_proc.py", MICRO, TYPE_MODIFY,
   "added MIN_OUTLIER to example 7",
   NULL
 } ,

 { 18,  Dec, 2014, RCR, "afni_base.py", MICRO, TYPE_ENHANCE,
   "in shell_com:val(), if no stdout but have stderr, display stderr",
   NULL
 } ,

 { 10,  Dec, 2014, RCR, "meica.py", MICRO, TYPE_BUG_FIX,
   "fixed 3dTshift input in case of --no_despike",
   "Thanks to M Plitt for the code fix."
 } ,

 {  2,  Dec, 2014, RCR, "afni_proc.py", MICRO, TYPE_BUG_FIX,
   "-tlrc_NL_awpy_rm was not being applied",
   NULL
 } ,

 {  2,  Dec, 2014, RCR, "afni-general", MINOR, TYPE_BUG_FIX,
   "added floatscan to THD_load_nifti for case of double->float conversion",
   "Thanks to M Gregory."
 } ,

 { 25,  Nov, 2014, RCR, "afni_util.py", MICRO, TYPE_NEW_OPT,
   "added get_process_depth()",
   "sample use: afni_util.py -print 'get_process_depth()'"
 } ,

 { 21,  Nov, 2014, RCR, "meica.py", MICRO, TYPE_MODIFY,
   "merged -affter into -nwarp in 5 3dNwarpApply calls",
   NULL
 } ,

 { 21,  Nov, 2014, RCR, "afni_proc.py", MICRO, TYPE_ENHANCE,
   "-anat_unifize_method none now means to skip, default means to do in AW",
   "Basically, this adds the ability to skip 3dUnifize completely."
 } ,

 { 19,  Nov, 2014, RCR, "Dimon", MICRO, TYPE_BUG_FIX,
   "do not allow num_suffix to be processed as octal",
   NULL
 } ,

 { 19,  Nov, 2014, RCR, "3dclust", MICRO, TYPE_ENHANCE,
   "clarify -mni in help (do not use if already MNI)",
   NULL
 } ,

 { 10,  Nov, 2014, RCR, "afni", MICRO, TYPE_ENHANCE,
   "added color maps Reds_and_Blues, and _w_Green",
   NULL
 } ,

 {  7,  Nov, 2014, RCR, "mri_nwarp.c", MICRO, TYPE_BUG_FIX,
   "applied update to free temporary warp on behalf of RWC",
   NULL
 } ,

 {  7,  Nov, 2014, RCR, "auto_warp.py", MICRO, TYPE_MODIFY,
   "moved -affter warp to -warp in 3dNwarpApply",
   NULL
 } ,

 {  7,  Nov, 2014, RCR, "afni_proc.py", MICRO, TYPE_MODIFY,
   "moved -affter warp to -warp in 3dNwarpApply",
   "This applies the 22 Oct, 2014 change to 3dNwarpApply."
 } ,

 {  7,  Nov, 2014, RCR, "model_conv_PRF_6", MINOR, TYPE_NEW_PROG,
   "6 parameter population receptive field estimate model",
   "Added sigrat (sigma ratio) and theta parameters.\n"
   "For E Silson and C Baker."
 } ,

 {  4, Nov, 2014, RCR, "CA_EZ_atlas.csh", MICRO, TYPE_MODIFY,
   "with unchecked -help this dumps TT_N27 in current directory",
   "Updated so that 'apearch -update_all_afni_help' does not dump dataset.\n"
   "Updated directly under pub/dist/bin.\n"
   "Should this script even be distributed?"
 } ,

 { 28, Oct, 2014, RCR, "timing_tool.py", MICRO, TYPE_ENHANCE,
   "expanded -help_basis",
   NULL
 } ,

 { 27, Oct, 2014, RCR, "Dimon", MINOR, TYPE_BUG_FIX,
   "fixed strcmp trap in -sbns; have -sb_num_suffix look for any last integer",
   NULL
 } ,

 { 27, Oct, 2014, RCR, "afni-general", MINOR, TYPE_ENHANCE,
   "added 107 face images for 20 years",
   NULL
 } ,

 { 23, Oct, 2014, RCR, "afni_util.py", MINOR, TYPE_ENHANCE,
   "enhanced read_text_file and added shuffle_blocks",
   NULL
 } ,

 { 22, Oct, 2014, RCR, "3dmask_tool", MICRO, TYPE_BUG_FIX,
   "if padding for dilate/erode steps, preserve ijk_to_dicom_real",
   "Thanks to A Kurani for noting the problem."
 } ,

 { 20, Oct, 2014, RCR, "imcat", MINOR, TYPE_BUG_FIX,
   "z and r: fixed y-padding",
   NULL
 } ,

 { 16, Oct, 2014, RCR, "Dimon", MINOR, TYPE_NEW_OPT,
   "added sort_methods: none, acq_time, default, num_suffix, zposn",
   NULL
 } ,

 {  8, Oct, 2014, RCR, "Dimon", MINOR, TYPE_BUG_FIX,
   "added -save_errors and more recovery chances, fixed sb_num_suffix app",
   "Stage 3 of sorting broke stage 2 of sorting.\n"
   "Thanks to V Roopchansingh for noting the problem."
 } ,

 { 25, Sep, 2014, RCR, "Dimon", MICRO, TYPE_BUG_FIX,
   "fixed use of altered add_to_string_list()",
   "The changed usage broke options -drive_afni, -drive_wait and -rt_cmd.\n"
   "Thanks to V Roopchansingh for noting the problem."
 } ,

 { 24, Sep, 2014, RCR, "afni_util.py", MICRO, TYPE_NEW_OPT,
   "added -list2 case under -listfunc",
   NULL
 } ,

 { 23, Sep, 2014, RCR, "afni-general", MINOR, TYPE_BUG_FIX,
   "cat_strings was missing trailing byte",
   "Thanks to Q Li for noting the problem."
 } ,

 { 23, Sep, 2014, RCR, "afni_util.py", MINOR, TYPE_NEW_OPT,
   "added some explicit -help and improved the few existing options",
   NULL
 } ,

 { 22, Sep, 2014, RCR, "3dexample1", MICRO, TYPE_ENHANCE,
   "made mention of 3dToyProg.c",
   NULL
 } ,

 { 22, Sep, 2014, RCR, "SUMA_Makefile_NoDev", MICRO, TYPE_MODIFY,
   "removed ../suma_*.o from clean directive",
   NULL
 } ,

 { 22, Sep, 2014, RCR, "thd_http.c", MICRO, TYPE_MODIFY,
   "changed mktemp() to mkstemp() to get rid of those compile warnings",
   NULL
 } ,

 { 22, Sep, 2014, RCR, "column_cat", MINOR, TYPE_BUG_FIX,
   "fixed implementation of -line, which messed up default operation",
   NULL
 } ,

 { 19, Sep, 2014, RCR, "3dexample1", MINOR, TYPE_NEW_PROG,
   "sample program to multiply a dataset by 2",
   "This is very basic example of reading/processing/writing AFNI datasets."
 } ,

 { 16, Sep, 2014, RCR, "3dmask_tool", MINOR, TYPE_NEW_OPT,
   "added -fill_dirs option, to specify directions for hole filling",
   "Added for D. Glen."
 } ,

 { 15, Sep, 2014, RCR, "file_tool", MINOR, TYPE_ENHANCE,
   "apply -prefix for -show_file_type (a dos2unix conversion)",
   NULL
 } ,

 { 10, Sep, 2014, RCR, "Dimon", MICRO, TYPE_ENHANCE,
   "handle num_chan > 1 in GERT_Reco scripts",
   NULL
 } ,

 {  8, Sep, 2014, RCR, "afni_proc.py", MICRO, TYPE_MODIFY,
   "round min dimension to 6 sig bits, then truncate to 3",
   "This helps catch cases where the dimension is just under\n"
   "some fairly 'round' number."
 } ,

 {  8, Sep, 2014, RCR, "Dimon", MICRO, TYPE_BUG_FIX,
   "num_chan > 1 needs 3D+t ACQ type",
   "Thanks to V Roopchansingh for noting the problem."
 } ,

 {  8, Sep, 2014, RCR, "plug_realtime", MICRO, TYPE_BUG_FIX,
   "fixed free_PCOR_ivoxel_corr function call typos",
   "Thanks to Y Halchenko for noting the problem."
 } ,

 {  4, Sep, 2014, RCR, "r_idisp.o", MICRO, TYPE_MODIFY,
   "cast int64_t to long long to appease printf across multiple systems",
   NULL
 } ,

 {  3, Sep, 2014, RCR, "plug_realtime", MINOR, TYPE_ENHANCE,
   "merged in changes from C Craddock, with alterations",
   "This needs some more work."
 } ,

 {  2, Sep, 2014, RCR, "3dTcat", MICRO, TYPE_ENHANCE,
   "allow @filename format for -tpattern option",
   NULL
 } ,

 { 29, Aug, 2014, RCR, "slow_surf_clustsim.py", MICRO, TYPE_ENHANCE,
   "included blur in all help examples for clarity",
   NULL
 } ,

 { 28, Aug, 2014, RCR, "Dimon", MICRO, TYPE_ENHANCE,
   "test SOP IUID sorting",
   NULL
 } ,

 { 27, Aug, 2014, RCR, "3dcalc", MICRO, TYPE_ENHANCE,
   "applied AFNI_ORIENT for -LPI/-RAI",
   "Requested by Shane M. via the message board."
 } ,

 { 25, Aug, 2014, RCR, "gen_ss_review_table.py", MICRO, TYPE_BUG_FIX,
   "defined oind (for case that does not currently happen)",
   NULL
 } ,

 { 22, Aug, 2014, RCR, "Dimon", MINOR, TYPE_NEW_OPT,
   "added -sort_method and -save_details",
   "Using the 'geme_index' sort method allows for real-time sorting\n"
   "of GE multi-echo data, before volumes are sent to 'afni'.\n"
   "Modification made for V Roopchansingh."
 } ,

 { 21, Aug, 2014, RCR, "model_conv_PRF", MICRO, TYPE_GENERAL,
   "minor details added to help output",
   NULL
 } ,

 { 13, Aug, 2014, RCR, "Dimon", MICRO, TYPE_GENERAL,
   "very minor update",
   NULL
 } ,

 { 12, Aug, 2014, RCR, "Dimon", MAJOR, TYPE_MODIFY,
   "this should basically work like the old version",
   "While no major change should be seen, this is an overhaul of\n"
   "the previous version, which should allow for realtime sorting."
 } ,

 { 12, Aug, 2014, RCR, "Dimon1", MINOR, TYPE_GENERAL,
   "Dimon1 is a fork of the previous working version of Dimon",
   "This can be a backup if there are troubles with the new Dimon."
 } ,

 { 12, Aug, 2014, RCR, "afni_system_check.py", MICRO, TYPE_GENERAL,
   "afni -ver is now only 1 line of output",
   NULL
 } ,

 {  5, Aug, 2014, RCR, "to3d", MICRO, TYPE_GENERAL,
   "added more comments about -ushort2float",
   "Requested by J Butman."
 } ,

 {  2, Aug, 2014, RCR, "make_stim_times.py", MINOR, TYPE_NEW_OPT,
   "added -run_trs, for cases when the TRs per run vary",
   "Requested on message board by Rebecca and later by Lisam."
 } ,

 { 15,  Jul, 2014, RCR, "gen_ss_review_scripts.py", MINOR, TYPE_ENHANCE,
   "output average motion per stim over response",
   "This will probably be replaced by averages over stimulus only time.\n"
   "Requested by D Pine."
 } ,

 { 15,  Jul, 2014, RCR, "3dClustSim", MICRO, TYPE_GENERAL,
   "check for bad floats read for -fwhm[xyz]",
   "Requested by shanusmagnus."
 } ,

 { 11,  Jul, 2014, RCR, "afni_proc.py", MINOR, TYPE_BUG_FIX,
   "fixed 1d_tool.py -pad_into_many_runs for bpass w/varying run lengths",
   "Thanks to d6anders for noting the problem."
 } ,

 {  3,  Jul, 2014, RCR, "model_conv_PRF", MINOR, TYPE_BUG_FIX,
   "fixed a name space problem on macs",
   NULL
 } ,

 {  2,  Jul, 2014, RCR, "afni-general", MICRO, TYPE_GENERAL,
   "added model_conv_PRF in Makefile.INCLUDE for distribution",
   NULL
 } ,

 { 27,  Jun, 2014, RCR, "model_conv_PRF", MAJOR, TYPE_NEW_PROG,
   "population receptive field estimate model",
   "For E Silson and C Baker."
 } ,

 { 26,  Jun, 2014, RCR, "3dresample", MINOR, TYPE_NEW_OPT,
   "added -bound_type FOV/SLAB option (FOV is orig and default)",
   "FOV preserves the field of view, SLAB preserves the SLAB\n"
   "(so with SLAB the extents should not change)"
 } ,

 { 26,  Jun, 2014, RCR, "gen_ss_review_table.py", MICRO, TYPE_ENHANCE,
   "track 'degress of freedom' as 'degrees ...'",
   NULL
 } ,

 { 26,  Jun, 2014, RCR, "gen_ss_review_scripts.py", MICRO, TYPE_ENHANCE,
   "note any anat/EPI mask correlation value; correct 'degress' as 'degrees'",
   "Typo noted by J Stoddard."
 } ,

 { 26,  Jun, 2014, RCR, "afni_proc.py", MINOR, TYPE_ENHANCE,
   "full_mask is now byte (via 3dmask_tool); note correlation with anat mask",
   NULL
 } ,

 { 25,  Jun, 2014, RCR, "afni-general", MINOR, TYPE_BUG_FIX,
   "removed SUMA/SUMA_MakeColorMap, SUMA/SUMA_MakeConsistent from source tree",
   "Thanks to Y Halchenko for bringing it up."
 } ,

 { 25,  Jun, 2014, RCR, "to3d", MINOR, TYPE_ENHANCE,
   "allow -zorigin with x/y SLAB/FOV, particularly in case of nz==1",
   NULL
 } ,

 {  2,  Jun, 2014, RCR, "slow_surf_clustsim.py", MICRO, TYPE_MODIFY,
   "niter defaults to 1000, to match recommendations and 'quick' example",
   NULL
 } ,

 { 30,  May, 2014, RCR, "plug_realtime", MINOR, TYPE_ENHANCE,
   "if PREFIX ends in .nii, all saved datasets will be in NIFTI format",
   "Added for V Roopchansingh."
 } ,

 { 20,  May, 2014, RCR, "afni_system_check.py", MINOR, TYPE_ENHANCE,
   "macs: look for PyQt4 from homebrew and fink",
   NULL
 } ,

 { 19,  May, 2014, RCR, "column_cat", MICRO, TYPE_NEW_OPT,
   "added -line option, e.g. to print only (0-based) line 17",
   NULL
 } ,

 { 16,  May, 2014, RCR, "afni_proc.py", MINOR, TYPE_MODIFY,
   "changed default of -anat_unif_GM to no",
   "Use of -GM in 3dUnifiize was leading to some skull stripping failures.\n"
   "Thanks to J Stoddard for noting the problem."
 } ,

 { 16,  May, 2014, RCR, "afni-general", MINOR, TYPE_BUG_FIX,
   "make space in case compression programs have longer paths",
   "Thanks to D Thompson for finding the problematic code."
 } ,

 { 16,  May, 2014, RCR, "afni_system_check.py", MINOR, TYPE_ENHANCE,
   "a few updates:",
   "  - if no AFNI binaries in path, try path to ASC.py\n"
   "  - look for history files in data directories\n"
   "  - print comments at end, so they are easier to notice"
 } ,

 { 13,  May, 2014, RCR, "gen_ss_review_scripts.py", MINOR, TYPE_ENHANCE,
   "allow for no stats dset",
   "With resting state and 3dTproject, afni_proc.py will not create stats."
 } ,

 { 12,  May, 2014, RCR, "afni_proc.py", MINOR, TYPE_NEW_OPT,
   "added -regress_use_tproject, and made the default=yes",
   "This will apply 3dTproject instead of 3dDeconvolve for resting\n"
   "state analysis.  It is much faster, and creates the same result."
 } ,

 { 12,  May, 2014, RCR, "3dTproject", MICRO, TYPE_ENHANCE,
   "allow for multiple -input dataset, without requiring quotes around them",
   NULL
 } ,

 { 12,  May, 2014, RCR, "timing_tool.py", MICRO, TYPE_BUG_FIX,
   "-part_init 0 is not appropriate for -partition",
   "Text labels now apply, and the default is '-part_init INIT'."
 } ,

 {  9,  May, 2014, RCR, "timing_tool.py", MICRO, TYPE_NEW_OPT,
   "added -part_init option; removed -chrono option",
   NULL
 } ,

 {  1,  May, 2014, RCR, "@update.afni.binaries", MINOR, TYPE_BUG_FIX,
   "added -quick option; fixed recursive backups",
   NULL
 } ,

 { 29,  Apr, 2014, RCR, "uber_subject.py", MICRO, TYPE_MODIFY,
   "micro fix to clarify 'initialization' help",
   "Thanks to Ziad for noting it"
 } ,

 { 29,  Apr, 2014, RCR, "timing_tool.py", MICRO, TYPE_MODIFY,
   "update to run number display in case of -multi_timing_to_event_list",
   NULL
 } ,

 { 24,  Apr, 2014, RCR, "timing_tool.py", MINOR, TYPE_NEW_OPT,
   "added -multi_timing_to_event_list",
   "This allows one to generate simple or details event lists, or to\n"
   "partition one event class by its predecessors.\n"
   "Partitioning added for W Tseng."
 } ,

 { 24,  Apr, 2014, RCR, "afni_base.py", MICRO, TYPE_MODIFY,
   "shell_exec2() should always set so,se as arrays",
   NULL
 } ,

 { 24,  Apr, 2014, RCR, "afni_util.py", MICRO, TYPE_MODIFY,
   "changed use of nlines in limited_shell_exec()",
   NULL
 } ,

 { 24,  Apr, 2014, RCR, "afni_history", MICRO, TYPE_BUG_FIX,
   "added proto for restrict_hlist()",
   NULL
 } ,

 { 16,  Apr, 2014, RCR, "afni_proc.py", MINOR, TYPE_ENHANCE,
   "added MIN_OUTLIER parameter option for -volreg_base_dset",
   "Using '-volreg_base_dset MIN_OUTLIER' will result in the volume with\n"
   "the minimum outlier fraction to be extracted as the volreg base.\n"
   "Thanks to T Ross for the good suggestion, so long ago"
 } ,

 { 16,  Apr, 2014, RCR, "afni_proc.py", MICRO, TYPE_ENHANCE,
   "internal re-org, should have no effect",
   NULL
 } ,

 { 15,  Apr, 2014, RCR, "afni_util.py", MINOR, TYPE_ENHANCE,
   "added optional 'pid' parameter to the get_process_stack() functions",
   NULL
 } ,

 { 10,  Apr, 2014, RCR, "afni-general", MINOR, TYPE_BUG_FIX,
   "@afni.run.me never made it into Makefile.INCLUDE for distribution",
   NULL
 } ,

 { 10,  Apr, 2014, RCR, "1d_tool.py", MINOR, TYPE_NEW_OPT,
   "added -index_to_run_tr, intended for use by afni_proc.py",
   NULL
 } ,

 {  9,  Apr, 2014, RCR, "gen_ss_review_table.py", MAJOR, TYPE_NEW_PROG,
   "parse output from @ss_review_basic text into spreadsheet format",
   "This makes it easy to flag outlier subject values.\n"
   "Thanks to J Jarcho for encouragement."
 } ,

 {  9,  Apr, 2014, RCR, "gen_ss_review_scripts.py", MICRO, TYPE_MODIFY,
   "give priority to GCOR files with 'out' in the name",
   NULL
 } ,

 {  4,  Apr, 2014, RCR, "afni-general", MINOR, TYPE_BUG_FIX,
   "fixed reading NIFTI obliquity w/dglen (lost Mar 22)",
   "Thanks to P Kundu for noting the problem."
 } ,

 { 31,  Mar, 2014, RCR, "afni_proc.py", MINOR, TYPE_NEW_OPT,
   "added -anat_unif_GM (def=yes); improved message for bad ricor input",
   NULL
 } ,

 { 31,  Mar, 2014, RCR, "auto_warp.py", MICRO, TYPE_MODIFY,
   "some help text indentation and fix for display of non-string defaults",
   NULL
 } ,

 { 26,  Mar, 2014, RCR, "auto_warp.py", MINOR, TYPE_BUG_FIX,
   "in 3dNwarpApply, use the base dataset as the -master, rather than WARP",
   "The WARP dataset is now often bigger, to handle warps to the dataset\n"
   "edges.  The result from auto_warp.py should match the template/base.\n"
   "Note: the problem applies to binaries from 3/21 until 3/25 (now).\n"
   "Thanks to V Zachariou for noting the problem."
 } ,

 { 25,  Mar, 2014, RCR, "afni_proc.py", MINOR, TYPE_NEW_OPT,
   "added options -anat_uniform_method and -anat_opts_unif",
   "This correction may be particularly useful along with either\n"
   "-tlrc_NL_warp or -mask_segment_anat."
 } ,

 { 24,  Mar, 2014, RCR, "afni_proc.py", MINOR, TYPE_NEW_OPT,
   "added -regress_anaticor_radius",
   "This specifies the radius for the local white matter average.\n"
   "Option requested by S Torrisi."
 } ,

 { 21,  Mar, 2014, RCR, "afni_proc.py", MINOR, TYPE_BUG_FIX,
   "if anaticor and censor, do not use keep_trs for blur est from errts",
   "Thanks to J Stoddard for noting the problem."
 } ,

 { 21,  Mar, 2014, RCR, "gen_ss_review_scripts.py", MICRO, TYPE_BUG_FIX,
   "removed -e from 'tcsh -ef @ss_review_basic', for grep failures",
   "Macs terminate (correctly) when grep/wc return non-zero status, but\n"
   "Linux systems do not.  Maybe tcsh authors did not like grep killing\n"
   "scripts, either...\n"
 } ,

 { 21,  Mar, 2014, RCR, "afni_system_check.py", MINOR, TYPE_NEW_OPT,
   "added -data_root and enhancements for class data search",
   NULL
 } ,

 { 20,  Mar, 2014, RCR, "1dUpsample", MINOR, TYPE_BUG_FIX,
   "fix reporting of file name in error messages; enhance said messages",
   NULL
 } ,

 { 14,  Mar, 2014, RCR, "afni_system_check.py", MINOR, TYPE_ENHANCE,
   "added some data and OS-specific tests",
   NULL
 } ,

 { 12,  Mar, 2014, RCR, "afni_proc.py", MINOR, TYPE_ENHANCE,
   "set errts_pre in anaticor block; apply extends in blur no scale",
   NULL
 } ,

 { 11,  Mar, 2014, RCR, "gen_ss_review_scripts.py", MICRO, TYPE_ENHANCE,
   "added gen_ss_review_scripts.py command comment at bottom of _basic script",
   NULL
 } ,

 { 7,  Mar, 2014, RCR, "afni", MICRO, TYPE_NEW_OPT,
   "added -no_detach, to prevent detaching from the terminal",
   "Useful since -DAFNI_DETACH=NO cannot work as written."
 } ,

 {  6,  Mar, 2014, RCR, "gen_ss_review_scripts.py", MINOR, TYPE_MODIFY,
   "changed some censoring and per-stim behavior",
   "- if censoring, create X.stim.xmat.1D from uncensored matrix\n"
   "- if no censor, still report num regs of interest and TRs per stim\n"
   "- report per-stim censoring only with stim classes"
 } ,

 { 24,  Feb, 2014, RCR, "realtime_receiver.py", MICRO, TYPE_ENHANCE,
   "added a little more detail to the demo example",
   NULL
 } ,

 { 20,  Feb, 2014, RCR, "3dClustSim", MICRO, TYPE_BUG_FIX,
   "break WARNING_message(amesg) up, until W_m gets enhanced",
   "Strings applied via the format are limited to 16K."
 } ,

 { 19,  Feb, 2014, RCR, "afni_proc.py", MICRO, TYPE_BUG_FIX,
   "if AM2 or IM, terminate extraction of ideals",
   "Ideal extraction should be done via 1d_tool.py, using the X-matrix."
 } ,

 { 19,  Feb, 2014, RCR, "3dDeconvolve", MICRO, TYPE_ENHANCE,
   "warn if GLOBAL times and 1 early stim per run (looks local)",
   "An early stim means t <= (NT_r-1)*TR, where NT_r is #TRs in run r.\n"
   "Negative times are included, as they may be fillers for empty runs."
 } ,

 { 18,  Feb, 2014, RCR, "timing_tool.py", MINOR, TYPE_NEW_OPT,
   "added -test_local_timing, to look for local vs. global timing issues",
   "- in some cases, promote married types to combine/compare them\n"
   "- keep track of '*' entries from timing files"
 } ,

 { 18,  Feb, 2014, RCR, "afni_proc.py", MICRO, TYPE_ENHANCE,
   "minor help update",
   NULL
 } ,

 { 10,  Feb, 2014, RCR, "gen_ss_review_scripts.py", MINOR, TYPE_ENHANCE,
   "show TRs per run, applied and censored",
   NULL
 } ,

 {  6,  Feb, 2014, RCR, "afni_proc.py", MICRO, TYPE_MODIFY,
   "-help examples start with 'Example', for searching",
   NULL
 } ,

 {  3,  Feb, 2014, RCR, "apsearch", MICRO, TYPE_NEW_OPT,
   "added -global_help/-gopts_help to print help for global options",
   NULL
 } ,

 { 15,  Jan, 2014, RCR, "3dLRflip", MICRO, TYPE_BUG_FIX,
   "used bad filename without -prefix",
   "Var ext was not initialized."
 } ,

 { 14,  Jan, 2014, RCR, "3dttest++", MICRO, TYPE_MODIFY,
   "make mask failure message more clear",
   "In THD_create_mask_from_string(), if string is short enough for a file\n"
   "check, report error with entire string."
 } ,

 { 14,  Jan, 2014, RCR, "@update.afni.binaries", MICRO, TYPE_ENHANCE,
   "added more system programs to check",
   NULL
 } ,

 { 30,  Dec, 2013, RCR, "1d_tool.py", MICRO, TYPE_MODIFY,
   "skip polort against polort in -show_cormat_warnings",
   NULL
 } ,

 { 30,  Dec, 2013, RCR, "afni-general", MICRO, TYPE_BUG_FIX,
   "madd initial NT parametercw_malloc.c: moved mcw_malloc_dump_sort below _dump for solaris",
   "Apparently it does not like inconsistent declaration in same file,\n"
   "and mcw_malloc.h does not offer prototypes to many functions in the\n"
   "case of DONT_USE_MCW_MALLOC, including this one."
 } ,

 { 30,  Dec, 2013, RCR, "file_tool", MINOR, TYPE_ENHANCE,
   "for -show_bad_backslash, check for '\\' as the last file character",
   "The fix (with -prefix) is to delete the last '\\' and end with a newline."
 } ,

 { 27,  Dec, 2013, RCR, "gen_ss_review_scripts.py", MINOR, TYPE_ENHANCE,
   "also output censored TRs per run, along with fractions",
   NULL
 } ,

 { 27,  Dec, 2013, RCR, "1d_tool.py", MINOR, TYPE_NEW_OPT,
   "added -show_tr_run_counts and -show_num_runs, for gen_ss_review_scripts.py",
   NULL
 } ,

 { 26,  Dec, 2013, RCR, "gen_ss_review_scripts.py", MINOR, TYPE_MODIFY,
   "max and jump to cluster max are now based on masked dset, if possible",
   NULL
 } ,

 { 26,  Dec, 2013, RCR, "3dBrickStat", MICRO, TYPE_MODIFY,
   "removed extra mask size output when using -mask option",
   "Text output is the intention of the program, so limit to requested text."
 } ,

 { 18,  Dec, 2013, RCR, "@update.afni.binaries", MINOR, TYPE_MODIFY,
   "if system files seem to exist in the abin directory, block update",
   "If AFNI seems to be installed in a system directory (i.e. with OS level\n"
   "programs), default to not letting the update proceed.  Options -sys_ok\n"
   "and -help_system_progs were added to provide control and details."
 } ,

 { 17,  Dec, 2013, RCR, "afni_proc.py", MINOR, TYPE_MODIFY,
   "use -NEW by default with 3dDespike",
   "Added -despike_new to override the default behavior."
 } ,

 { 16,  Dec, 2013, RCR, "gen_ss_review_scripts.py", MINOR, TYPE_BUG_FIX,
   "fixed use of num_trs in the case of censoring",
   "Thanks to K Kerr for noting the problem."
 } ,

 { 16,  Dec, 2013, RCR, "auto_warp.py", MINOR, TYPE_NEW_OPT,
   "added -qblur option for P Molfese",
   NULL
 } ,

 {  9,  Dec, 2013, RCR, "afni_util.py", MINOR, TYPE_BUG_FIX,
   "added backup function for get_process_stack",
   "BASE.shell_com() might return a short process list, probably from\n"
   "limited buffer space (for cmd.stdout)."
 } ,

 {  4,  Dec, 2013, RCR, "@update.afni.binaries", MINOR, TYPE_BUG_FIX,
   "fixed ac++ condition and empty if",
   NULL
 } ,

 {  4,  Dec, 2013, RCR, "afni_runme", MINOR, TYPE_NEW_PROG,
   "added this (Ziad's) script to sysadmin/scripts",
   NULL
 } ,

 {  3,  Dec, 2013, RCR, "@update.afni.binaries", MINOR, TYPE_NEW_OPT,
   "added -prog_list for Ziad",
   NULL
 } ,

 { 12,  Nov, 2013, RCR, "3dTfitter", MICRO, TYPE_ENHANCE,
   "added help example for PPI analysis",
   NULL
 } ,

 { 5,  Nov, 2013, RCR, "@update.afni.binaries", MICRO, TYPE_BUG_FIX,
   "watch out of 'afni -ver' crashing because of missing libraries",
   "Trap check of $package, since it is included with $status.\n"
   "Thanks to CC Yen for noting the error."
 } ,

 { 5,  Nov, 2013, RCR, "@FindAfniDsetPath", MICRO, TYPE_ENHANCE,
   "check AFNI_ATLAS_PATH and $HOME/.afni/atlases for datasets",
   NULL
 } ,

 { 1,  Nov, 2013, RCR, "@update.afni.binaries", MICRO, TYPE_MODIFY,
   "OS X now defaults to 10.7_Intel package",
   NULL
 } ,

 { 1,  Nov, 2013, RCR, "afni_proc.py", MINOR, TYPE_MODIFY,
   "let all-1 input for extents mask vary per run (for diff # TRs)",
   NULL
 } ,

 { 31,  Oct, 2013, RCR, "afni_proc.py", MINOR, TYPE_MODIFY,
   "restrict blur estimation to uncensored TRs",
   NULL
 } ,

 { 31,  Oct, 2013, RCR, "1d_tool.py", MINOR, TYPE_NEW_OPT,
   "added -show_trs_run",
   "This will be used by afni_proc.py to restrict TRs for blur estimation\n"
   "to those that were not censored, per run."
 } ,

 { 30,  Oct, 2013, RCR, "gen_group_command.py", MINOR, TYPE_ENHANCE,
   "added -keep_dirent_pre, to expand subject ID to directory entry prefix",
   "Requested by  P Molfese."
 } ,

 { 24,  Oct, 2013, RCR, "gen_ss_review_scripts.py", MICRO, TYPE_ENHANCE,
   "output global correlation, and DoF info from review_basic",
   NULL
 } ,

 { 17,  Oct, 2013, RCR, "3dDeconvolve", MICRO, TYPE_BUG_FIX,
   "avoid infinite loop on empty SYM: or SYM: rows",
   NULL
 } ,

 { 30,  Sep, 2013, RCR, "unix_tutorial", MINOR, TYPE_ENHANCE,
   "updates to installs/unix_commands/scripts/basic_*/bin/*",
   "These are for the 2 Dec 2013 bootcamp."
 } ,

 { 26,  Sep, 2013, RCR, "afni-general", MICRO, TYPE_BUG_FIX,
   "added more .h files to install_lib for compiling outside of afni_src",
   "Added rcmat.h, misc_math.h, thd_atlas.h, thd_ttatlas_query.h\n"
   "and thd_ttatlas_CA_EZ.h."
 } ,

 { 19,  Sep, 2013, RCR, "afni_proc.py", MINOR, TYPE_ENHANCE,
   "allow regress_polort -1; added help for -regress_RSFC",
   NULL
 } ,

 { 19,  Sep, 2013, RCR, "afni-general", MINOR, TYPE_MODIFY,
   "allow AFNI_COMPRESSOR to init decompression tool between gzip/pigz",
   NULL
 } ,

 { 19,  Sep, 2013, RCR, "afni-general", MINOR, TYPE_NEW_OPT,
   "show label->sub-brick index conversion via AFNI_SHOW_LABEL_TO_INDEX",
   NULL
 } ,

 { 19,  Sep, 2013, RCR, "afni", MINOR, TYPE_NEW_OPT,
   "added options -get_processed_env[_afni] and -global_opts",
   NULL
 } ,

 { 17,  Sep, 2013, RCR, "mpeg_encode", MICRO, TYPE_MODIFY,
   "on fatal error, print message; added stdlib.h for free()/exit() protos",
   "Thanks to TheChymera (Message Board) for mentioning compile warnings."
 } ,

 { 13,  Sep, 2013, RCR, "3dNLfim", MICRO, TYPE_BUG_FIX,
   "report an error instead of crashing if no -input is given",
   "This allows for getting individual signal help without the crash.\n"
 } ,

 { 13,  Sep, 2013, RCR, "model_conv_cosine4", MICRO, TYPE_ENHANCE,
   "updated help with a usage example",
   NULL
 } ,

 { 12,  Sep, 2013, RCR, "afni-general", MICRO, TYPE_GENERAL,
   "added SYSTEM_NAME to Makefile.linux_ubuntu_12_64",
   NULL
 } ,

 { 12,  Sep, 2013, RCR, "afni-general", MINOR, TYPE_GENERAL,
   "added P Taylor's Makefile and install notes",
   "Makefile.linux_ubuntu_12_64, OS_notes.linux_ubuntu_12_64"
 } ,

 { 12,  Sep, 2013, RCR, "afni-general", MINOR, TYPE_GENERAL,
   "added afni_src/other_builds directory",
   "This is for non-AFNI-build Makefiles and OS install notes.\n"
   "It has been initialized with:\n"
   "   Makefile.linux_fedora_19_64\n"
   "   OS_notes.linux_fedora_19_64.txt"
 } ,

 { 11,  Sep, 2013, RCR, "model_conv_cosine4", MAJOR, TYPE_NEW_PROG,
   "A four half-cosine convolvable model.",
   "Based on: Fully Bayesian Spatio-Temporal Modeling of FMRI Data\n"
   "          IEEE Transactions on Medical Imaging,\n"
   "          Volume 23, Issue 2, February 2004, Pages 213-231\n"
   "          Woolrich, M.W., Jenkinson, M., Brady, J.M., Smith, S.M.\n"
   "Requested by C Connolly and Felix."
 } ,

 {  3,  Sep, 2013, RCR, "Dimon", MINOR, TYPE_BUG_FIX,
   "Dimon -rt: if im_is_volume and single volume, get dz from image",
   "Thanks to A Nilsen for reporting the problem.\n"
 } ,

 { 26,  Aug, 2013, RCR, "afni_system_check.py", MINOR, TYPE_NEW_OPT,
   "added -check_all, -find_prog, -casematch, -exact",
   "These changes are to add PATH searching for programs.\n"
 } ,

 { 20,  Aug, 2013, RCR, "afni_proc.py", MINOR, TYPE_NEW_OPT,
   "added -regress_RSFS, to run 3dRSFC",
   "Would run 3dRSFC per run on errts, to bandpass and compute parameters."
 } ,

 { 20,  Aug, 2013, RCR, "afni_proc.py", MICRO, TYPE_MODIFY,
   "make 3dAutomask the default EPI strip method",
   "Suggested by D Glen.  I should have done so in the first place."
 } ,

 { 20,  Aug, 2013, RCR, "afni_system_check.py", MICRO, TYPE_ENHANCE,
   "update do search_path_dirs/show_found_in_path",
   NULL
 } ,

 { 14,  Aug, 2013, RCR, "afni_system_check.py", MINOR, TYPE_ENHANCE,
   "removed '_' from PYTHON_PATH; note any /sw/bin/python* files",
   NULL
 } ,

 { 14,  Aug, 2013, RCR, "afni_proc.py", MINOR, TYPE_NEW_OPT,
   "added non-linear standard space registration via -tlrc_NL_warp",
   NULL
 } ,

 {  2,  Aug, 2013, RCR, "afni_system_check.py", MINOR, TYPE_ENHANCE,
   "check for multiple R and python programs in PATH",
   NULL
 } ,

 {  2,  Aug, 2013, RCR, "3dANOVA", MINOR, TYPE_BUG_FIX,
   "if AFNI_COMPRESSOR and input nii.gz, 'remove()' would not remove BRIK.gz",
   "Thanks to P Molfese for noting the problem."
 } ,

 {  1,  Aug, 2013, RCR, "3dmask_tool", MINOR, TYPE_BUG_FIX,
   "fixed apparent pointer step issue, which happens on only some systems",
   "Apparent problem with MMAP (memory mapping of files).\n"
   "Thanks to W Gaggl for pointing out the problem."
 } ,

 {  1,  Aug, 2013, RCR, "suma-general", MINOR, TYPE_BUG_FIX,
   "in suma_gifti.c, convert GIFTI's LPI to and from AFNI's RAI",
   "Done with Ziad.  Thanks to N Oosterhof for bringing this up."
 } ,

 { 31,  Jul, 2013, RCR, "3dmask_tool", MINOR, TYPE_BUG_FIX,
   "fixed failure to apply a negative dilation in non-convert case",
   "Thanks to W Gaggl for noting the problematic scenario."
 } ,

 { 22,  Jul, 2013, RCR, "nifti_tool", MICRO, TYPE_GENERAL,
   "re-applied 2012 change of originator to shorts (lost with ITK update)",
   NULL
 } ,

 { 19,  Jul, 2013, RCR, "afni-general", MINOR, TYPE_ENHANCE,
   "applied ITK compatibility updates from 11/2010 by H Johnson",
   NULL
 } ,

 { 19,  Jul, 2013, RCR, "3dDeconvolve", MICRO, TYPE_ENHANCE,
   "no options implies -h",
   NULL
 } ,

 { 18,  Jul, 2013, RCR, "@move.to.series.dirs", MINOR, TYPE_ENHANCE,
   "added -dprefix option, for output directory prefix",
   NULL
 } ,

 { 16,  Jul, 2013, RCR, "afni_system_check.py", MINOR, TYPE_ENHANCE,
   "added checks for early python versions; added a little help",
   NULL
 } ,

 { 12,  Jul, 2013, RCR, "suma", MICRO, TYPE_MODIFY,
   "return a good status (0) on -help",
   NULL
 } ,

 { 11,  Jul, 2013, RCR, "afni_system_check.py", MINOR, TYPE_NEW_PROG,
   "perform many checks to validate a system for AFNI use",
   NULL
 } ,

 {  9,  Jul, 2013, RCR, "Dimon", MINOR, TYPE_ENHANCE,
   "if unsigned shorts are detected, add -ushort2float to to3d command",
   NULL
 } ,

 {  9,  Jul, 2013, RCR, "to3d", MINOR, TYPE_NEW_OPT,
   "added -ushort2float, for converting unsigned shorts to floats",
   "Requested by D Handwerker."
 } ,

 {  9,  Jul, 2013, RCR, "file_tool", MINOR, TYPE_ENHANCE,
   "added more info for locating bad chars with -test",
   NULL
 } ,

 {  7,  Jul, 2013, RCR, "@Install_FATCAT_DEMO", MINOR, TYPE_NEW_PROG,
   "replaces @Install_PTaylor_TractDemo",
   NULL
 } ,

 {  6,  Jul, 2013, RCR, "afni-general", MICRO, TYPE_BUG_FIX,
   "use NIFTI_INTENT_NONE for case of intent_code = FUNC_BUCK_TYPE",
   "3dbucket's FUNC_BUCK_TYPE went to intent_code for 1 vol dset"
 } ,

 {  1,  Jul, 2013, RCR, "afni-general", MICRO, TYPE_NEW_OPT,
   "added AFNI_INCLUDE_HISTORY: set to No to omit history from output",
   NULL
 } ,

 { 28,  Jun, 2013, RCR, "afni_util.py", MINOR, TYPE_NEW_OPT,
   "added get/show_process_stack(), get/show_login_shell()",
   "Can use these from command line, e.g. :\n"
   "   afni_util.py -eval 'show_login_shell()'\n"
   "   afni_util.py -eval 'show_login_shell(verb=1)'\n"
   "   afni_util.py -eval 'show_process_stack()'"
 } ,

 { 27,  Jun, 2013, RCR, "afni_proc.py", MINOR, TYPE_NEW_OPT,
   "added -regress_mot_as_ort",
   "Applies motion regressors via -ortvec, a potential future change."
 } ,

 { 25,  Jun, 2013, RCR, "afni_proc.py", MINOR, TYPE_NEW_OPT,
   "added -volreg_motsim and -volreg_opts_ms",
   NULL
 } ,

 { 14,  Jun, 2013, RCR, "Makefile.NIH.openSUSE.11.4_64", MICRO, TYPE_ENHANCE,
   "added -fPIC to CCMIN (-fPIC is all over now, basically for R_io.so)",
   NULL
 } ,

 { 10,  Jun, 2013, RCR, "1d_tool.py", MINOR, TYPE_ENHANCE,
   "added -select_groups, -show_cormat, -volreg2allineate",
   NULL
 } ,

 { 10,  Jun, 2013, RCR, "@simulate_motion", MINOR, TYPE_ENHANCE,
   "added warp_methods, etc.",
   NULL
 } ,

 { 31, May, 2013, RCR, "@simulate_motion", MAJOR, TYPE_NEW_PROG,
   "program to create time series simulated by motion parameters",
   NULL
 } ,

 { 17, May, 2013, RCR, "@update.afni.binaries", MICRO, TYPE_ENHANCE,
   "added -f to curl, so that failures propagate to $status",
   NULL
 } ,

 { 14, May, 2013, RCR, "1d_tool.py", MINOR, TYPE_NEW_OPT,
   "added options -show_argmin/max",
   NULL
 } ,

 { 13, May, 2013, RCR, "@RenamePanga", MINOR, TYPE_BUG_FIX,
   "added -column to count commands writing listfile",
   "There is a 4096 byte limit in addto_args(), which could be made dynamic."
 } ,

 { 10, May, 2013, RCR, "afni-general", MINOR, TYPE_BUG_FIX,
   "named glob functions as afni_*; R was using sys funcs, rather than local",
   NULL
 } ,

 {  9, May, 2013, RCR, "afni_proc.py", MINOR, TYPE_NEW_OPT,
   "added options -write_3dD_script and -write_3dD_prefix",
   NULL
 } ,

 {  8, May, 2013, RCR, "1d_tool.py", MINOR, TYPE_NEW_OPT,
   "added options -rank, -rank_style, -reverse_rank",
   NULL
 } ,

 {  6, May, 2013, RCR, "afni_proc.py", MINOR, TYPE_ENHANCE,
   "added -regress_anaticor example; opt implies -mask_segment_anat/_erode",
   NULL
 } ,

 {  6, May, 2013, RCR, "3dinfo", MINOR, TYPE_NEW_OPT,
   "added option -slice_timing",
   NULL
 } ,

 {  6, May, 2013, RCR, "1d_tool.py", MICRO, TYPE_NEW_OPT,
   "added option -transpose_write",
   NULL
 } ,

 {  3, May, 2013, RCR, "afni_proc.py", MINOR, TYPE_NEW_OPT,
   "added options -regress_anaticor and -mask_segment_erode",
   "Use the -regress_anaticor option to regress the WMeLocal time series.\n"
   "This is the ANATICOR method of HJ Jo."
 } ,

 {  1, May, 2013, RCR, "1d_tool.py", MICRO, TYPE_ENHANCE,
   "added -help example for -show_trs_uncensored",
   NULL
 } ,

 { 29, Apr, 2013, RCR, "gen_ss_review_scripts.py", MICRO, TYPE_ENHANCE,
   "set AFNI_NO_OBLIQUE_WARNING in scripts",
   NULL
 } ,

 { 26, Apr, 2013, RCR, "1d_tool.py", MINOR, TYPE_NEW_OPT,
   "added -show_trs_censored/_uncensored (mostly for X-matrix datasets)",
   NULL
 } ,

 { 24, Apr, 2013, RCR, "@move.to.series.dirs", MINOR, TYPE_NEW_PROG,
   "partition a list of DICOM files by series number",
   "Done for I Shapira."
 } ,

 { 24, Apr, 2013, RCR, "3dinfo", MINOR, TYPE_BUG_FIX,
   "allow -space for nifti; actually exit if -view and result exists",
   "Thanks to I Schwabacher for noting the problem and fix."
 } ,

 { 24, Apr, 2013, RCR, "@2dwarper.Allin", MINOR, TYPE_BUG_FIX,
   "did not set 'ver' before goto START",
   "Thanks to I Schwabacher for noting the problem and fix."
 } ,

 { 24, Apr, 2013, RCR, "1d_tool.py", MICRO, TYPE_NEW_OPT,
   "added -censor_next_TR",
   "Sticking with backward diff for deriv, as it makes sense for censoring."
 } ,

 { 23, Apr, 2013, RCR, "afni_proc.py", MINOR, TYPE_ENHANCE,
   "added eroded ROIs for -regress_ROI: WMe, GMe, CSFe",
   NULL
 } ,

 { 22, Apr, 2013, RCR, "auto_warp.py", MINOR, TYPE_GENERAL,
   "modified afni_base.afni_name.new() with 2 cases of parse_pref=1",
   "This is currently the only application of that parameter."
 } ,

 { 17, Apr, 2013, RCR, "3dAFNItoNIFTI", MINOR, TYPE_BUG_FIX,
   "fixed old use of use of strcat() after strdup()",
   "Thanks to B Benson and J Stoddard for noting the problem."
 } ,

 { 16, Apr, 2013, RCR, "3dmaskave", MINOR, TYPE_NEW_OPT,
   "added -sumsq (sum squares) and -enorm (Euclidean norm) options",
   NULL
 } ,

 { 16, Apr, 2013, RCR, "3dmaxima", MINOR, TYPE_BUG_FIX,
   "modernize dataset coordinate reporting, using proper signs",
   "Thanks to G Pagnoni for reporting the issue."
 } ,

 { 15, Apr, 2013, RCR, "afni_proc.py", MICRO, TYPE_ENHANCE,
   "added RESTING STATE NOTE to help",
   NULL
 } ,

 { 15, Apr, 2013, RCR, "3dSurf2Vol", MICRO, TYPE_BUG_FIX,
   "fixed crash when a surface was not found (struct init)",
   "Thanks to H Yang for noting the problem."
 } ,

 {  9, Apr, 2013, RCR, "afni_proc.py", MINOR, TYPE_BUG_FIX,
   "fixed computed fitts for REML case (was from 3dDeconvolve)",
   "Thanks to G Pagnoni for noting the problem."
 } ,

 {  5, Apr, 2013, RCR, "uber_subject.py", MINOR, TYPE_ENHANCE,
   "added Help web link to class handouts",
   NULL
 } ,

 {  5, Apr, 2013, RCR, "afni_proc.py", MINOR, TYPE_MODIFY,
   "revert -save_orig_skullstrip to -save_skullstrip",
   "This should have no effect on results, except for rename of anat_strip\n"
   "to anat_ns.  It also gets around a temporary name change from AEA.py."
 } ,

 { 27, Mar, 2013, RCR, "1d_tool.py", MINOR, TYPE_NEW_OPT,
   "added -show_group_labels, -label_prefix_keep/_drop",
   "Option -label_prefix_drop can be used to remove bandpass regs for 3dRSFC."
 } ,

 {  8, Mar, 2013, RCR, "3dTcat", MINOR, TYPE_NEW_OPT,
   "added -TR and -tpattern options",
   NULL
 } ,

 {  7, Mar, 2013, RCR, "file_tool", MINOR, TYPE_ENHANCE,
   "handle -prefix and -overwrite for -show_bad_backslash",
   "The combination can be used to 'fix' bad files."
 } ,

 { 27, Feb, 2013, RCR, "python-general", MICRO, TYPE_NEW_OPT,
   "added Ziad's apsearch global options: -all_opts, -h_find, -h_view",
   NULL
 } ,

 { 21, Feb, 2013, RCR, "afni_proc.py", MICRO, TYPE_MODIFY,
   "small help update to include tshift block in example 5c",
   "Thanks to J Gonzalez bringing it up."
 } ,

 { 14, Feb, 2013, RCR, "afni_proc.py", MICRO, TYPE_BUG_FIX,
   "handle surface data in -move_preproc_files",
   "Thanks to P Molfese for reporting the error."
 } ,

 { 13, Feb, 2013, RCR, "uber_subject.py", MICRO, TYPE_ENHANCE,
   "inform user of subj_dir when writing AP command",
   NULL
 } ,

 { 13, Feb, 2013, RCR, "unix_tutorial", MAJOR, TYPE_NEW_PROG,
   "added tutorial to CVS tree, with processed files under AFNI_data6",
   NULL
 } ,

 { 12, Feb, 2013, RCR, "afni_util.py", MICRO, TYPE_BUG_FIX,
   "updated duplicate dataset error message to match older code updates",
   "Thanks to HJ Jo for reporting the error."
 } ,

 { 12, Feb, 2013, RCR, "@update.afni.binaries", MICRO, TYPE_BUG_FIX,
   "if 'afni -ver' fails from libraries and $status not set, check $package",
   NULL
 } ,

 { 11, Feb, 2013, RCR, "file_tool", MICRO, TYPE_ENHANCE,
   "help updates",
   NULL
 } ,

 {  5, Feb, 2013, RCR, "afni_proc.py", MICRO, TYPE_MODIFY,
   "updates to the help introduction",
   NULL
 } ,

 {  5, Feb, 2013, RCR, "python-general", MICRO, TYPE_BUG_FIX,
   "fixed (unused) cols_by_label_list functions",
   "Fix by I Schwabacher, who is actually using the function."
 } ,

 { 31, Jan, 2013, RCR, "uber_proc.py", MICRO, TYPE_BUG_FIX,
   "fixed blist error that had not been converted to bdict",
   "Thanks to Piero C. for reporting the error."
 } ,

 { 30, Jan, 2013, RCR, "python-general", MINOR, TYPE_ENHANCE,
   "added less biased correlations and various gcor utility functions",
   NULL
 } ,

 { 24, Jan, 2013, RCR, "Dimon", MINOR, TYPE_ENHANCE,
   "be able to process a run of AFNI volumes (-file_type AFNI)",
   "added for Der-Yow Chen and Cecil Yen"
 } ,

 { 24, Jan, 2013, RCR, "3dinfo", MICRO, TYPE_MODIFY,
   "get -orient output via new THD_fill_orient_str_3",
   NULL
 } ,

 { 22, Jan, 2013, RCR, "Dimon", MINOR, TYPE_NEW_OPT,
   "added -file_type, in prep for reading AFNI/NIfTI images",
   NULL
 } ,

 { 18, Jan, 2013, RCR, "@compute_gcor", MINOR, TYPE_NEW_PROG,
   "compute GCOR = global correlation of a dataset",
   NULL
 } ,

 { 18, Jan, 2013, RCR, "3dDeconvolve", MICRO, TYPE_BUG_FIX,
   "when jobs=1, only warn for -virtvec if the option was used",
   "The result was just a warning which did not affect processing.\n"
   "Thanks to J Britton and E Ronkin for reporting the warning."
 } ,

 { 16, Jan, 2013, RCR, "1d_tool.py", MINOR, TYPE_NEW_OPT,
   "added option -show_gcor (and _all and _doc)",
   "compute GCOR (average correlation) on 1D files"
 } ,

 { 16, Jan, 2013, RCR, "realtime_receiver.py", MINOR, TYPE_NEW_OPT,
   "added option -dc_params",
   "To go with new scripts AFNI_data6/realtime.demos/demo.2.fback.*."
 } ,

 { 9, Jan, 2013, RCR, "afni_proc.py", MINOR, TYPE_NEW_OPT,
   "added option -regress_compute_gcor",
   "If errts and EPI mask exist, GCOR is computed by default."
 } ,

 { 7, Jan, 2013, RCR, "3dTstat", MINOR, TYPE_NEW_OPT,
   "added option -l2norm, to compute L2 norm",
   NULL
 } ,

 { 2, Jan, 2013, RCR, "3dCM", MICRO, TYPE_BUG_FIX,
   "in THD_cmass(), if mask is NOT set, clear data value",
   "Found with dglen.  This is an old bug, ick."
 } ,

 { 31, Dec, 2012, RCR, "afni-general", MICRO, TYPE_BUG_FIX,
   "is_in_labels(): search for longest match",
   "To fix failure in the case of both label and labelSUFFIX existing."
 } ,

 { 28, Dec, 2012, RCR, "suma-general", MICRO, TYPE_BUG_FIX,
   "mri_polyfit() now takes exar parameter, pass NULL",
   NULL
 } ,

 { 21, Dec, 2012, RCR, "@update.afni.binaries", MINOR, TYPE_BUG_FIX,
   "change check for recur download by looking for known string in script",
   "Thanks to S Lowell for reporting the error."
 } ,

 { 20, Dec, 2012, RCR, "uber_subject.py", MINOR, TYPE_BUG_FIX,
   "remove -volreg_tlrc_warp in case of no tlrc block",
   "Thanks to P Taylor for reporting the error."
 } ,

 { 19, Dec, 2012, RCR, "afni_restproc.py", MINOR, TYPE_GENERAL,
   "Update from Rayus for handling .nii files.",
   NULL
 } ,

 { 18, Dec, 2012, RCR, "afni-general", MINOR, TYPE_BUG_FIX,
   "have THD_subbrick_minmax fall back to THD_slow_minmax_dset if no STAT",
   "This is a fix for 3dSkullStrip on NIfTI dsets.\n"
   "Thanks to kelvin for reporting the error."
 } ,

 { 5, Dec, 2012, RCR, "serial_helper", MICRO, TYPE_GENERAL,
   "added useless string specifier in snprintf to block compier warnings",
   "Requested by Y Halchenko."
 } ,

 { 29, Nov, 2012, RCR, "afni-general", MINOR, TYPE_MODIFY,
   "add -f to 'tcsh -c' for getting output from commands",
   "Thanks to P Molfese for the suggestion to avoid .cshrc text output."
 } ,

 { 26, Nov, 2012, RCR, "align_epi_anat.py", MINOR, TYPE_NEW_OPT,
   "added -save_script option",
   "added script history in afni_com class"
 } ,

 { 15, Nov, 2012, RCR, "3dTqual", MINOR, TYPE_NEW_OPT,
   "added -mask option",
   "Requested by evangelou."
 } ,

 { 14, Nov, 2012, RCR, "make_random_timing.py", MINOR, TYPE_BUG_FIX,
   "fixed check for random space in -max_consec case",
   "Thanks to Kristina for reporting the error."
 } ,

 { 13, Nov, 2012, RCR, "afni-general", MINOR, TYPE_BUG_FIX,
   "fixed fopen_maybe to check for .1D suffix on file streams",
   "Suffix might get added by EDIT_dset_items.\n"
   "Thanks to I Schwabacher for reporting the error."
 } ,

 { 23, OCT, 2012, RCR, "to3d", MINOR, TYPE_BUG_FIX,
   "forgot to leave show_size_n_offset set",
   "Thanks to J Jarcho for reporting the to3d failure."
 } ,

 { 19, OCT, 2012, RCR, "file_tool", MINOR, TYPE_ENHANCE,
   "added test for BOM bytes (byte order mark)",
   NULL
 } ,

 { 18, OCT, 2012, RCR, "file_tool", MINOR, TYPE_ENHANCE,
   "added convenience option -test",
   NULL
 } ,

 { 18, OCT, 2012, RCR, "uber_ttest.py", MINOR, TYPE_BUG_FIX,
   "small updates to correspond with library changes",
   NULL
 } ,

 { 17, OCT, 2012, RCR, "afni_proc.py", MICRO, TYPE_MODIFY,
   "removed unneeded -set_tr from 1d_tool.py -censor_motion",
   NULL
 } ,

 { 17, OCT, 2012, RCR, "dicom_hdr", MINOR, TYPE_NEW_OPT,
   "added -no_length option, which helps when running diffs on output",
   NULL
 } ,

 { 16, OCT, 2012, RCR, "uber_subject.py", MINOR, TYPE_NEW_OPT,
   "added analysis type and processing block list",
   NULL
 } ,

 { 12, OCT, 2012, RCR, "afni_proc.py", MICRO, TYPE_ENHANCE,
   "included tshift block in example #9 - resting state analysis",
   "Thanks to D Drake for reminding me to add it."
 } ,

 { 12, OCT, 2012, RCR, "afni-general", MINOR, TYPE_ENHANCE,
   "added byte-swapping for complex numbers in thd_niml.c",
   NULL
 } ,

 { 12, OCT, 2012, RCR, "@RetinoProc", MICRO, TYPE_BUG_FIX,
   "set AEA_opt in quotes, as it might be a list",
   NULL
 } ,

 {  5, OCT, 2012, RCR, "1d_tool.py", MINOR, TYPE_NEW_OPT,
   "added option -quick_censor_count",
   NULL
 } ,

 {  5, OCT, 2012, RCR, "dicom_hinfo", MINOR, TYPE_NEW_OPT,
   "added option -no_name",
   NULL
 } ,

 {  3, OCT, 2012, RCR, "afni-general", MINOR, TYPE_ENHANCE,
   "dashed parameters are now illegal for many options in many python programs",
   "Affects programs:\n"
   "   1d_tool.py, afni_proc.py, gen_group_command.py, make_random_timing.py,\n"
   "   make_stim_times.py, option_list.py, timing_tool.py"
 } ,

 {  2, OCT, 2012, RCR, "uber_subject.py", MINOR, TYPE_ENHANCE,
   "added stim_type column to stim table",
   "This corresponds to the afni_proc.py option -regress_stim_types."
 } ,

 {  2, OCT, 2012, RCR, "model_conv_diffgamma", MICRO, TYPE_GENERAL,
   "small help update",
   NULL
 } ,

 {  1, OCT, 2012, RCR, "afni_proc.py", MINOR, TYPE_ENHANCE,
   "added 'file' to list of -stim_types parameters",
   "The 'file' type would imply -stim_file in 3dDeconvolve, not timing."
 } ,

 { 26, SEP, 2012, RCR, "@update.afni.binaries", MINOR, TYPE_NEW_OPT,
   "added -apsearch; verify download for recursive step",
   NULL
 } ,

 { 26, SEP, 2012, RCR, "nifti_tool", MINOR, TYPE_BUG_FIX,
   "changed ana originator field from char to short",
   NULL
 } ,

 { 25, SEP, 2012, RCR, "afni_proc.py", MINOR, TYPE_BUG_FIX,
   "use errts_REML to compute blur if 3dD_stop; apply compute_fitts if no reml",
   "Thanks to P Molfese for reporting the problem."
 } ,

 { 21, SEP, 2012, RCR, "3dNLfim", MICRO, TYPE_GENERAL,
   "added ConvDiffGam to help",
   NULL
 } ,

 { 20, SEP, 2012, RCR, "3dClustSim", MICRO, TYPE_GENERAL,
   "added a note to the help about computing blur estimates",
   "Requested by J Weisberg."
 } ,

 { 20, SEP, 2012, RCR, "afni-general", MINOR, TYPE_ENHANCE,
   "added some projection function to python libraries",
   NULL
 } ,

 { 13, SEP, 2012, RCR, "@update.afni.binaries", MINOR, TYPE_ENHANCE,
   "download and run the current version on the web site",
   "Good idea, Bob."
 } ,

 { 13, SEP, 2012, RCR, "afni_util", MINOR, TYPE_ENHANCE,
   "can call list functions via -listfunc (to avoid input formatting)",
   "Also, use -join after the LISTFUNC to remove list format on output, e.g.\n"
   "\ncd AFNI_data6\n"
   "afni_util.py -listfunc list_minus_glob_form -join group_results/OLSQ*.HEAD"
 } ,

 { 6, SEP, 2012, RCR, "afni-general", MINOR, TYPE_ENHANCE,
   "if varying facs/types on NIfTI write, write floats instead of failing",
   NULL
 } ,

 { 6, SEP, 2012, RCR, "gen_ss_review_scripts.py", MICRO, TYPE_MODIFY,
   "print missing xmat error w/out debug, as it is fatal",
   NULL
 } ,

 { 6, SEP, 2012, RCR, "afni-general", MINOR, TYPE_NEW_OPT,
   "apply global opt -pad_to_node when going through AFNI format in thd_niml.c",
   NULL
 } ,

 { 4, SEP, 2012, RCR, "afni_proc.py", MINOR, TYPE_NEW_OPT,
   "added option -regress_ROI",
   "This allows for tissue-based regression, with ROI averages from any of:\n"
   "     brain (from full_mask), GM, WM and CSF (from Classes_resam)\n"
   "The 'mask' block is required for all ROIs, and option -mask_segment_anat\n"
   "is required for the latter 3."
 } ,

 { 4, SEP, 2012, RCR, "gen_group_command.py", MICRO, TYPE_BUG_FIX,
   "fixed error message in case of different group sizes",
   "Error pointed out by Priyank."
 } ,

 { 31, AUG, 2012, RCR, "3dTstat", MINOR, TYPE_NEW_OPT,
   "added option -signed_absmax",
   "Requested by P Hamilton."
 } ,

 { 30, AUG, 2012, RCR, "1d_tool.py", MICRO, TYPE_MODIFY,
   "display -show_mmms output to 4 places",
   NULL
 } ,

 { 24, AUG, 2012, RCR, "column_cat", MAJOR, TYPE_NEW_PROG,
   "like 'cat', except horizontally (see recent Unix command, 'paste')",
   NULL
 } ,

 { 23, AUG, 2012, RCR, "gen_ss_review_scripts.py", MINOR, TYPE_NEW_OPT,
   "can pass -censor_dset",
   NULL
 } ,

 { 21, AUG, 2012, RCR, "slow_surf_clustsim.py", MICRO, TYPE_NEW_OPT,
   "added 'sigma' uvar, for passing to SurfSmooth",
   NULL
 } ,

 { 17, AUG, 2012, RCR, "3dGroupInCorr", MICRO, TYPE_BUG_FIX,
   "pass 'batch mode' var to SUMA_init_GISET_setup to preserve dset",
   NULL
 } ,

 { 16, AUG, 2012, RCR, "gen_group_command.py", MICRO, TYPE_MODIFY,
   "show datasets names when a 'labels not unique' error occurs",
   NULL
 } ,

 { 14, AUG, 2012, RCR, "afni_proc.py", MINOR, TYPE_MODIFY,
   "match default class order for 3dSeg; copy labeltable into resampled dset",
   NULL
 } ,

 { 10, AUG, 2012, RCR, "afni_restproc.py", MINOR, TYPE_GENERAL,
   "Updates from Rayus.",
   "Fixed bugs with -outcensor and -snr.\n"
   "Added -bpassregs and -keepuncensored.\n"
   "Use variable detrending for -tsnr."
 } ,

 {  9, AUG, 2012, RCR, "afni_general", MICRO, TYPE_BUG_FIX,
   "definition after ENTRY in mri_genalign_util.c",
   NULL
 } ,

 {  8, AUG, 2012, RCR, "Dimon", MINOR, TYPE_NEW_OPT,
   "added -use_slice_loc; fixed app of use_last_elem in mri_read_dicom",
   "g_info.use_last_elem has usurped the lone global"
 } ,

 {  8, AUG, 2012, RCR, "afni_proc.py", MICRO, TYPE_BUG_FIX,
   "do not update tlrc anat with strip if passed in",
   NULL
 } ,

 {  8, AUG, 2012, RCR, "slow_surf_clustsim.py", MICRO, TYPE_BUG_FIX,
   "currently need to pass -sv even for -on_surface; get rid of this later",
   NULL
 } ,

 { 31, JUL, 2012, RCR, "afni_proc.py", MINOR, TYPE_MODIFY,
   "have -mask_segment_anat default to no (libgsl is not quite so common)",
   NULL
 } ,

 { 31, JUL, 2012, RCR, "afni-general", MINOR, TYPE_ENHANCE,
   "speed up reading NIfTI files with long histories (THD_dblkatr_from_niml)",
   "Thanks to J Gonzalez for reporting the problem."
 } ,

 { 31, JUL, 2012, RCR, "3dresample", MINOR, TYPE_BUG_FIX,
   "update IJK_TO_DICOM and _REAL at end of resample library function",
   "Thanks to I Schwabacher for reporting the IJK_TO_DICOM discrepancy."
 } ,

 { 30, JUL, 2012, RCR, "afni_proc.py", MINOR, TYPE_ENHANCE,
   "if surface analysis, create run_suma script",
   NULL
 } ,

 { 30, JUL, 2012, RCR, "1d_tool.py", MINOR, TYPE_NEW_OPT,
   "added -show_mmms",
   "Display min, mean, max, stdev of each column."
 } ,

 { 26, JUL, 2012, RCR, "afni_proc.py", MINOR, TYPE_NEW_OPT,
   "added -mask_segment_anat and -mask_rm_segsy",
   "If anat is stripped, create segmented anat unless user says not to."
 } ,

 { 26, JUL, 2012, RCR, "3dttest++", MINOR, TYPE_BUG_FIX,
   "K text columns (after label) would result in K lost float columns",
   "Thanks to Phoebe of Harvard for reporting the problem."
 } ,

 { 26, JUL, 2012, RCR, "realtime_receiver.py", MINOR, TYPE_NEW_OPT,
   "added -show_comm_times option to show communication times",
   "Added for J Evans (and to get it off an ancient todo list)."
 } ,

 { 23, JUL, 2012, RCR, "afni-general", MICRO, TYPE_ENHANCE,
   "allow programs to read auto-tcat datasets using filelist:DSETS.txt",
   "If DSETS.txt contains a list of datasets, they will be read in using\n"
   "THD_open_tcat(), as if they were listed separated by spaces.\n\n"
   "Added for C Connolly."
 } ,

 { 20, JUL, 2012, RCR, "apsearch", MICRO, TYPE_MODIFY,
   "exclude README.* from program list",
   "Executable README files can be troublesome..."
 } ,

 { 17, JUL, 2012, RCR, "gen_ss_review_scripts.py", MINOR, TYPE_MODIFY,
   "added checks for volreg and uncensored X-mat; get view from volreg",
   NULL
 } ,

 { 17, JUL, 2012, RCR, "slow_surf_clustsim.py", MICRO, TYPE_MODIFY,
   "removed -Niter opt from SurfSmooth (let it decide)",
   NULL
 } ,

 { 11, JUL, 2012, RCR, "afni_proc.py", MINOR, TYPE_ENHANCE,
   "fill gaps and holes in anatomical masks",
   "(now requires AFNI from 7 May, 2012)"
 } ,

 { 10, JUL, 2012, RCR, "afni_proc.py", MICRO, TYPE_ENHANCE,
   "let the user know whether 3dClustSim will be run",
   NULL
 } ,

 { 9, JUL, 2012, RCR, "@auto_tlrc", MICRO, TYPE_MODIFY,
   "escape (unalias) every 'rm' command",
   NULL
 } ,

 { 9, JUL, 2012, RCR, "align_epi_anat.py", MICRO, TYPE_MODIFY,
   "escape (unalias) every 'rm' command",
   NULL
 } ,

 { 29, JUN, 2012, RCR, "Makefile.INCLUDE", MICRO, TYPE_MODIFY,
   "moved ptaylor_install dependency from 'vastness' to 'install'",
   NULL
 } ,

 { 29, JUN, 2012, RCR, "prompt_user", MICRO, TYPE_NEW_OPT,
   "if MESSAGE is '-', read from stdin",
   NULL
 } ,

 { 29, JUN, 2012, RCR, "@Install_RSFMRI_Motion_Group_Demo", MINOR, TYPE_NEW_PROG,
   "program is for installing demo of RSFMR on big and small motion groups",
   NULL
 } ,

 { 28, JUN, 2012, RCR, "afni_proc.py", MICRO, TYPE_BUG_FIX,
   "fixed help error regarding IM",
   "Thanks to I Blair for reporting it."
 } ,

 { 27, JUN, 2012, RCR, "3dTstat", MICRO, TYPE_NEW_OPT,
   "added -nzmedian, requested on message board",
   NULL
 } ,

 { 25, JUN, 2012, RCR, "gen_group_command.py", MICRO, TYPE_ENHANCE,
   "added help for -factors and 3dANOVA3 -type 4 examples",
   NULL
 } ,

 { 25, JUN, 2012, RCR, "gen_ss_review_scripts.py", MICRO, TYPE_BUG_FIX,
   "fixed uninitialized cpad1,2 in the case of no censoring",
   NULL
 } ,

 { 22, JUN, 2012, RCR, "gen_group_command.py", MINOR, TYPE_NEW_OPT,
   "added commands 3dANOVA2 and 3dANOVA3; added option -factors",
   "Need to add help for -factors (i.e. for 3dANOVA3 -type 4)."
 } ,

 { 20, JUN, 2012, RCR, "plug_realtime", MICRO, TYPE_BUG_FIX,
   "comment out plot_ts_setthik() type calls for now",
   "When registering, finalize_dset() will result in white image window.\n"
   "Thanks to V Roopchansingh for reporting the problem."
 } ,

 { 15, JUN, 2012, RCR, "GIFTI", MINOR, TYPE_MODIFY,
   "make num_dim violation a warning, because of mris_convert",
   NULL
 } ,

 { 15, JUN, 2012, RCR, "afni_proc.py", MINOR, TYPE_NEW_OPT,
   "added -regress_censor_extern",
   NULL
 } ,

 { 14, JUN, 2012, RCR, "gen_ss_review_scripts.py", MICRO, TYPE_BUG_FIX,
   "use afni -com instead of plugout_drive (for case of multiple users)",
   "Thanks to V Razdan and N Adleman for reporting the issue."
 } ,

 { 6, JUN, 2012, RCR, "afni_proc.py", MICRO, TYPE_BUG_FIX,
   "look for input of EPI datasets in standard space and NIfTI format",
   NULL
 } ,

 { 5, JUN, 2012, RCR, "3dmask_tool", MICRO, TYPE_BUG_FIX,
   "need to explicitly set DSET_BRICK_TYPE() on some systems",
   NULL
 } ,

 { 5, JUN, 2012, RCR, "afni_proc.py", MINOR, TYPE_MODIFY,
   "warn users if married types and files do not seem to match",
   NULL
 } ,

 { 3, JUN, 2012, RCR, "afni_proc.py", MICRO, TYPE_MODIFY,
   "for resting state analysis, suggest -regress_censor_motion 0.2",
   "Suggest a more strict limit for resting state than for task analysis."
 } ,

 { 3, JUN, 2012, RCR, "uber_subject.py", MICRO, TYPE_ENHANCE,
   "for variable updates: actually show list if it is short enough",
   NULL
 } ,

 { 25, MAY, 2012, RCR, "uber_subject.py", MINOR, TYPE_ENHANCE,
   "display modified options and subject defaults",
   NULL
 } ,

 { 22, MAY, 2012, RCR, "uber_subject.py", MINOR, TYPE_NEW_OPT,
   "added regress_bandpass and regress_mot_deriv (probably for resting state)",
   NULL
 } ,

 { 21, MAY, 2012, RCR, "afni_proc.py", MINOR, TYPE_NEW_OPT,
   "added the long-desired-but-not-so-needed -regress_stim_types option",
   "This allows users to specify -stim_times/_AM1/_AM2/_IM."
 } ,

 { 19, MAY, 2012, RCR, "afni_proc.py", MICRO, TYPE_ENHANCE,
   "added help examples for resting state analysis",
   NULL
 } ,

 { 19, MAY, 2012, RCR, "afni-general", MICRO, TYPE_ENHANCE,
   "allow for auto-tcat of 1D inputs that are separated by spaces",
   "For E Demir to use in 3dDeconovolve."
 } ,

 { 16, MAY, 2012, RCR, "@GetAfniOrient", MICRO, TYPE_MODIFY,
   "suppress 3dinfo version text",
   NULL
 } ,

 { 16, MAY, 2012, RCR, "@auto_tlrc", MICRO, TYPE_MODIFY,
   "do not ask for user input, even if centers are off by 80+ mm",
   NULL
 } ,

 { 11, MAY, 2012, RCR, "gen_ss_review_scripts.py", MINOR, TYPE_ENHANCE,
   "also output average censored per-TR motion",
   NULL
 } ,

 { 10, MAY, 2012, RCR, "afni_proc.py", MINOR, TYPE_ENHANCE,
   "allow processing of more than 99 runs",
   NULL
 } ,

 { 10, MAY, 2012, RCR, "gen_ss_review_scripts.py", MINOR, TYPE_ENHANCE,
   "allow for a wider range of file names",
   "- handle case of more than 99 runs\n"
   "- look for files of the form *_rall.1D, as well as *.rall.1D"
 } ,

 { 7, MAY, 2012, RCR, "3dmask_tool", MINOR, TYPE_ENHANCE,
   "replaced THD_mask_erode with new THD_mask_erode_sym",
   "This change should make dilate and erosion operations symmetric."
 } ,

 { 7, MAY, 2012, RCR, "1d_tool.py", MINOR, TYPE_NEW_OPT,
   "added weighted_enorm method for -collapse_cols; added -weight_vec",
   NULL
 } ,

 { 4, MAY, 2012, RCR, "afni_restproc.py", MINOR, TYPE_BUG_FIX,
   "submitting updates from Rayus",
   "Updates are in changelog."
 } ,

 { 3, MAY, 2012, RCR, "1d_tool.py", MINOR, TYPE_NEW_OPT,
   "added -backward_diff and -forward_diff",
   "Note, -backward_diff is the same as -derivative."
 } ,

 { 2, MAY, 2012, RCR, "afni-general", MICRO, TYPE_ENHANCE,
   "added AFNI_PATH_SPACES_OK, for input of datasets with spaces in path",
   "Added for V Roopchansingh."
 } ,

 { 1, MAY, 2012, RCR, "gen_ss_review_scripts.py", MINOR, TYPE_ENHANCE,
   "added -prefix option; added censor coloring to 1dplot commands",
   NULL
 } ,

 { 1, MAY, 2012, RCR, "1d_tool.py", MINOR, TYPE_ENHANCE,
   "added -looks_like_AM",
   NULL
 } ,

 { 1, MAY, 2012, RCR, "make_random_timing.py", MINOR, TYPE_ENHANCE,
   "allowed -ordered_stimuli and -max_consec, together",
   "Requested by Liat."
 } ,

 { 30, APR, 2012, RCR, "afni_restproc.py", MAJOR, TYPE_NEW_PROG,
   "this program is by Rayus Kuplicki, please contact him for information",
   NULL
 } ,

 { 27, APR, 2012, RCR, "3dmask_tool", MAJOR, TYPE_NEW_PROG,
   "a program to manipulate mask datasets",
   NULL
 } ,

 { 24, APR, 2012, RCR, "afni-general", MINOR, TYPE_ENHANCE,
   "if surface data with generic prefix, append surf-type suffix",
   "Done to fix ANOVA commands on surface.\n"
   "Thanks to R Ray for bringing this up."
 } ,

 { 17, APR, 2012, RCR, "afni-general", MINOR, TYPE_ENHANCE,
   "added atlas/ROI label use with <> range selectors (MCW_get_angle_range)",
   NULL
 } ,

 { 16, APR, 2012, RCR, "afni_proc.py", MICRO, TYPE_NEW_OPT,
   "added -regress_bandpass, for bandpass filtering via regression",
   NULL
 } ,

 { 13, APR, 2012, RCR, "@radial_correlate.py", MICRO, TYPE_ENHANCE,
   "accept +tlrc datasets",
   NULL
 } ,

 { 12, APR, 2012, RCR, "gen_ss_review_scripts.py", MICRO, TYPE_BUG_FIX,
   "backport to python 2.2",
   NULL
 } ,

 { 12, APR, 2012, RCR, "afni_proc.py", MINOR, TYPE_BUG_FIX,
   "backport to python 2.2",
   "For files that should work on 2.2, avoid sum() and enumerate().\n"
   "Thanks to L Broster for reporting problems on python 2.2."
 } ,

 { 8, APR, 2012, RCR, "make_random_timing.py", MINOR, TYPE_ENHANCE,
   "-ordered_stimuli now takes labels",
   NULL
 } ,

 { 4, APR, 2012, RCR, "afni-general", MINOR, TYPE_MODIFY,
   "if prefix shows STORAGE_UNDEFINED, use BRIK only if not potential surface",
   NULL
 } ,

 { 3, APR, 2012, RCR, "plug_realtime", MICRO, TYPE_MODIFY,
   "always print the name of the mask dataset in use (via GUI or env)",
   NULL
 } ,

 { 30, MAR, 2012, RCR, "plug_realtime", MICRO, TYPE_MODIFY,
   "let user know when AFNI_REALTIME_Mask_Dset is applied",
   NULL
 } ,

 { 30, MAR, 2012, RCR, "@auto_tlrc", MICRO, TYPE_NEW_OPT,
   "added option -inweight\n",
   "Added for S Horovitz and S Tinaz."
 } ,

 { 22, MAR, 2012, RCR, "plug_realtime", MINOR, TYPE_ENHANCE,
   "apply AFNI_REALTIME_SHOW_TIMES in non-RT feedback case",
   NULL
 } ,

 { 22, MAR, 2012, RCR, "Dimon", MICRO, TYPE_ENHANCE,
   "if RT comm fails with afni, show iochan_error_string()",
   "It occasionally fails at TR=0.125 s."
 } ,

 { 21, MAR, 2012, RCR, "afni_proc.py", MICRO, TYPE_ENHANCE,
   "use run_lengths for TR list; removed path from external motion file",
   NULL
 } ,

 { 21, MAR, 2012, RCR, "gen_ss_review_scripts.py", MICRO, TYPE_ENHANCE,
   "look for more motion files; minor changes to output format",
   NULL
 } ,

 { 21, MAR, 2012, RCR, "3dcalc", MICRO, TYPE_ENHANCE,
   "added -help description to -help output",
   "To get apsearch to enable <tab> completion of -help option."
 } ,

 { 15, MAR, 2012, RCR, "plug_realtime", MINOR, TYPE_ENHANCE,
   "added AFNI_REALTIME_Mask_Dset for per-run control over Mask",
   "Also added some missing vars to README.environment.\n"
   "Done for J Evans."
 } ,

 { 14, MAR, 2012, RCR, "Dimon", MINOR, TYPE_NEW_OPT,
   "added -num_chan and -max_quiet_trs; default sleep = 1.1*TR, max of 2",
   "Added for J Evans and V Roopchansingh."
 } ,

 { 14, MAR, 2012, RCR, "afni_proc.py", MICRO, TYPE_BUG_FIX,
   "test for global timing before local, as it looks like bad local",
   "Thanks to P Pallett for reporting the problem."
 } ,

 { 13, MAR, 2012, RCR, "lib_qt_gui.py", MICRO, TYPE_MODIFY,
   "has main, so added trivial -help option",
   NULL
 } ,

 { 12, MAR, 2012, RCR, "@SUMA_AlignToExperiment", MICRO, TYPE_NEW_OPT,
   "added -overwrite_resp, so that processing does not have to stop and wait",
   "Also, used 'find' grab *.nii, to fix the failure reported by R Ray.\n"
   "Forgot to put this in with the afni_proc.py change..."
 } ,

 {  9, MAR, 2012, RCR, "afni_proc.py", MICRO, TYPE_BUG_FIX,
   "added $hemi to rm.mean dset during scaling; added -overwrite_resp to SA2E",
   "Surface analysis would fail on 2nd hemi, as rm.mean dset would exist."
   "Also, added new '-overwrite_resp S' to @SUMA_AlignToExperiement command."
 } ,

 {  7, MAR, 2012, RCR, "@update.afni.binaries", MINOR, TYPE_ENHANCE,
   "existing package and install dir no longer required for -defaults",
   NULL
 } ,

 {  7, MAR, 2012, RCR, "GIFTI", MICRO, TYPE_BUG_FIX,
   "fixed sizeof in memset of gim (noted by B Cox)",
   NULL
 } ,

 {  6, MAR, 2012, RCR, "uber_subject.py", MICRO, TYPE_MODIFY,
   "move nokia help to -help_install_nokia (since it is not recommended)",
   NULL
 } ,

 {  5, MAR, 2012, RCR, "apsearch", MICRO, TYPE_MODIFY,
   "do not set shell variables",
   NULL
 } ,

 {  5, MAR, 2012, RCR, "uber_proc.py", MICRO, TYPE_MODIFY,
   "trivially apply -help option, for apsearch",
   NULL
 } ,

 {  5, MAR, 2012, RCR, "afni-general", MINOR, TYPE_BUG_FIX,
   "EDIT_empty: only propagate writable storage_modes",
   "Added is_writable_storage_mode and DSET_STORAGE_MODE.\n"
   "Thanks to Eli for reporting the problem."
 } ,

 {  2, MAR, 2012, RCR, "afni_proc.py", MINOR, TYPE_MODIFY,
   "fixed $runs in multi-run ricor",
   "Thanks to I Mukai for reporting the problem."
 } ,

 { 27, FEB, 2012, RCR, "@update.afni.binaries", MINOR, TYPE_ENHANCE,
   "made a little more intelligent, e.g. make one backup by default",
   "Note: can run this without any existing AFNI binaries, e.g.\n"
   "      @update.afni.binaries -bindir ~/abin -package linux_openmotif"
 } ,

 { 24, FEB, 2012, RCR, "1d_tool.py", MINOR, TYPE_MODIFY,
   "added -moderate_mask, fixed -extreme_mask help",
   "Thanks to R Kuplicki for reporting the help inconsistency."
 } ,

 { 22, FEB, 2012, RCR, "afni-general", MINOR, TYPE_MODIFY,
   "moved GLOBAL_browser def from afni.h to thd_ttatlas_query.c",
   "- declared in TTQ.h\n"
   "- deleted #include thd_atlas.h from most .c files\n"
   "- #include thd_atlas.h in mrilib.h"
 } ,

 { 22, FEB, 2012, RCR, "1d_tool.py", MINOR, TYPE_NEW_OPT,
   "added -randomize_trs and -seed",
   "Affected 1d_tool.py, afni_util.py, lib_afni1D.py and lib_textdata.py."
 } ,

 { 21, FEB, 2012, RCR, "@update.afni.binaries", MICRO, TYPE_ENHANCE,
   "if destination directory is not writable, let the user know",
   NULL
 } ,

 { 16, FEB, 2012, RCR, "Dimon", MINOR, TYPE_NEW_OPT,
   "more quick termination updates",
   "- added -max_images\n"
   "- do not init vol search state to 2, would limit volumes to 40\n"
   "- include fl_start in no_wait test\n"
   "- look for new vol worth of images, but no volume match"
 } ,

 { 14, FEB, 2012, RCR, "Dimon", MINOR, TYPE_MODIFY,
   "if -no_wait, terminate on volume_match failure",
   "For F Ye."
 } ,

 { 14, FEB, 2012, RCR, "uber_ttest.py", MINOR, TYPE_ENHANCE,
   "release version 1.0: help, copy tables, scripts imply -no_gui",
   NULL
 } ,

 { 10, FEB, 2012, RCR, "uber_ttest.py", MINOR, TYPE_ENHANCE,
   "added 'paired' toggle box to GUI",
   NULL
 } ,

 { 10, FEB, 2012, RCR, "afni_proc.py", MICRO, TYPE_NEW_OPT,
   "added -check_results_dir for Z Saad",
   "Also, changed -tcat_outlier_warn_limit to -tcat_preSS_warn_limit."
 } ,

 { 10, FEB, 2012, RCR, "gen_ss_review_scripts.py", MICRO, TYPE_MODIFY,
   "make tcat files optional; apply prefix to 'basic' commands in driver",
   NULL
 } ,

 { 10, FEB, 2012, RCR, "slow_surf_clustsim.py", MICRO, TYPE_MODIFY,
   "tiny help update, as enforced by H Jo",
   NULL
 } ,

 {  6, FEB, 2012, RCR, "Dimon", MINOR, TYPE_ENHANCE,
   "added -no_wait option: never wait for new data",
   "Also, suppress new glob warnings.\n"
   "Done for F Ye and others."
 } ,

 {  6, FEB, 2012, RCR, "to3d", MICRO, TYPE_MODIFY,
   "tiny help update, as enforced by D Glen",
   NULL
 } ,

 {  6, FEB, 2012, RCR, "3dsvm", MICRO, TYPE_MODIFY,
   "applied Makefile.INCLUDE updates for J Lisinski and S LaConte",
   NULL
 } ,

 {  3, FEB, 2012, RCR, "align_epi_anat.py", MICRO, TYPE_BUG_FIX,
   "updated @AddEdge command to match change to afni_base:shell_com",
   "Done with D Glen."
 } ,

 {  2, FEB, 2012, RCR, "uber_ttest.py", MINOR, TYPE_ENHANCE,
   "added basic 3dMEMA capabilities",
   "This affected afni_util.py, ask_me.py, gui_uber_ttest.py, lib_qt_gui.py\n"
   "     lib_subjects.py, lib_uber_ttest.py, uber_subject.py, uber_ttest.py."
 } ,

 {  1, FEB, 2012, RCR, "gen_ss_review_scripts.py", MICRO, TYPE_ENHANCE,
   "check for pre-steady state outlier warnings",
   NULL
 } ,

 {  1, FEB, 2012, RCR, "afni_proc.py", MINOR, TYPE_ENHANCE,
   "check for pre-steady state outlier counts",
   "Added option -tcat_outlier_warn_limit."
 } ,

 { 31, JAN, 2012, RCR, "gen_ss_review_scripts.py", MINOR, TYPE_ENHANCE,
   "look for aligned anat _al_junk/keep",
   NULL
 } ,

 { 31, JAN, 2012, RCR, "to3d", MINOR, TYPE_BUG_FIX,
   "also update check for '### ASCCONV BEGIN' in to3d...",
   "Problem noted by J Lewis."
 } ,

 { 31, JAN, 2012, RCR, "afni_proc.py", MINOR, TYPE_NEW_OPT,
   "added -regress_apply_ricor",
   NULL
 } ,

 { 30, JAN, 2012, RCR, "afni_proc.py", MINOR, TYPE_MODIFY,
   "ricor block: no longer apply in later 3dDeconvolve",
   "The regressors for slice #0 from the ricor block were being applied in\n"
   "the final regression (to remove motion) for consistency in degrees of\n"
   "freedom.  But we might rather not do that, particularly since DOF are\n"
   "not important when proceeding with just correlation coefficients."
 } ,

 { 30, JAN, 2012, RCR, "uber_ttest.py", MICRO, TYPE_MODIFY,
   "all python files use '/usr/bin/env python' instead of '/usr/bin/python'",
   "modified afni_base.py, gui_uber_align_test.py, gui_uber_subj.py,\n"
   "         uber_skel.py, @DoPerRoi.py, gui_uber_skel.py, gui_uber_ttest.py,\n"
   "         uber_ttest.py"
 } ,

 { 28, JAN, 2012, RCR, "gen_ss_review_scripts.py", MICRO, TYPE_BUG_FIX,
   "look for TSNR* in case of surf analysis",
   NULL
 } ,

 { 28, JAN, 2012, RCR, "afni_proc.py", MINOR, TYPE_ENHANCE,
   "updates for surf analysis of subject FT under AFNI_data6",
   "  - added -atlas_followers to @SUMA_AlignToExperiment\n"
   "  - if surf analysis: no scaling mask (e.g. extents)\n"
   "  - updated help example #8 for surf analysis of AFNI_data6 subject FT"
 } ,

 { 27, JAN, 2012, RCR, "to3d", MINOR, TYPE_BUG_FIX,
   "fix inf loop if some sSliceArray entries not set",
   "Also, now there might be junk between ASCCONV BEGIN and ###, grrrrr...\n"
   "Problem noted by J Lewis."
 } ,

 { 25, JAN, 2012, RCR, "Dimon", MINOR, TYPE_BUG_FIX,
   "back out overzealous -quit changes for now",
   NULL
 } ,

 { 20, JAN, 2012, RCR, "to3d", MINOR, TYPE_MODIFY,
   "mri_read_dicom: if there is no VALID vrCode, skip explicitVR",
   "Done for Chad N."
 } ,

 { 19, JAN, 2012, RCR, "Dimon", MINOR, TYPE_MODIFY,
   "made -quit more aggressive",
   NULL
 } ,

 { 18, JAN, 2012, RCR, "afni_proc.py", MINOR, TYPE_MODIFY,
   "force anat variable (and children) to be in AFNI format after 3dcopy",
   "Appropriate, and for compatibility with an afni_name.pv change."
 } ,

 { 17, JAN, 2012, RCR, "Dimon", MINOR, TYPE_MODIFY,
   "-gert_create_dataset now implies -GERT_Reco and -quit",
   "For Ziad and Daniel."
 } ,

 { 12, JAN, 2012, RCR, "afni_proc.py", MINOR, TYPE_BUG_FIX,
   "fixed ricor block 3dcalc loop for varying run lengths",
   NULL
 } ,

 { 11, JAN, 2012, RCR, "afni-general", MINOR, TYPE_BUG_FIX,
   "dx and dy were reversed in mri_read_dicom.c",
   "Thanks to P Kaskan and F Ye for bringing this up."
 } ,

 { 28, NOV, 2011, RCR, "1dnorm", MICRO, TYPE_BUG_FIX,
   "re-enabled use of '-' for stdin/stdout",
   "Requested by R Birn."
 } ,

 { 22, NOV, 2011, RCR, "uber_subject.py", MINOR, TYPE_NEW_OPT,
   "allow for passing variables directly, not via -svar",
   NULL
 } ,

 { 21, NOV, 2011, RCR, "quick.alpha.vals.py", MINOR, TYPE_NEW_PROG,
   "a very simple program to tabulate the output from slow_surf_clustsim.py",
   "This ought to be improved, but at least it is now distributed..."
 } ,

 { 21, NOV, 2011, RCR, "uber_subject.py", MICRO, TYPE_ENHANCE,
   "small update to help text",
   NULL
 } ,

 { 21, NOV, 2011, RCR, "gen_ss_review_scripts.py", MICRO, TYPE_BUG_FIX,
   "fixed -ynames in plot of motion/outliers",
   NULL
 } ,

 { 17, NOV, 2011, RCR, "@ROI_Corr_Mat", MICRO, TYPE_BUG_FIX,
   "fix complaint about unknown options for non-macs",
   NULL
 } ,

 { 17, NOV, 2011, RCR, "afni", MINOR, TYPE_BUG_FIX,
   "if dset+orig is anat/func and dset+tlrc is func/anat, 'BAD dataset', man",
   "Altered logic in thd_initsess.c (done with dglen)."
 } ,

 { 17, NOV, 2011, RCR, "3drefit", MICRO, TYPE_BUG_FIX,
   "changing 'type' should have an effect even if not a bucket",
   "Done with dglen."
 } ,

 {  9, NOV, 2011, RCR, "afni_proc.py", MINOR, TYPE_MODIFY,
   "-surf_blur_fwhm is no longer valid, please use -blur_size",
   NULL
 } ,

 {  8, NOV, 2011, RCR, "adwarp", MICRO, TYPE_ENHANCE,
   "added a help example for writing anat+tlrc.BRIK",
   NULL
 } ,

 {  7, NOV, 2011, RCR, "afni_proc.py", MINOR, TYPE_NEW_OPT,
   "added -blur_to_fwhm and -blur_opts_B2FW",
   "Added for E Nelson and J Jarcho."
 } ,

 {  4, NOV, 2011, RCR, "3dSurf2Vol", MINOR, TYPE_ENHANCE,
   "added 'mode' mapping function",
   "Requested by R Mruczek.  Also done for Z Puckett."
 } ,

 {  3, NOV, 2011, RCR, "@2dwarper.Allin", MINOR, TYPE_NEW_OPT,
   "added -prefix option; allow for 3dAllin failures; copy time info",
   "Updates by N Mei and A Messinger."
 } ,

 {  2, NOV, 2011, RCR, "Dimon", MINOR, TYPE_ENHANCE,
   "allow -save_file_list to apply even with -infile_list",
   NULL
 } ,

 {  2, NOV, 2011, RCR, "afni_proc.py", MINOR, TYPE_ENHANCE,
   "if using TENT, run 'timing_tool.py -warn_tr_stats'",
   "Warnings are also saved in out.TENT_warn.txt."
 } ,

 {  2, NOV, 2011, RCR, "gen_ss_review_scripts.py", MINOR, TYPE_ENHANCE,
   "added out.TENT_warn.txt to warning file review",
   NULL
 } ,

 { 31, OCT, 2011, RCR, "timing_tool.py", MINOR, TYPE_NEW_OPT,
   "added -show_tr_stats and -warn_tr_stats options",
   NULL
 } ,

 { 25, OCT, 2011, RCR, "timing_tool.py", MINOR, TYPE_ENHANCE,
   "process married files with current operations",
   "1. AfniMarriedTiming inherits from AfniData (instead of local copies)\n"
   "2. add all AfniTiming methods to AfniMarriedTiming (as married timing)\n"
   "3. rename AfniMarriedTiming back to AfniTiming (but now married)"
 } ,

 { 25, OCT, 2011, RCR, "gen_ss_review_scripts.py", MINOR, TYPE_ENHANCE,
   "look for more file name variants, including with '_' separators",
   "Added for J Weisberg."
 } ,

 { 20, OCT, 2011, RCR, "afni_general", MINOR, TYPE_MODIFY,
   "changed most resampling programs to deoblique inputs upon read",
   "THD_open*_dataset() was followed by THD_make_cardinal().\n"
   "modified: 3dresample, 3dfractionize, 3drotate, adwarp, 3dLRflip\n"
   "          3dZeropad, 3dZcat, 3dAutobox\n"
   "not (yet) modified: 3dWarp(Drive), 3dAllineate"
 } ,

 { 19, OCT, 2011, RCR, "@2dwarper.Allin", MICRO, TYPE_NEW_OPT,
   "added a -mask option",
   "Added for A Messinger."
 } ,

 { 19, OCT, 2011, RCR, "GIFTI", MINOR, TYPE_ENHANCE,
   "can read/write ascii COMPLEX64, COMPLEX128, RGB24",
   "Requested by H Breman, J Mulders and N Schmansky."
 } ,

 { 18, OCT, 2011, RCR, "uber_subject.py", MINOR, TYPE_NEW_OPT,
   "added blur size control; removed requirement of stim timing files",
   NULL
 } ,

 { 18, OCT, 2011, RCR, "@radial_correlate", MICRO, TYPE_ENHANCE,
   "require enough volumes per dataset, store file name correspondence",
   NULL
 } ,

 { 17, OCT, 2011, RCR, "afni_proc.py", MICRO, TYPE_ENHANCE,
   "added -help for new -surf_* options, along with example #8",
   NULL
 } ,

 { 17, OCT, 2011, RCR, "@update.afni.binaries", MICRO, TYPE_MODIFY,
   "abin now has subdir (funstuff), so change 'mv' to 'rsync'",
   NULL
 } ,

 { 14, OCT, 2011, RCR, "afni_proc.py", MAJOR, TYPE_NEW_OPT,
   "now processes surface data",
   "- added 'surf' processing block, and corresponding '-surf_*' options:\n"
   "   -surf_anat, -surf_spec, -surf_anat_aligned, -surf_anat_has_skull,\n"
   "   -surf_A, -surf_B, -surf_blur_fwhm\n"
   "- compute errts and TSNR by default (had required option or blur est)"
 } ,

 { 14, OCT, 2011, RCR, "uber_subject.py", MICRO, TYPE_ENHANCE,
   "small -help_install update",
   NULL
 } ,

 { 14, OCT, 2011, RCR, "gen_ss_review_scripts.py", MINOR, TYPE_ENHANCE,
   "allow modest handling of surface results",
   NULL
 } ,

 {  6, OCT, 2011, RCR, "3dMean", MICRO, TYPE_BUG_FIX,
   "linux_xorg7_64 had optimizer error (and crashed), so altered loop method",
   "Thanks to P Kim for reporting the problem."
 } ,

 {  5, OCT, 2011, RCR, "uber_subject.py", MICRO, TYPE_BUG_FIX,
   "do not re-create proc script on proc execution",
   NULL
 } ,

 {  4, OCT, 2011, RCR, "afni_proc.py", MICRO, TYPE_NEW_OPT,
   "added -anat_has_skull option",
   NULL
 } ,

 {  4, OCT, 2011, RCR, "gen_ss_review_scripts.py", MINOR, TYPE_ENHANCE,
   "changed basic script outputs",
   "- added 'max censored displacement', 'final anat dset' and\n"
   "        'final voxel resolution' to basic script\n"
   "- removed 'num stim files found'"
 } ,

 {  4, OCT, 2011, RCR, "to3d", MICRO, TYPE_MODIFY,
   "explicitly warn about illegal '/' characters in output filename",
   NULL
 } ,

 {  3, OCT, 2011, RCR, "afni_proc.py", MICRO, TYPE_MODIFY,
   "changed default polort time back to TR*NT, to match 3dDeconvolve",
   NULL
 } ,

 {  3, OCT, 2011, RCR, "1d_tool.py", MINOR, TYPE_NEW_OPT,
   "added -censor_infile (e.g. to remove TRs from motion params)",
   "Added for N Adleman."
 } ,

 {  3, OCT, 2011, RCR, "afni-general", MICRO, TYPE_ENHANCE,
   "update ADN_ONE_STEP to ten million, allowing that many output sub-bricks",
   "This affects programs like 3dbucket, when the output has many volumes.\n"
   "Done for HJ Jo, J Gonzalez-Castillo, M Robinson."
 } ,

 { 22, SEP, 2011, RCR, "uber_ttest.py", MAJOR, TYPE_NEW_PROG,
   "a graphical program for running either 3dttest++ or 3dMEMA",
   "Still under destruction."
 } ,

 { 22, SEP, 2011, RCR, "afni_util.py", MINOR, TYPE_ENHANCE,
   "various updates",
   "- updated quotize_list\n"
   "- added nuke_final_whitespace, flist_to_table_pieces, get_ids_from_dsets"
 } ,

 { 22, SEP, 2011, RCR, "gen_ss_review_scripts.py", MINOR, TYPE_MODIFY,
   "added check_for_file and for_dset, updated find_x_mat, enorm, view_stats",
   NULL
 } ,

 { 22, SEP, 2011, RCR, "uber_align_test.py", MICRO, TYPE_MODIFY,
   "moved get_def_tool_path to library",
   NULL
 } ,

 { 22, SEP, 2011, RCR, "uber_subject.py", MINOR, TYPE_MODIFY,
   "altered spacing and made other minor changes",
   NULL
 } ,

 {  7, SEP, 2011, RCR, "Makefile.INCLUDE", MICRO, TYPE_MODIFY,
   "added @radial_correlate to the install scripts (forgot earlier)",
   NULL
 } ,

 {  6, SEP, 2011, RCR, "Dimon", MICRO, TYPE_NEW_OPT,
   "added -fast option, short for: -sleep_init 50 -sleep_vol 50",
   NULL
 } ,

 {  1, SEP, 2011, RCR, "afni_util.py", MICRO, TYPE_BUG_FIX,
   "get_default_polort: run time should be TR * (NT-1)",
   "This was changed back to TR*NT, to match 3dDeconvolve (3 Oct, 2011)."
 } ,

 {  1, SEP, 2011, RCR, "@radial_correlate", MINOR, TYPE_NEW_PROG,
   "compute voxelwise EPI correlations with local spherical averages",
   NULL
 } ,

 { 31, AUG, 2011, RCR, "afni_proc.py", MICRO, TYPE_MODIFY,
   "if censoring motion or outliers, add options to gen_ss_r command",
   NULL
 } ,

 { 30, AUG, 2011, RCR, "Dimon", MICRO, TYPE_BUG_FIX,
   "update volume delta to mean dz",
   "From text in DICOM files, initial dz values may not be sufficiently\n"
   "accurate, leaing to 'volume toasted' errors.\n"
   "Thanks to B Benson for reporting the problem."
 } ,

 { 19, AUG, 2011, RCR, "3dDeconvolve", MINOR, TYPE_MODIFY,
   "added the ability to output 1D sresp datasets",
   "Requested by S Baum."
 } ,

 { 17, AUG, 2011, RCR, "gen_ss_review_scripts.py", MICRO, TYPE_BUG_FIX,
   "fixed some final anat dset assignments",
   NULL
 } ,

 { 15, AUG, 2011, RCR, "afni-general", MICRO, TYPE_BUG_FIX,
   "altered SUMA_ParseFname for parsing of relative pathnames",
   "Thanks to Ryan of Princeton for reporting the problem."
 } ,

 { 12, AUG, 2011, RCR, "gen_ss_review_scripts.py", MICRO, TYPE_MODIFY,
   "gave volreg 3dAllineate command priority for final anat",
   NULL
 } ,

 {  4, AUG, 2011, RCR, "afni-general", MICRO, TYPE_MODIFY,
   "wrote loc_strcpy(/cat)_realloc for MCW_file_expand",
   "This is to allow for long sub-brick selectors."
 } ,

 {  3, AUG, 2011, RCR, "align_epi_anat.py", MICRO, TYPE_NEW_OPT,
   "added -save_orig_skullstrip, to avoid oblique transforms",
   "This was added for afni_proc.py."
 } ,

 {  3, AUG, 2011, RCR, "afni_proc.py", MINOR, TYPE_BUG_FIX,
   "changed aea.py -save_skullstrip to -save_orig_skullstrip",
   "The -save_skullstrip dataset might have an oblique transformation\n"
   "applied (which would throw off EPI if it is then sent to standard\n"
   "space).  Apply the new option to grab a simple skull-stripped anat.\n"
   "Thanks to A Ellenstein for reporting it and Z Saad for help understanding."
 } ,

 {  2, AUG, 2011, RCR, "gen_ss_review_scripts.py", MICRO, TYPE_MODIFY,
   "added control var out_prefix, a prefix for output files",
   NULL
 } ,

 {  2, AUG, 2011, RCR, "uber_skel.py", MICRO, TYPE_MODIFY,
   "main class inherits object - for older versions of python",
   NULL
 } ,

 {  2, AUG, 2011, RCR, "uber_align_test.py", MICRO, TYPE_MODIFY,
   "main class inherits object - for older versions of python",
   NULL
 } ,

 { 29, JUL, 2011, RCR, "3dUniformize", MINOR, TYPE_BUG_FIX,
   "fixed checks against lower_limit in option processing (since -1 init)",
   "Thanks to A Waite for reporting the problem and cause in the code."
 } ,

 { 29, JUL, 2011, RCR, "make_pq_script.py", MINOR, TYPE_MODIFY,
   "changes to handle python 2.4, where shell output has extra blank lines",
   NULL
 } ,

 { 29, JUL, 2011, RCR, "slow_surf_clustsim.py", MINOR, TYPE_ENHANCE,
   "z.max files are now named by p-value",
   "And suggest a quick.alpha.vals.py command."
 } ,

 { 26, JUL, 2011, RCR, "afni_proc.py", MINOR, TYPE_ENHANCE,
   "if e2a, update current anat to skull-stripped anat from align block",
   "This would avoid a second skull-strip step in @auto_tlrc."
 } ,

 { 25, JUL, 2011, RCR, "slow_surf_clustsim.py", MINOR, TYPE_ENHANCE,
   "added keepblocks var, to limit kept intermediate datasets",
   NULL
 } ,

 { 22, JUL, 2011, RCR, "slow_surf_clustsim.py", MINOR, TYPE_BUG_FIX,
   "after blur, rescale noise to be normally distributed",
   NULL
 } ,

 { 21, JUL, 2011, RCR, "gen_ss_review_scripts.py", MINOR, TYPE_MODIFY,
   "changed TR counts to come via awk instead of grep",
   NULL
 } ,

 { 21, JUL, 2011, RCR, "edt_blur.c", MICRO, TYPE_BUG_FIX,
   "fixed nz/sigmay typo, found by Patryk (on message board)",
   NULL
 } ,

 { 20, JUL, 2011, RCR, "afni_proc.py", MICRO, TYPE_BUG_FIX,
   "fixed aea.py -epi_base when: aea.py, -volreg_a2 last, variable run lens",
   "thanks to S Brislin and S White for reporting the problem"
 } ,

 { 20, JUL, 2011, RCR, "make_pq_script.py", MINOR, TYPE_NEW_PROG,
   "program will generate a script to produce a p-value/q-value curve pair",
   NULL
 } ,

 { 15, JUL, 2011, RCR, "@update.afni.binaries", MICRO, TYPE_ENHANCE,
   "applied -d as -defaults",
   NULL
 } ,

 { 15, JUL, 2011, RCR, "afni_proc.py", MICRO, TYPE_ENHANCE,
   "save output from ss_review in out.ss_review.$subj.txt",
   NULL
 } ,

 { 14, JUL, 2011, RCR, "gen_ss_review_scripts.py", MINOR, TYPE_ENHANCE,
   "added 'max motion displacement' to basic script",
   NULL
 } ,

 { 14, JUL, 2011, RCR, "1d_tool.py", MINOR, TYPE_NEW_OPT,
   "added -show_max_displace, for maximum motion displacement",
   NULL
 } ,

 { 14, JUL, 2011, RCR, "slow_surf_clustsim.py", MICRO, TYPE_ENHANCE,
   "show date per iter block and add ./ to 3dcalc prefix",
   NULL
 } ,

 { 13, JUL, 2011, RCR, "afni_proc.py", MINOR, TYPE_ENHANCE,
   "run gen_ss_review_scripts.py and any resulting 'basic' review script",
   NULL
 } ,

 { 13, JUL, 2011, RCR, "gen_group_command.py", MICRO, TYPE_NEW_OPT,
   "added -exit0 and babbled about possible artifact tests",
   NULL
 } ,

 { 11, JUL, 2011, RCR, "gen_group_command.py", MINOR, TYPE_BUG_FIX,
   "fixed case of partial path match to dsets",
   "Problem found by J Jarcho."
 } ,

 { 11, JUL, 2011, RCR, "gen_ss_review_scripts.py", MAJOR, TYPE_NEW_PROG,
   "for generating single subject review scripts",
   "To be run by the afni_proc.py proc script or directly by users."
 } ,

 { 8, JUL, 2011, RCR, "slow_surf_clustsim.py", MINOR, TYPE_MODIFY,
   "added -on_surface, which might not end up being so useful",
   NULL
 } ,

 { 6, JUL, 2011, RCR, "uber_align_test.py", MICRO, TYPE_MODIFY,
   "test use of SUBJ.set_var_with_defs",
   NULL
 } ,

 { 6, JUL, 2011, RCR, "afni_proc.py", MICRO, TYPE_GENERAL,
   "create anat_final dset, as one that is aligned with the stats",
   "Also, suggest use of uber_subject.py in the -ask_me dialog."
 } ,

 { 5, JUL, 2011, RCR, "afni-general", MINOR, TYPE_ENHANCE,
   "minor enhancements to 5 python files (prep for gen_ss_review_scripts.py)",
   NULL
 } ,

 { 30, JUN, 2011, RCR, "afni_proc.c", MICRO, TYPE_MODIFY,
   "renamed aligned anat output (from align_epi_anat.py)",
   "This should make it clear whether or not the output anat should be used"
 } ,

 { 27, JUN, 2011, RCR, "gen_group_command.py", MINOR, TYPE_NEW_OPT,
   "added -dset_index0_list/-dset_index1_list options, etc.",
   "- ttest++ and MEMA commands now apply directories to datasets\n"
   "- changed Subject.atrs to be VarsObject instance, not dictionary\n"
 } ,

 { 27, JUN, 2011, RCR, "afni_util.py", MICRO, TYPE_MODIFY,
   "changed decode_1D_ints to take imax param",
   "Affects 1d_tool.py, xmat_tool.py and any utilities using lib_afni1D.py.\n"
   "Also added restrict_by_index_lists()."
 } ,

 { 27, JUN, 2011, RCR, "thd_table.c", MICRO, TYPE_MODIFY,
   "output warning hint on single column covariate file",
   NULL
 } ,

 { 24, JUN, 2011, RCR, "slow_surf_clustsim.py", MAJOR, TYPE_NEW_PROG,
   "a temporary program until we do this in C",
   NULL
 } ,

 { 20, JUN, 2011, RCR, "afni_util.py", MINOR, TYPE_NEW_OPT,
   "added eta2 function (alongside '3ddot -doeta2')",
   NULL
 } ,

 { 17, JUN, 2011, RCR, "SUMA_MiscFunc.c", MICRO, TYPE_BUG_FIX,
   "set 0-length BmP array to matching length 3",
   NULL
 } ,

 { 16, JUN, 2011, RCR, "3ddot", MINOR, TYPE_NEW_OPT,
   "added -doeta2 via new THD_eta_squared_masked",
   "Added for Shinchan."
 } ,

 { 16, JUN, 2011, RCR, "3dAutoTcorrelate", MICRO, TYPE_BUG_FIX,
   "allowed very small datasets",
   NULL
 } ,

 { 15, JUN, 2011, RCR, "gen_group_command.py", MINOR, TYPE_ENHANCE,
   "if constant dset names, extract SIDs from dir names",
   "Done for R Momenan."
 } ,

 { 8, JUN, 2011, RCR, "make_random_timing.py", MICRO, TYPE_BUG_FIX,
   "fixed print and added min_rest to durations in test of -tr_locked",
   NULL
 } ,

 { 3, JUN, 2011, RCR, "afni_proc.py", MICRO, TYPE_NEW_OPT,
   "added -volreg_compute_tsnr/-regress_compute_tsnr",
   "Volreg TSNR is no longer the default, but regress TSNR is."
 } ,

 { 3, JUN, 2011, RCR, "Makefile", MINOR, TYPE_NEW_OPT,
   "removed -lpng from Makefile.macosx_10.6_Intel_64",
   "We added -lpng because we were compiling our own OpenMotif\n"
   "(configure option?), but fink's version does not need it."
 } ,

 { 2, JUN, 2011, RCR, "afni_proc.py", MINOR, TYPE_NEW_OPT,
   "compute TSNR datasets (added -compute_tsnr); added -regress_make_cbucket",
   NULL
 } ,

 { 2, JUN, 2011, RCR, "afni_proc.py", MINOR, TYPE_NEW_OPT,
   "de-meaned motion regressors is now the default",
   "- added -regress_apply_mot_types to specify motion types for regression\n"
   "- added -regress_no_motion_demean and -regress_no_motion_deriv\n"
   "- by default, demean and deriv motion parameters are created\n"
   "- by default, demean motion parameters are applied in the regression\n"
   "  (replacing the original 'basic' parameters, which should have no\n"
   "  change in betas of interest, just the constant polort betas)"
 } ,

 { 27, MAY, 2011, RCR, "afni_proc.py", MINOR, TYPE_MODIFY,
   "re-work of motion, as prep for more motion options",
   "- replaced -volreg_regress_per_run with -regress_motion_per_run\n"
   "- made uniq_list_as_dsets() a warning, not an error (for J Britton)"
 } ,

 { 27, MAY, 2011, RCR, "1d_tool.py", MINOR, TYPE_NEW_OPT,
   "added -split_into_pad_runs (for regress motion per run)",
   NULL
 } ,

 { 25, MAY, 2011, RCR, "timing_tool.py", MINOR, TYPE_NEW_OPT,
   "added -global_to_local and -local_to_global for G Chen",
   NULL
 } ,

 { 24, MAY, 2011, RCR, "1dplot", MINOR, TYPE_BUG_FIX,
   "fixed plotting of varying length time series",
   NULL
 } ,

 { 20, MAY, 2011, RCR, "uber_subject.py", MINOR, TYPE_MODIFY,
   "execute via /usr/bin/env python",
   "Help now suggests fink as primary Mac source for PyQt4."
 } ,

 { 20, MAY, 2011, RCR, "uber_align_test.py", MINOR, TYPE_MODIFY,
   "execute via /usr/bin/env python",
   NULL
 } ,

 { 16, MAY, 2011, RCR, "uber_align_test.py", MINOR, TYPE_ENHANCE,
   "could be used as a release version",
   " - added 'check center dist' button, to display the current distance\n"
   " - added menu item to show afni command for viewing results\n"
   " - added menu items to show python and shell command windows\n"
   " - added much more help, including main and section buttons\n"
   " - added browsing of align_epi_anat.py help"
 } ,

 { 16, MAY, 2011, RCR, "afni_util.py", MICRO, TYPE_ENHANCE,
   "added exec_tcsh_command function",
   NULL
 } ,

 { 16, MAY, 2011, RCR, "@Center_Distance", MICRO, TYPE_ENHANCE,
   "return something to $status, so we can detect success or failure",
   NULL
 } ,

 { 13, MAY, 2011, RCR, "uber_align_test.py", MINOR, TYPE_ENHANCE,
   "added working GUI (for options, GUI help still needs ... help)",
   NULL
 } ,

 { 12, MAY, 2011, RCR, "uber_skel.py", MAJOR, TYPE_NEW_PROG,
   "A working skeleton for future uber programs.",
   "This is based on uber_align_test.py, version 0.2."
 } ,

 { 12, MAY, 2011, RCR, "uber_align_test.py", MINOR, TYPE_ENHANCE,
   "many small updates",
   "This set of 3 files was broken off set uber_skel.py, meant to be a\n"
   "reasonable starting point for future uber programs."
 } ,

 { 11, MAY, 2011, RCR, "uber_align_test.py", MAJOR, TYPE_ENHANCE,
   "added basic graphical interface, still need to add variable fields",
   "o  also made single cost_list\n"
   "o  also added -help_howto_program, which might move to a skeleton program"
 } ,

 { 11, MAY, 2011, RCR, "uber_subject.py", MICRO, TYPE_ENHANCE,
   "small help/todo update",
   NULL
 } ,

 { 9, MAY, 2011, RCR, "to3d", MICRO, TYPE_ENHANCE,
   "applied formal parsing for CSA Image Header Info for Siemens slice timing",
   "Process field (0x0029 1010) as little-endian CSA1 or 2 header, tags\n"
   "and items.  Get slice times from MosaicRefAcqTimes item.\n"
   "Thanks to I Souheil for finding NiBabel CSA format description."
 } ,

 { 4, MAY, 2011, RCR, "to3d", MICRO, TYPE_BUG_FIX,
   "fixed case of simult tpattern (so time_dep, but ui.tpattern is not set)",
   "Problem noted by J Ostuni."
 } ,

 { 2, MAY, 2011, RCR, "Dimon", MINOR, TYPE_BUG_FIX,
   "added nul-termination and a.b[.d]+ rules for checking Siemens slice times",
   "Problem noted by D Kravitz and S Lee."
 } ,

 { 29, APR, 2011, RCR, "afni_proc.py", MICRO, TYPE_MODIFY,
   "check that processing blocks are unique",
   NULL
 } ,

 { 28, APR, 2011, RCR, "uber_align_test.py", MAJOR, TYPE_NEW_PROG,
   "for testing EPI/anat alignment with various align_epi_anat.py options",
   "This is a command-line version, with a GUI to come soon."
 } ,

 { 28, APR, 2011, RCR, "uber_subject.py", MINOR, TYPE_NEW_OPT,
   "reconcile LUS.py with LS.py in prep for uber_align_test.py",
   NULL
 } ,

 { 28, APR, 2011, RCR, "afni_proc.py", MINOR, TYPE_NEW_OPT,
   "added -align_epi_strip_method",
   NULL
 } ,

 { 25, APR, 2011, RCR, "Imon", MINOR, TYPE_MODIFY,
   "Imon is getting phased out of the distribution (see 'Dimon -use_imon')",
   "Requires compiling alterations to be put back in (if anyone wants it)."
 } ,

 { 25, APR, 2011, RCR, "plug_realtime", MINOR, TYPE_ENHANCE,
   "have Dimon send 'TPATTERN explicit' with slice timing to RT plugin",
   NULL
 } ,

 { 24, APR, 2011, RCR, "@Align_Centers", MINOR, TYPE_ENHANCE,
   "allow -base dset to be in PATH, AFNI_PLUGINPATH, etc.",
   NULL
 } ,

 { 22, APR, 2011, RCR, "afni_proc.py", MINOR, TYPE_BUG_FIX,
   "if manual tlrc and -volreg_tlrc_adwarp, also transform extents mask",
   "Noted by J Britton.\n"
   "Also, if -regress_reml_exec, insert 3dClustSim table in stats_REML.\n"
   "Noted by R Momenan."
 } ,

 { 15, APR, 2011, RCR, "Dimon", MINOR, TYPE_ENHANCE,
   "added FROM_IMAGE as default Siemens slice pattern in to3d command",
   NULL
 } ,

 { 15, APR, 2011, RCR, "dicom_hdr", MINOR, TYPE_NEW_OPT,
   "added -slice_times and -slice_times_verb, to show siemens slice timing",
   NULL
 } ,

 { 14, APR, 2011, RCR, "thd_atlas.c", MICRO, TYPE_BUG_FIX,
   "for solaris, apply #def strcasestr strstr",
   NULL
 } ,

 { 13, APR, 2011, RCR, "to3d", MINOR, TYPE_NEW_OPT,
   "added FROM_IMAGE timing pattern (for Siemens mosaic images)",
   NULL
 } ,

 { 11, APR, 2011, RCR, "uber_subject.py", MICRO, TYPE_BUG_FIX,
   "fixed lost warnings for no sid/gid",
   NULL
 } ,

 { 8, APR, 2011, RCR, "Makefile", MICRO, TYPE_MODIFY,
   "removed -lf2c from Makefile.INCLUDE, added to LLIBS in Makefile.*",
   "Also removed redundant -lmri from many Makefiles and Makefile.INCLUDE."
 } ,

 { 7, APR, 2011, RCR, "uber_subject.py", MICRO, TYPE_MODIFY,
   "backports for Ubuntu 9",
   "requested by J Bodurka"
 } ,

 { 6, APR, 2011, RCR, "uber_subject.py", MICRO, TYPE_MODIFY,
   "make table size depend on font",
   NULL
 } ,

 { 5, APR, 2011, RCR, "howto", MINOR, TYPE_ENHANCE,
   "updated the class setup and basic Linux instructions for PyQt4",
   NULL
 } ,

 { 5, APR, 2011, RCR, "python_module_test.py", MICRO, TYPE_NEW_OPT,
   "added PyQt4 to test list",
   NULL
 } ,

 { 29, MAR, 2011, RCR, "uber_subject.py", MICRO, TYPE_ENHANCE,
   "changed subject directory to group.GROUP/subj.SUBJ",
   NULL
 } ,

 { 24, MAR, 2011, RCR, "uber_subject.py", MINOR, TYPE_ENHANCE,
   "added align and tlrc option boxes, adjusted spacing",
   NULL
 } ,

 { 23, MAR, 2011, RCR, "uber_subject.py", MINOR, TYPE_ENHANCE,
   "moved gltsym box to below stim, save AP output, small mac install update",
   NULL
 } ,

 { 22, MAR, 2011, RCR, "uber_subject.py", MINOR, TYPE_ENHANCE,
   "processing status, clear options/fields menu items, etc...",
   NULL
 } ,

 { 22, MAR, 2011, RCR, "to3d", MINOR, TYPE_BUG_FIX,
   "mri_read_dicom: if there is no vrCode, skip explicitVR",
   NULL
 } ,

 { 21, MAR, 2011, RCR, "uber_subject.py", MINOR, TYPE_ENHANCE,
   "many updates, including extra regress options box",
   NULL
 } ,

 { 20, MAR, 2011, RCR, "uber_subject.py", MAJOR, TYPE_ENHANCE,
   "handle symbolic GLTs, etc.",
   NULL
 } ,

 { 15, MAR, 2011, RCR, "afni_proc.py", MICRO, TYPE_MODIFY,
   "changed uncensored Xmat to X.nocensor.1D",
   NULL
 } ,

 { 15, MAR, 2011, RCR, "uber_subject.py", MICRO, TYPE_ENHANCE,
   "added -regress_make_ideal_sum, subject variables, GUI text changes",
   NULL
 } ,

 { 14, MAR, 2011, RCR, "afni_proc.py", MICRO, TYPE_MODIFY,
   "if no mask but extents, apply in scale step",
   NULL
 } ,

 { 14, MAR, 2011, RCR, "uber_subject.py", MICRO, TYPE_ENHANCE,
   "a handful of minor updates",
   NULL
 } ,

 {  9, MAR, 2011, RCR, "uber_subject.py", MICRO, TYPE_ENHANCE,
   "updates to uber_subject.py, how could I possibly remember what they are...",
   NULL
 } ,

 {  9, MAR, 2011, RCR, "make_random_timing.py", MICRO, TYPE_BUG_FIX,
   "fixed bug writing comment text in 3dD script",
   "Problem noted by Z Saad and P Kaskan."
 } ,

 {  8, MAR, 2011, RCR, "uber_subject.py", MINOR, TYPE_ENHANCE,
   "uber_subject.py command menu item, ...",
   NULL
 } ,

 {  7, MAR, 2011, RCR, "afni_proc.py", MICRO, TYPE_ENHANCE,
   "make proc script executable",
   NULL
 } ,

 {  7, MAR, 2011, RCR, "uber_subject.py", MINOR, TYPE_ENHANCE,
   "updates: command and pycommand windows, new Process classes, ...",
   NULL
 } ,

 {  3, MAR, 2011, RCR, "uber_subject.py", MINOR, TYPE_ENHANCE,
   "updates: control vars, subj dir, view actions, result vars, ...",
   NULL
 } ,

 {  2, MAR, 2011, RCR, "uber_subject.py", MINOR, TYPE_ENHANCE,
   "many updates, including write and exec of proc script",
   "There is still much to do before first release version."
 } ,

 { 22, FEB, 2011, RCR, "uber_subject.py", MINOR, TYPE_MODIFY,
   "added interfaces for 'expected' option",
   NULL
 } ,

 { 17, FEB, 2011, RCR, "3dDeconvolve", MICRO, TYPE_MODIFY,
   "make -CENSORTR run: warning more clear",
   NULL
 } ,

 { 17, FEB, 2011, RCR, "3dROIstats", MICRO, TYPE_MODIFY,
   "make unknown option error more clear",
   NULL
 } ,

 { 16, FEB, 2011, RCR, "uber_subject.py", MINOR, TYPE_MODIFY,
   "epi or stim list from command line can init order/labels; file reorg",
   "Also, initiated regression testing tree."
 } ,

 { 16, FEB, 2011, RCR, "howto", MINOR, TYPE_MODIFY,
   "updated the main page and basic Linux instructions",
   NULL
 } ,

 { 15, FEB, 2011, RCR, "uber_subject.py", SUPER, TYPE_NEW_PROG,
   "added CLI (command-line interface), generates basic afni_proc.py script",
   "Many enhancements yet to come."
 } ,

 { 14, FEB, 2011, RCR, "uber_proc.py", MINOR, TYPE_GENERAL,
   "moved uber program into main repository",
   NULL
 } ,

 { 12, FEB, 2011, RCR, "afni_util.py", MINOR, TYPE_ENHANCE,
   "updates for uber_subject.py",
   NULL
 } ,

 { 11, FEB, 2011, RCR, "lib_subjects.py", MICRO, TYPE_ENHANCE,
   "more updates for uber_subject.py",
   NULL
 } ,

 { 1, FEB, 2011, RCR, "afni_util.py", MINOR, TYPE_ENHANCE,
   "updates for parsing a stim file list",
   NULL
 } ,

 { 31, JAN, 2011, RCR, "afni_util.py", MICRO, TYPE_ENHANCE,
   "updates for uber_subj.py",
   NULL
 } ,

 { 25, JAN, 2011, RCR, "lib_subjects.py", MICRO, TYPE_ENHANCE,
   "updates to the VarsObject class",
   NULL
 } ,

 { 19, JAN, 2011, RCR, "lib_subjects.py", MINOR, TYPE_ENHANCE,
   "many updates to the VarsObject class",
   NULL
 } ,

 { 13, JAN, 2011, RCR, "afni_proc.py", MICRO, TYPE_MODIFY,
   "small changes to warnings for missing stimulus files",
   NULL
 } ,

 { 13, JAN, 2011, RCR, "Dimon", MINOR, TYPE_NEW_OPT,
   "added -gert_write_as_nifti and -gert_create_dataset",
   "requested by V Roopchansingh"
 } ,

 { 10, JAN, 2011, RCR, "3dttest", MICRO, TYPE_GENERAL,
   "fail with error message when -set2 is not the final option",
   "It had already been assumed to be the final option."
 } ,

 {  7, JAN, 2011, RCR, "rickr/Makefile", MICRO, TYPE_BUG_FIX,
   "Dimon: forgot to reconcile use of expat (with LGIFTI)",
   NULL
 } ,

 {  6, JAN, 2011, RCR, "afni-general", MICRO, TYPE_BUG_FIX,
   "ComputeObliquity() mosaic shift should be dcK*(nK-1)/2 in each direction",
   NULL
 } ,

 {  4, JAN, 2011, RCR, "Dimon", MAJOR, TYPE_ENHANCE,
   "version 3.0 : handle Siemens Mosaic formatted files",
   "- depend on libmri, return MRI_IMARR from mri_read_dicom, changes\n"
   "  for oblique and mosaic processing\n"
   "- mri_read_dicom.c: g_info (process control), g_image_info (Dimon)\n"
   "  replaced DEBUG_ON/debugprint with g_info.verb, many small changes\n"
   "- mri_dicom_elist.h: merged with dimon_afni.h\n"
   "- mcw_glob.[ch]: control sort direction via rglob_set_sort_dir()"
 } ,

 {  4, JAN, 2011, RCR, "afni", MICRO, TYPE_GENERAL,
   "do not open default windows in case of real-time",
   NULL
 } ,

 { 23, DEC, 2010, RCR, "to3d", MINOR, TYPE_NEW_OPT,
   "added -use_old_mosaic_code",
   "This is phase 1 of dealing with Siemens mosaic format in Dimon.\n"
   "Siemens mosaic functions we moved to new mri_process_siemens.c,\n"
   "with the ability to use the old code preserved with this option."
 } ,

 { 16, DEC, 2010, RCR, "@ANATICOR", MICRO, TYPE_GENERAL,
   "HJ change: small updates to the help",
   "changes were submitted for Hang Joon Jo"
 } ,

 { 16, DEC, 2010, RCR, "afni_proc.py", MINOR, TYPE_ENHANCE,
   "updates to file type (looks like) errors and warnings",
   NULL
 } ,

 { 16, DEC, 2010, RCR, "1d_tool.py", MINOR, TYPE_ENHANCE,
   "updates to file type (looks like) errors and warnings",
   NULL
 } ,

 { 15, DEC, 2010, RCR, "timing_tool.py", MINOR, TYPE_ENHANCE,
   "use lib_textdata.py for reading timing files, allow empty file",
   "empty file update for C Deveney"
 } ,

 { 14, DEC, 2010, RCR, "afni_proc.py", MINOR, TYPE_BUG_FIX,
   "fixed problem with timing file tests on 'empty' files with '*'",
   "problem noted by C Deveney and R Momenan"
 } ,

 { 30, NOV, 2010, RCR, "afni_history", MINOR, TYPE_NEW_OPT,
   "added option -final_sort_by_prog",
   NULL
 } ,

 { 22, NOV, 2010, RCR, "afni_proc.py", MICRO, TYPE_GENERAL,
   "small improvements to line wrapping",
   NULL
 } ,

 { 19, NOV, 2010, RCR, "timing_tool.py", MINOR, TYPE_NEW_OPT,
   "add -write_all_rest_times, moved write_to_timing_file to afni_util.py",
   "option added for J Poore"
 } ,

 { 18, NOV, 2010, RCR, "afni_proc.py", MICRO, TYPE_BUG_FIX,
   "fixed stim_files to stim_times conversion after multi_basis change",
   "problem noted by M Weber"
 } ,

 { 18, NOV, 2010, RCR, "make_stim_times.py", MICRO, TYPE_BUG_FIX,
   "fix for '*' in max 1 stim per run case",
   NULL
 } ,

 { 10, NOV, 2010, RCR, "afni_proc.py", MICRO, TYPE_GENERAL,
   "added new NOTE sections for ANAT/EPI ALIGNMENT to -help output",
   NULL
 } ,

 {  8, NOV, 2010, RCR, "gen_group_command.py", MAJOR, TYPE_NEW_OPT,
   "can now generate 3dttest++ commands",
   NULL
 } ,

 {  4, NOV, 2010, RCR, "afni_proc.py", MICRO, TYPE_MODIFY,
   "use X.uncensored.xmat.1D instead of X.full_length.xmat.1D",
   NULL
 } ,

 {  4, NOV, 2010, RCR, "afni_proc.py", MINOR, TYPE_NEW_OPT,
   "added regress_basis_multi, -regress_no_ideal_sum",
   "One can specify either one basis function or one per stim_times file."
 } ,

 {  4, NOV, 2010, RCR, "1d_tool.py", MICRO, TYPE_BUG_FIX,
   "fixed print problem in -show_indices",
   "Problem noted by Mingbo Cai."
 } ,

 {  2, NOV, 2010, RCR, "3dTstat", MINOR, TYPE_ENHANCE,
   "allow single volume input for functions mean, max, min, sum",
   "Other functions can be added to this list as needed."
 } ,

 { 29, OCT, 2010, RCR, "1d_tool.py", MINOR, TYPE_NEW_OPT,
   "added -show_indices_baseline, _motion and _interest",
   NULL
 } ,

 { 28, OCT, 2010, RCR, "3dMean", MICRO, TYPE_BUG_FIX,
   "do not proceed in case of no input datasets",
   NULL
 } ,

 { 27, OCT, 2010, RCR, "file_tool", MINOR, TYPE_NEW_OPT,
   "added -show_bad_char and -show_bad_all",
   NULL
 } ,

 { 26, OCT, 2010, RCR, "gen_group_command.py", MINOR, TYPE_NEW_OPT,
   "solidified 3dMEMA commands",
   "This is now used to generate AFNI_data6/group_results/s4.3dMEMA.V-A."
 } ,

 { 25, OCT, 2010, RCR, "gen_group_command.py", MAJOR, TYPE_NEW_PROG,
   "a program to generate group commands (3dMEMA for now)",
   "Commands to come: 3dttest(++), 3dANOVA*, GroupANA."
 } ,

 { 21, OCT, 2010, RCR, "timing_tool.py", MICRO, TYPE_NEW_OPT,
   "added -shift_to_run_offset",
   NULL
 } ,

 { 20, OCT, 2010, RCR, "afni_proc.py", MINOR, TYPE_NEW_OPT,
   "added -tcat_remove_last_trs, -ricor_regs_rm_nlast",
   "Added for J Czarapata."
 } ,

 { 20, OCT, 2010, RCR, "Dimon", MINOR, TYPE_NEW_OPT,
   "added -sort_by_acq_time for -dicom_org on Philips data",
   "Added for Manjula."
 } ,

 { 20, OCT, 2010, RCR, "thd_niftiwrite.c", MICRO, TYPE_BUG_FIX,
   "brick stats to intent codes was off by 1 index",
   "Problem noted by P Kohn."
 } ,

 { 16, OCT, 2010, RCR, "timing_tool.py", MICRO, TYPE_BUG_FIX,
   "fixed timing_to_1D fractions",
   NULL
 } ,

 { 15, OCT, 2010, RCR, "timing_tool.py", MINOR, TYPE_NEW_OPT,
   "added -multi_timing_to_events, -multi_timing_to_event_pair, -per_run",
   "- Modified timing_tool.py, lib_timing.py, lib_textdata.py, afni_util.py.\n"
   "- Added for N Adleman."
 } ,

 { 12, OCT, 2010, RCR, "3dREMLfit", MICRO, TYPE_GENERAL,
   "small help update to clarify slice-based regressor warnings",
   "Requested by D Handwerker."
 } ,

 { 17, SEP, 2010, RCR, "3dttest++", MINOR, TYPE_BUG_FIX,
   "init workspace with 0",
   "Trouble noted by M Choi"
 } ,

 { 10, SEP, 2010, RCR, "@SUMA_Make_Spec_FS", MICRO, TYPE_BUG_FIX,
   "removed extra endif's in case of $label_dir",
   NULL
 } ,

 {  8, SEP, 2010, RCR, "afni_util.py", MICRO, TYPE_ENHANCE,
   "added wildcard construction functions",
   NULL
 } ,

 {  1, SEP, 2010, RCR, "afni_proc.py", MICRO, TYPE_MODIFY,
   "tiny changes to help output (e.g. 3dAllineate options)",
   NULL
 } ,

 { 30, AUG, 2010, RCR, "3dVol2Surf", MICRO, TYPE_BUG_FIX,
   "check for -sv dataset before proceeding",
   NULL
 } ,

 { 30, AUG, 2010, RCR, "@CheckForAfniDset", MICRO, TYPE_BUG_FIX,
   "replaced use of {$var} with ${var}",
   "Problem noted by R Mruczek."
 } ,

 { 25, AUG, 2010, RCR, "make_random_timing.py", MICRO, TYPE_MODIFY,
   "update polort and write -nodata TR using 3 decimal places",
   NULL
 } ,

 { 18, AUG, 2010, RCR, "@build_afni_Xlib", MICRO, TYPE_NEW_OPT,
   "added -lib32 for building 32-bit on a 64-bit Linux box",
   NULL
 } ,

 { 18, AUG, 2010, RCR, "afni-general", MINOR, TYPE_MODIFY,
   "changed Makefile.linux_openmp (and _64) building on F10 (was F12)",
   NULL
 } ,

 { 17, AUG, 2010, RCR, "afni_proc.py", MICRO, TYPE_NEW_OPT,
   "allowed married timing files",
   "Also, delete output script on failure (have -keep_script_on_err option)."
 } ,

 { 16, AUG, 2010, RCR, "lib_textdata.py", MINOR, TYPE_ENHANCE,
   "new module to deal with reading/writing 1D/timing/married text files",
   "heading towards handling married timing in afni_proc.py"
 } ,

 { 16, AUG, 2010, RCR, "make_stim_times.py", MICRO, TYPE_MODIFY,
   "use lib_textdata.py for I/O",
   NULL
 } ,

 { 16, AUG, 2010, RCR, "timing_tool.py", MICRO, TYPE_MODIFY,
   "use lib_textdata.py for I/O",
   NULL
 } ,

 { 16, AUG, 2010, RCR, "lib_afni1D.py", MICRO, TYPE_MODIFY,
   "use lib_textdata.py for I/O (deleted read_1D_file)",
   NULL
 } ,

 { 16, AUG, 2010, RCR, "afni_xmat.py", MICRO, TYPE_MODIFY,
   "use lib_textdata.py for I/O (deleted read_1D_file)",
   NULL
 } ,

 { 16, AUG, 2010, RCR, "afni_util.py", MICRO, TYPE_MODIFY,
   "rewrote and moved text data I/O routines into lib_textdata.py",
   NULL
 } ,

 { 13, AUG, 2010, RCR, "Makefile.INCLUDE", MICRO, TYPE_GENERAL,
   "explicitly link the math library for the balloon target",
   NULL
 } ,

 {  5, AUG, 2010, RCR, "afni-general", MICRO, TYPE_GENERAL,
   "do not let THD_write_3dim_dataset fail silently",
   NULL
 } ,

 {  4, AUG, 2010, RCR, "afni_proc.py", MINOR, TYPE_NEW_OPT,
   "added -regress_CS_NN, default to 123",
   "Also, changed -niml to -both so that 1D files are output, and changed\n"
   "the prefix to ClustSim (from rm.CS) so those files are not deleted.\n"
   "If ClustSim is explicitly requested, require blur estimation."
 } ,

 {  3, AUG, 2010, RCR, "afni_history", MICRO, TYPE_BUG_FIX,
   "fixed -check_date test to see if version is current",
   "This problem affects afni_proc.py script execution."
 } ,

 {  2, AUG, 2010, RCR, "afni_proc.py", MINOR, TYPE_NEW_OPT,
   "check that stim_file/_time files match datasets, and that dsets exist",
   "- default is to check that files are appropriate for the input data\n"
   "- default is to check that input datasets exist\n"
   "- added options -test_stim_files and -test_for_dsets\n"
   "- afni_proc.py now depends on lib_afni1D"
 } ,

 {  2, AUG, 2010, RCR, "1d_tool.py", MICRO, TYPE_NEW_OPT,
   "small looks_like text change and remove TR from look_like_1D",
   NULL
 } ,

 { 30, JUL, 2010, RCR, "1d_tool.py", MINOR, TYPE_NEW_OPT,
   "added options to evaluate whether a file is valid as 1D or stim_times",
   "Added -looks_like_1D, -looks_like_local_times, -looks_like_global_times\n"
   "and -looks_like_test_all.\n"
   "The main purpose is to have tests that afni_proc.py can apply."
 } ,

 { 28, JUL, 2010, RCR, "zfun.c", MICRO, TYPE_BUG_FIX,
   "fixed small typos in the case of HAVE_ZLIB not being defined",
   "- zzb64_to_array (return) and array_to_zzb64 (missing arg)"
 } ,

 { 27, JUL, 2010, RCR, "thd_table.c", MICRO, TYPE_BUG_FIX,
   "strtod typo",
   NULL
 } ,

 { 27, JUL, 2010, RCR, "afni-general", MINOR, TYPE_ENHANCE,
   "propagate storage_mode in THD_open_tcat",
   "This is for non-AFNI formatted datasets, and fixes the problem where\n"
   "3dDeconvolve would not propagate nnodes/node_list of surface datasets.\n"
   "Problem noted by N Oosterhof."
 } ,

 { 23, JUL, 2010, RCR, "afni-general", MINOR, TYPE_ENHANCE,
   "added Makefile.linux_openmp (and _64) for building with OpenMP support",
   "Those distribution binaries will be built on a 64-bit Fedora 12 system."
 } ,

 { 22, JUL, 2010, RCR, "afni_proc.py", MINOR, TYPE_NEW_OPT,
   "added options -regress_run_clustsim and -regress_opts_CS",
   "This is to apply 3dClustSim results for multiple comparison correction\n"
   "to the stats dataset output from 3dDeconvolve."
 } ,

 { 20, JUL, 2010, RCR, "xmat_tool.py", MICRO, TYPE_MODIFY,
   "made small improvement out text formatting for cormat and cosmat", 
   NULL
 } ,

 { 19, JUL, 2010, RCR, "afni_proc.py", MINOR, TYPE_NEW_OPT,
   "added -check_afni_version and -requires_afni_version",
   "This will allow the processing script to verify that the AFNI version\n"
   "is recent enough for the enclosed commands."
 } ,

 { 19, JUL, 2010, RCR, "@DriveAfni", MICRO, TYPE_NEW_OPT,
   "added -help", 
   NULL
 } ,

 { 19, JUL, 2010, RCR, "afni_history", MINOR, TYPE_NEW_OPT,
   "added -check_date, to verify whether the distribution is current",
   NULL
 } ,

 { 19, JUL, 2010, RCR, "3dFWHMx", MICRO, TYPE_BUG_FIX,
   "fixed -arith mean",
   NULL
 } ,

 { 16, JUL, 2010, RCR, "afni", MICRO, TYPE_BUG_FIX,
   "added legendre to forced_loads array for plugin use",
   NULL
 } ,

 { 16, JUL, 2010, RCR, "3dMean", MINOR, TYPE_NEW_OPT,
   "added -mask_union and -mask_inter, for creation of mask datasets",
   NULL
 } ,

    { 14, JUL, 2010, RCR, "afni_proc.py", MINOR, TYPE_ENHANCE,
   "added -mask_test_overlap and -regress_cormat_warnigns",
   "Unless the user sets these options to 'no', the processing script\n"
   "will now use 3dABoverlap to evaluate the anat/EPI mask overlap, and\n"
   "1d_tool.py to check the X-matrix for large pairwise correlations\n"
   "between any two regressors."
 } ,

 { 14, JUL, 2010, RCR, "3dABoverlap", MICRO, TYPE_ENHANCE,
   "added -no_automask to allow mask datasets as input",
   NULL
 } ,

 { 14, JUL, 2010, RCR, "Makefile.linux_gcc33_64", MICRO, TYPE_MODIFY,
   "use staic link of SUMA programs to Motif, as AFNI programs already do",
   NULL
 } ,

 { 13, JUL, 2010, RCR, "plug_realtime", MINOR, TYPE_ENHANCE,
   "added channel list selection, for choosing which channels to merge",
   NULL
 } ,

 { 12, JUL, 2010, RCR, "timing_tool.py", MINOR, TYPE_NEW_OPT,
   "added -truncate_times and -round_times for S Durgerian",
   NULL
 } ,

 { 11, JUL, 2010, RCR, "timing_tool.py", MINOR, TYPE_ENHANCE,
   "show TR offset stats if -tr and -show_isi_stats",
   NULL
 } ,

 { 7, JUL, 2010, RCR, "NIFTI", MICRO, TYPE_BUG_FIX,
   "fixed znzread/write to again return nmembers",
   "Also, added M Hanke's update to CMakeLists.txt for new release number."
 } ,

 { 7, JUL, 2010, RCR, "nifti_tool", MICRO, TYPE_BUG_FIX,
   "fixed nt_read_bricks bsize computation for large files",
   NULL
 } ,

 { 7, JUL, 2010, RCR, "NIFTI", MINOR, TYPE_BUG_FIX,
   "fixes for large files (noted/investigated by M Hanke and Y Halchenko)",
   "- fixed znzread/write, noting example by M Adler\n"
   "- changed nifti_swap_* routines/calls to take size_t"
 } ,

 { 28, JUN, 2010, RCR, "GIFTI", MICRO, TYPE_ENHANCE,
   "applied CMakeLists.txt update from M Hanke for Debian release",
   NULL
 } ,

 { 28, JUN, 2010, RCR, "GIFTI", MICRO, TYPE_MODIFY,
   "the most significant dimension cannot be 1",
   "Requested by N Schmansky"
 } ,

 { 28, JUN, 2010, RCR, "3dAutoTcorrelate", MINOR, TYPE_NEW_OPT,
   "added -eta2 (Cohen eta squared) for HJ Jo",
   "Also added -mask and -mask_only_targets."
 } ,

 { 22, JUN, 2010, RCR, "afni_proc.py", MINOR, TYPE_NEW_OPT,
   "3dToutcount detrending now defaults to Legendre polynomials",
   "  Using Legendre polynomials, 3dToutcount polort can exceed 3\n"
   "  (limit noted by I Mukai and K Bahadur).\n"
   "  Added options -outlier_legendre and -outlier_polort."
 } ,

 { 22, JUN, 2010, RCR, "3dToutcount", MINOR, TYPE_NEW_OPT,
   "added -legendre option, which also allows polort > 3",
   NULL
 } ,

 { 17, JUN, 2010, RCR, "afni_proc.py", MICRO, TYPE_ENHANCE,
   "apply default polort in 3dToutcount",
   NULL
 } ,

 { 17, JUN, 2010, RCR, "3dTcat", MICRO, TYPE_ENHANCE,
   "removed sub-brick length limit",
   NULL
 } ,

 { 10, JUN, 2010, RCR, "afni_proc.py", MICRO, TYPE_BUG_FIX,
   "fixed copying EPI and anat as NIFTI",
   NULL
 } ,

 { 8, JUN, 2010, RCR, "timing_tool.py", MICRO, TYPE_BUG_FIX,
   "fixed partitioning without zeros",
   NULL
 } ,

 { 8, JUN, 2010, RCR, "afni_proc.py", MINOR, TYPE_NEW_OPT,
   "added -regress_censor_outliers and -regress_skip_first_outliers",
   NULL
 } ,

 { 4, JUN, 2010, RCR, "afni_proc.py", MINOR, TYPE_NEW_OPT,
   "moved outlier counting outside of tshift block",
   "- if only one regressor, use 1dcat for 'sum' ideal\n"
   "- added -count_outliers, default to 'yes'\n"
   "- outlier counting is now at end of tcat block"
 } ,

 { 4, JUN, 2010, RCR, "3dToutcount", MICRO, TYPE_NEW_OPT,
   "added -fraction to output fraction of bad voxels, instead of count",
   "This will be used by afni_proc.py for censoring."
 } ,

 { 3, JUN, 2010, RCR, "plug_realtime", MAJOR, TYPE_ENHANCE,
   "added ability to register merged data and possibly all channels",
   "Via MergeRegister, one can request to register the ChannelMerge dataset.\n"
   "The individual channels can also be 'registered' via the same parameters\n"
   "as the ChannelMerge dataset.\n"
   "Requested by J Hyde, A Jesmanowicz, D Ward of MCW."
 } ,

 { 3, JUN, 2010, RCR, "afni_history", MICRO, TYPE_ENHANCE,
   "added TYPE_ENHANCE, often a more appropriate term",
   NULL
 } ,

 { 1, JUN, 2010, RCR, "afni_util.py", MINOR, TYPE_ENHANCE,
   "added variance and t-test routines (1-sample, paired, pooled, unpooled)",
   NULL
 } ,

 { 27, MAY, 2010, RCR, "afni_proc.py", MINOR, TYPE_BUG_FIX,
   "fixed use of -volreg_regress_per_run and -regress_censor_motion pair",
   "Problem found by D Drake."
 } ,

 { 20, MAY, 2010, RCR, "Makefile.NIH.CentOS.5.3_64", MICRO, TYPE_MODIFY,
   "update CCOLD to compile with gcc version 3.4",
   NULL
 } ,

 { 19, MAY, 2010, RCR, "Makefile.*", MINOR, TYPE_BUG_FIX,
   "add CCOLD to all for compiling nifticdf.o on linux_xorg7_64 using gcc v3",
   "This is a bug in the gcc compiler code, not in AFNI.  So the workaround\n"
   "is to compile nifticdf.o with a different version of the compiler.\n"
   "\n"
   "The gcc compiler versions 4.1-4.3 (at least) had an optimization bug\n"
   "when compiling nifticdf.o.  The result was an inaccurate conversion\n"
   "from F-stats to p-values (in some cases).\n"
   "Test with the command:     cdf -t2p fift 1.0 10 100\n"
   "   good result: 0.448817, bad result: 0.0472392\n"
   "Problem found by L Thomas and B Bones."
 } ,

 { 13, MAY, 2010, RCR, "3dbucket", MICRO, TYPE_GENERAL,
   "tiny help update to clarify -glueto and -aglueto",
   NULL
 } ,

 { 13, MAY, 2010, RCR, "ui_xmat.py", MICRO, TYPE_GENERAL,
   "tiny update: check for set_afni_xmat() failure",
   NULL
 } ,

 { 12, MAY, 2010, RCR, "afni_proc.py", MINOR, TYPE_NEW_OPT,
   "added -regress_censor_first_trs for A Barbey",
   "This is needed when also using -regress_censor_motion."
 } ,

 { 12, MAY, 2010, RCR, "1d_tool.py", MINOR, TYPE_NEW_OPT,
   "added -censor_first_trs, to mix with -censor_motion results",
   NULL
 } ,

 { 10, MAY, 2010, RCR, "ktaub.c", MICRO, TYPE_BUG_FIX,
   "allow for build on SOLARIS_OLD",
   NULL
 } ,

 { 6, MAY, 2010, RCR, "Dimon", MINOR, TYPE_ENHANCE,
   "allow negatives in -sort_by_num_suffix, look for '0054 1330' in sorting",
   NULL
 } ,

 { 1, MAY, 2010, RCR, "make_random_timing.py", MINOR, TYPE_NEW_OPT,
   "added -max_consec for Liat of Cornell",
   NULL
 } ,

 { 29, APR, 2010, RCR, "@DriveAfni", MICRO, TYPE_ENHANCE,
   "minor updates",
   NULL
 } ,

 { 28, APR, 2010, RCR, "NIFTI", MICRO, TYPE_ENHANCE,
   "added NIFTI_ECODE_CARET for J. Harwell",
   NULL
 } ,

 { 26, APR, 2010, RCR, "afni_proc.py", MINOR, TYPE_NEW_OPT,
   "added -regress_opts_reml",
   NULL
 } ,

 { 26, APR, 2010, RCR, "3dDeconvolve", MINOR, TYPE_ENHANCE,
   "add $* to end of 3dREMLfit script command, for additional arguments",
   "Finally getting around to afni_proc.py option -regress_opts_reml..."
 } ,

 { 28, MAR, 2010, RCR, "afni_proc.py", MICRO, TYPE_ENHANCE,
   "applied fitts computation to REML case",
   NULL
 } ,

 { 25, MAR, 2010, RCR, "1d_tool.py", MICRO, TYPE_ENHANCE,
   "small help update",
   NULL
 } ,

 { 25, MAR, 2010, RCR, "afni_proc.py", MICRO, TYPE_ENHANCE,
   "small help update describing help sections",
   NULL
 } ,

 { 25, MAR, 2010, RCR, "plug_crender", MICRO, TYPE_GENERAL,
   "changed name in plugin list to original 'Render Dataset'",
   "Also changed plug_render to 'Render [old]', though it is no longer\n"
   "built by default."
 } ,

 { 25, MAR, 2010, RCR, "3dcopy", MICRO, TYPE_GENERAL,
   "on failure, warn user that sub-brick selection is not allowed",
   "Requested by T Nycum."
 } ,

 { 23, MAR, 2010, RCR, "afni_proc.py", MINOR, TYPE_NEW_OPT,
   "added -regress_compute_fitts option, to save memory in 3dDeconvolve",
   NULL
 } ,

 { 19, MAR, 2010, RCR, "afni_util.py", MICRO, TYPE_MODIFY,
   "round to 3 bits below 4 (above, truncate to int)",
   NULL
 } ,

 { 19, MAR, 2010, RCR, "3dfractionize", MICRO, TYPE_GENERAL,
   "added 3dAllineate example of inverse tlrc warp",
   NULL
 } ,

 { 18, MAR, 2010, RCR, "afni_proc.py", MINOR, TYPE_MODIFY,
   "handle args with '\\n' in them (probably from quoted newlines)",
   NULL
 } ,

 { 18, MAR, 2010, RCR, "afni_proc.py", MICRO, TYPE_GENERAL,
   "small updates to help for alignment options",
   NULL
 } ,

 { 17, MAR, 2010, RCR, "timing_tool.py", MINOR, TYPE_BUG_FIX,
   "fixed timing_to_1D when some runs are empty",
   "Problem found by L Thomas and B Bones."
 } ,

 { 16, MAR, 2010, RCR, "3dAttribute", MICRO, TYPE_ENHANCE,
   "set_dataset_attributes() on read - so can use on non-AFNI datasets",
   NULL
 } ,

 { 16, MAR, 2010, RCR, "3dbucket", MINOR, TYPE_BUG_FIX,
   "fixed getting incorrect FDR curves (noted by D Glen)",
   NULL
 } ,

 { 16, MAR, 2010, RCR, "NIFTI", MICRO, TYPE_ENHANCE,
   "added NIFTI_ECODE_VOXBO for D. Kimberg",
   NULL
 } ,

 { 11, MAR, 2010, RCR, "3dsvm_common.c", MICRO, TYPE_GENERAL,
   "some compilers choke on mid-block variable definitions",
   NULL
 } ,

 {  9, MAR, 2010, RCR, "3dNotes", MICRO, TYPE_GENERAL,
   "send -help output to stdout, not stderr (req by T Nycum)",
   NULL
 } ,

 {  9, MAR, 2010, RCR, "thd_gifti.c", MICRO, TYPE_MODIFY,
   "init ptr and clear accidental debug output",
   NULL
 } ,

 {  8, MAR, 2010, RCR, "afni_proc.py", MICRO, TYPE_GENERAL,
   "modified option order in some help examples",
   NULL
 } ,

 {  8, MAR, 2010, RCR, "thd_gifti.c", MICRO, TYPE_MODIFY,
   "corresponding update of lt->index to lt->key",
   NULL
 } ,

 {  8, MAR, 2010, RCR, "GIFTI", MINOR, TYPE_MODIFY,
   "GIfTI LabelTable format change: Index to Key",
   "modified gifti_xml.[ch], gifti_io.[ch]"
 } ,

 {  5, MAR, 2010, RCR, "thd_gifti.c", MICRO, TYPE_MODIFY,
   "try to read gifti UINT32 as INT32 (for FreeSurfer aparc files)",
   NULL
 } ,

 {  4, MAR, 2010, RCR, "GIFTI", MINOR, TYPE_MODIFY,
   "minor changes (also see NITRC IDs 4619 and 4644)",
   " - for integers, make default approx test to be equality\n"
   " - small changes to zlib failure strings\n"
   " - cast to avoid compile warning on some systems\n"
   " - made NITRC gifti.dtd link that will not change"
 } ,

 {  3, MAR, 2010, RCR, "afni_proc.py", MICRO, TYPE_MODIFY,
   "when censoring, create uncensored ideals and sum",
   NULL
 } ,

 { 20, FEB, 2010, RCR, "timing_tool.py", MINOR, TYPE_NEW_OPT,
   "added -timing_to_1D, -tr and -min_frac for PPI scripting (and B Benson)",
   NULL
 } ,

 { 18, FEB, 2010, RCR, "SUMA_Makefile_NoDev", MICRO, TYPE_GENERAL,
   "added '--includedir /usr/local/netpbm' for libgts.a build on new Linux",
   NULL
 } ,

 { 5, FEB, 2010, RCR, "GIFTI", MINOR, TYPE_MODIFY,
   "thd_gifti: if LabelTable use INTENT_LABEL, suma_gifti.c: no normals",
   "done with Ziad"
 } ,

 { 21, JAN, 2010, RCR, "afni_proc.py", MICRO, TYPE_NEW_OPT,
   "added -tlrc_opts_at; made tiny mod to scaling operation",
   NULL
 } ,

 { 15, JAN, 2010, RCR, "afni_proc.py", MICRO, TYPE_NEW_OPT,
   "added -regress_fout yes/no option for G. Pagnoni",
   NULL
 } ,

 { 14, JAN, 2010, RCR, "3dVol2Surf", MINOR, TYPE_BUG_FIX,
   "Fixed crash w/labels on '-map_func seg_vals' -> NIML",
   "Problem found by Swaroop at Dartmouth."
 } ,

 { 12, JAN, 2010, RCR, "2dImReg", MICRO, TYPE_BUG_FIX,
   "Fixed crash if ny > nx.  Go back to failure and ponder fix.",
   NULL
 } ,

 { 7, JAN, 2010, RCR, "afni-general", MICRO, TYPE_BUG_FIX,
   "stdint.h should not be included on a SOLARIS_OLD system",
   NULL
 } ,

 { 6, JAN, 2010, RCR, "thd_intlist.c", MINOR, TYPE_BUG_FIX,
   "fixed sub-brick selection of datasets without labels (e.g. NIfTI)",
   NULL
 } ,

 { 24, DEC, 2009, RCR, "gifti_tool", MINOR, TYPE_NEW_OPT,
   "added -approx_gifti option",
   NULL
 } ,

 { 24, DEC, 2009, RCR, "GIFTI", MINOR, TYPE_ENHANCE,
   "added approximate difference functions",
   "- added gifti_approx_gifti_images, DA_pair, labeltables, diff_offset\n"
   "- added gifti_triangle_diff_offset\n"
   "- gifti_compare_coordsys takes comp_data param"
 } ,

 {  8, DEC, 2009, RCR, "GIFTI", MINOR, TYPE_ENHANCE,
   "added ability to read/write GIFTI LabelTables with colors in thd_gifti.c",
   NULL
 } ,

 {  4, DEC, 2009, RCR, "3dWarp", MICRO, TYPE_GENERAL,
   "add help example of going from +tlrc space to +orig space",
   NULL
 } ,

 { 30, NOV, 2009, RCR, "afni-general", MINOR, TYPE_BUG_FIX,
   "afni crashes on short ANALYZE file from double fclose()",
   NULL
 } ,

 { 16, NOV, 2009, RCR, "afni_proc.py", MINOR, TYPE_ENHANCE,
   "allow motion censoring with varying run lengths",
   "Also, if a max is applied in scaling, explicitly limit to [0,max].\n"
 } ,

 { 16, NOV, 2009, RCR, "1d_tool.py", MINOR, TYPE_ENHANCE,
   "allow motion censoring with varying run lengths",
   NULL
 } ,

 {  4, NOV, 2009, RCR, "Dimon", MICRO, TYPE_MODIFY,
   "small change to check on sort problems",
   NULL
 } ,

 { 27, OCT, 2009, RCR, "GIFTI", MINOR, TYPE_ENHANCE,
   "added support for optional LabelTable RGBA attributes",
   NULL
 } ,

 { 23, OCT, 2009, RCR, "1d_tool.py", MINOR, TYPE_NEW_OPT,
   "added -censor_fill and -censor_fill_par",
   "These options are to zero-pad TRs that were censored by 3dDeconvolve."
 } ,

 { 19, OCT, 2009, RCR, "afni_proc.py", MINOR, TYPE_NEW_OPT,
   "added options for using 3dBlurInMask, instead of 3dmerge",
   "- added -blur_in_mask, -blur_in_automask and -blur_opts_BIM\n"
   "- added -sep_char and -subj_curly"
 } ,

 { 16, OCT, 2009, RCR, "1d_tool.py", MICRO, TYPE_NEW_OPT,
   "added -demean, to demean motion parameters, for example",
   "The polort 0 values should be more accurate baseline constants.\n"
   "Useful for creating a proper polort baseline w/3dSynthesize."
 } ,

 { 14, OCT, 2009, RCR, "3dTcat", MICRO, TYPE_ENHANCE,
   "allow creation of single volume dataset",
   "as requested by N Vack (among many others)"
 } ,

 { 6, OCT, 2009, RCR, "1d_tool.py", MICRO, TYPE_NEW_OPT,
   "added -set_run_lengths option, for varying run lengths",
   "Added for motion censoring and run padding."
 } ,

 { 2, OCT, 2009, RCR, "1d_tool.py", MICRO, TYPE_ENHANCE,
   "also output cosines with -show_cormat_warnings",
   NULL
 } ,

 { 1, OCT, 2009, RCR, "@Reorder", MICRO, TYPE_MODIFY,
   "minor changes:",
   "- changed warnings on varying incidence counts (JB's woriding)\n"
   "- discard indices which are not valid sub-bricks\n"
   "- do not call 3dTstat if only one sub-brick"
 } ,

 { 1, OCT, 2009, RCR, "afni-general", MICRO, TYPE_GENERAL,
   "9/29, defined isblank() in case of SOLARIS_OLD ... and then removed it",
   NULL
 } ,

 { 29, SEP, 2009, RCR, "@Reorder", MINOR, TYPE_NEW_PROG,
   "script version of reorder plugin, for J. Bjork",
   NULL
 } ,

 { 16, SEP, 2009, RCR, "timing_tool.py", MICRO, TYPE_NEW_OPT,
   "added -scale_data for J Meltzer",
   NULL
 } ,

 { 16, SEP, 2009, RCR, "plug_vol2surf", MICRO, TYPE_ENHANCE,
   "can init debug level via AFNI_DEBUG_PLUG_VOL2SURF",
   NULL
 } ,

 { 16, SEP, 2009, RCR, "3ddot", MINOR, TYPE_BUG_FIX,
   "de-meaning data causes permission-based seg fault, apply means upon read",
   "Problem found by Giuseppe Pagnoni."
 } ,

 {  8, SEP, 2009, RCR, "realtime_receiver.py", MICRO, TYPE_MODIFY,
   "bind to open host, so a /etc/hosts entry is not required",
   NULL
 } ,

 {  4, SEP, 2009, RCR, "plug_realtime", MINOR, TYPE_ENHANCE,
   "registration can now be consistent across runs",
   "Reg Base can be 'Current': to set the base volume from the current run\n"
   "(call this the old way), 'Current & Keep': use current run, but then\n"
   "store that base and apply it to future runs, 'External Dataset': fix the\n"
   "base from some chosen dataset.\n"
   "\n"
   "Using 'Current & Keep' makes sense for realtime registration.\n"
 } ,

 {  4, SEP, 2009, RCR, "@update.afni.binaries", MICRO, TYPE_NEW_OPT,
   "if wget fails, try curl; added -curl and -testing options",
   NULL
 } ,

 { 28, AUG, 2009, RCR, "afni_util.py", MICRO, TYPE_BUG_FIX,
   "fixed make_CENSORTR_string, comma delimitation needs run: prefix",
   NULL
 } ,

 { 27, AUG, 2009, RCR, "afni_proc.py", MICRO, TYPE_BUG_FIX,
   "fixed motion_ prefix in '3dDeconvolve -censor'",
   "Problem found by B Bones."
 } ,

 { 27, AUG, 2009, RCR, "afni_proc.py", MICRO, TYPE_NEW_OPT,
   "added -regress_local_times, -regress_global_times",
   "Since the -local_times and -global_times options in 3dDeconvolve must be\n"
   "processed before the stimuli they refer to, it does nothing to pass them\n"
   "via -regress_opts_3dD.  Hence, the options are needed.\n"
 } ,

 { 26, AUG, 2009, RCR, "afni_proc.py", MICRO, TYPE_MODIFY,
   "in scaling block, explicitly remove any negative data values",
   NULL
 } ,

 { 25, AUG, 2009, RCR, "afni_proc.py", MINOR, TYPE_ENHANCE,
   "if volreg block, always create motion_${subj}_enorm.1D",
   NULL
 } ,

 { 25, AUG, 2009, RCR, "1d_tool.py", MICRO, TYPE_ENHANCE,
   "with -censor_motion, also output PREFIX_enorm.1D",
   NULL
 } ,

 { 21, AUG, 2009, RCR, "afni_proc.py", MINOR, TYPE_NEW_OPT,
   "added -regress_censor_motion and -regress_censor_prev",
   "Motivated by L Thomas and B Bones."
 } ,

 { 21, AUG, 2009, RCR, "1d_tool.py", MICRO, TYPE_NEW_OPT,
   "added -show_censor_count",
   NULL
 } ,

 { 20, AUG, 2009, RCR, "1d_tool.py", MINOR, TYPE_NEW_OPT,
   "added motion censoring options",
   "Added -censor_motion, -censor_prev_TR,  -collapse_cols, -extreme_mask,\n"
   "      -set_tr, -write_censor and -write_CENSORTR.\n"
   "Also modified afni_util.py, lib_afni1D.py and option_list.py."
 } ,

 { 14, AUG, 2009, RCR, "afni_proc.py", MINOR, TYPE_NEW_OPT,
   "added -align_epi_ext_dset, to align anat to external EPI",
   "This may be important for multi-channel coil EPI data with low internal\n"
   "structural contrast.  Users might align to the first (pre-steady-state)\n"
   "TR, even though that volume is not used in the analysis."
 } ,

 { 13, AUG, 2009, RCR, "afni_proc.py", MINOR, TYPE_NEW_OPT,
   "added -volreg_tlrc_adwarp, to apply a manual Talairach transformation",
   NULL
 } ,

 { 10, AUG, 2009, RCR, "afni_proc.py", MINOR, TYPE_MODIFY,
   "truncate min dim to 3 sig bits for -volreg_tlrc_warp/-volreg_align_e2s",
   "The old default was 2 bits, -volreg_warp_dxyz overrides."
 } ,

 { 10, AUG, 2009, RCR, "3dSurf2Vol", MINOR, TYPE_ENHANCE,
   "allow processing of -overwrite and AFNI_DECONFLICT",
   NULL
 } ,

 {  6, AUG, 2009, RCR, "afni_proc.py", MINOR, TYPE_BUG_FIX,
   "fixed problems found by I Mukai and K Bahadur",
   "- fixed -volreg_align_to base as applied in align_epi_anat.py\n"
   "- fixed blur 'averages' computation when only one run"
 } ,

 {  4, AUG, 2009, RCR, "realtime_receiver.py", MINOR, TYPE_ENHANCE,
   "added basic demo interface and itemized exception traps",
   NULL
 } ,

 { 31, JUL, 2009, RCR, "prompt_user", MICRO, TYPE_ENHANCE,
   "apply some escape sequences, mostly to display newlines",
   NULL
 } ,

 { 29, JUL, 2009, RCR, "afni_proc.py", MINOR, TYPE_BUG_FIX,
   "fixed creation of extents mask when only 1 run",
   NULL
 } ,

 { 28, JUL, 2009, RCR, "3dREMLfit", MINOR, TYPE_MODIFY,
   "if known, require proper slice regressor ordering in -slibase* opts\n",
   NULL
 } ,

 { 27, JUL, 2009, RCR, "afni_proc.py", MINOR, TYPE_BUG_FIX,
   "use -slibase_sm instead of -slibase in 3dREMLfit",
   NULL
 } ,

 { 27, JUL, 2009, RCR, "1d_tool.py", MINOR, TYPE_NEW_OPT,
   "added -show_labels and -show_label_ordering",
   NULL
 } ,

 { 27, JUL, 2009, RCR, "3dREMLfit", MINOR, TYPE_NEW_OPT,
   "added -slibase_sm, for slice-major ordering of regressors",
   "RetroTS and afni_proc.py were incorrectly using this ordering.\n"
   "** Analysis done prior to this probably needs to be re-done."
 } ,

 { 27, JUL, 2009, RCR, "plug_realtime", MICRO, TYPE_ENHANCE,
   "added Y/N AFNI_REALTIME_reset_output_index, to start each dset at 001",
   "Also, changed prefix separator to double underscore '__'.",
 } ,

 { 27, JUL, 2009, RCR, "afni-general", MICRO, TYPE_GENERAL,
   "added SOLARIS_OLD atanhf #define to machdep.h",
   NULL
 } ,

 { 23, JUL, 2009, RCR, "afni_run_R", MINOR, TYPE_ENHANCE,
   "allow any number of args, but where first is program, last is output",
   NULL
 } ,

 { 23, JUL, 2009, RCR, "timing_tool.py", MINOR, TYPE_NEW_OPT,
   "added -partition option",
   NULL
 } ,

 { 22, JUL, 2009, RCR, "realtime_receiver.py", MAJOR, TYPE_NEW_PROG,
   "python replacement for serial helper",
   "New 'data_choice' options can be added to compute_data_for_serial_port\n"
   "for sending results of a different computation to the serial port."
 } ,

 { 16, JUL, 2009, RCR, "@update.afni.binaries", MICRO, TYPE_MODIFY,
   "check for 'wget' and whine to user if missing",
   NULL
 } ,

 { 14, JUL, 2009, RCR, "make_random_timing.py", MINOR, TYPE_NEW_OPT,
   "added -max_rest, to limit the maximum duration of rest periods",
   NULL
 } ,

 { 7, JUL, 2009, RCR, "afni_proc.py", MICRO, TYPE_GENERAL,
   "warn users to modify script for _AM1 in case of basis function dmBLOCK",
   NULL
 } ,

 { 26, JUN, 2009, RCR, "afni_proc.py", MICRO, TYPE_MODIFY,
   "comment changes and mod to afni_util.py for line wrapping",
   NULL
 } ,

 { 25, JUN, 2009, RCR, "Dimon", MINOR, TYPE_BUG_FIX,
   "fixed dz sent to RT plugin for oblique datasets",
   NULL
 } ,

 { 25, JUN, 2009, RCR, "3dretroicor", MICRO, TYPE_BUG_FIX,
   "pass MRI_IMAGE structs without const",
   NULL
 } ,

 { 24, JUN, 2009, RCR, "afni-general", MINOR, TYPE_BUG_FIX,
   "applied print changes from B Feige (26 files):",
   "3dfim.c afni.c afni_niml.c mri_free.c mrilib.h 3dmatmult.c NLfit_model.c\n"
   "suma_datasets.h gifti/gifti_tool.c rickr/serial_helper.c\n"
   "SUMA/  SUMA_3dSurfMask.c SUMA_ConvertSurface.c SUMA_CreateIcosahedron.c\n"
   "       SUMA_Load_Surface_Object.c SUMA_MapIcosahedron.c SUMA_NikoMap.c\n"
   "       SUMA_ParseCommands.h SUMA_SphericalMapping.c\n"
   "       SUMA_Surf2VolCoord_demo.c SUMA_Surface_IO.c SUMA_SurfWarp.c\n"
   "       SUMA_compare_surfaces.c SUMA_xColBar.c\n"
   "svm/3dsvm.c svm/3dsvm_common.c volpack/vp_octree.c"
 } ,

 { 23, JUN, 2009, RCR, "NIFTI", MINOR, TYPE_BUG_FIX,
   "added 4 checks of alloc() returns",
   NULL
 } ,

 { 17, JUN, 2009, RCR, "make_random_timing.py", MINOR, TYPE_NEW_OPT,
   "added -make_3dd_contrasts and used general accuracy in block durations",
   NULL
 } ,

 { 17, JUN, 2009, RCR, "afni_proc.py", MAJOR, TYPE_NEW_OPT,
   "version 2.0 : call e2a alignment and warp to standard space ready",
   "- mask warped EPI by its extents (at volreg step)\n"
   "- added -volreg_no_extent_mask, to block this masking\n"
   "- added 'extents' to list of mask in -mask_apply\n"
   "- change block dividers to more visual '===' with block names"
 } ,

 { 15, JUN, 2009, RCR, "3dmerge", MINOR, TYPE_ENHANCE,
   "allowed short/byte datasets to use FIR blur, so no Fourier interpolation",
   "Also added Y/N AFNI_BLUR_INTS_AS_OLD env var to use previous method."
 } ,

 { 12, JUN, 2009, RCR, "xmat_tool.py", MICRO, TYPE_GENERAL,
   "used some wx IDs, per Daniel's suggestion",
   NULL
 } ,

 { 11, JUN, 2009, RCR, "afni_proc.py", MINOR, TYPE_NEW_OPT,
   "added masking abilities",
   "- in mask block, try to create anat and group masks\n"
   "- added -mask_apply option, for choosing mask to apply to regression\n"
   "- added -align_opts_aea, for extra opts to align_epi_anat.py"
 } ,

 { 8, JUN, 2009, RCR, "afni_proc.py", MICRO, TYPE_NEW_OPT,
   "added -despike_mask, fixed missing block warning, reordered terminal opts",
   NULL
 } ,

 { 8, JUN, 2009, RCR, "afni_base.py", MICRO, TYPE_GENERAL,
   "added many afni_name descripts to __doc__ lines, check error in dset_dims",
   NULL
 } ,

 { 3, JUN, 2009, RCR, "3dcopy", MICRO, TYPE_MODIFY,
   "changed 'missing dataset' ERROR to 'missing view dataset' WARNING",
   NULL
 } ,

 { 29, MAY, 2009, RCR, "afni_proc.py", MINOR, TYPE_NEW_OPT,
   "added -execute and now fail if block options have no corresponding blocks",
   NULL
 } ,

 { 29, MAY, 2009, RCR, "@build_afni_Xlib", MICRO, TYPE_MODIFY,
   "added -m64 if building for lib64 on a mac, fixed CFLAGS to allow a list",
   NULL
 } ,

 { 29, MAY, 2009, RCR, "afni_util.py", MICRO, TYPE_MODIFY,
   "improved line wrapping",
   NULL
 } ,

 { 28, MAY, 2009, RCR, "strblast", MINOR, TYPE_BUG_FIX,
   "partial words had resulted in skipping ahead",
   "found by R Notestine of UCSD"
 } ,

 { 28, MAY, 2009, RCR, "afni_proc.py", MINOR, TYPE_GENERAL,
   "example updates for AFNI_data4 and new options",
   NULL
 } ,

 { 27, MAY, 2009, RCR, "afni_proc.py", MINOR, TYPE_NEW_OPT,
   "updates for alignment/warp/varying run lengths",
   "- added -volreg_warp_dxyz option\n"
   "- if align a2e, add -no_ss to @auto_tlrc\n"
   "- for varying run lengths, fixed application of '-volreg_align_to last'\n"
   "  and the -regress_est_blur_* options\n"
   "  (blur estimation loops were modified for this)\n"
   "- warping to new grid truncates to 2 significant bits (if < 2 mm)"
 } ,

 { 21, MAY, 2009, RCR, "afni_proc.py", MINOR, TYPE_NEW_OPT,
   "added 'align' processing block and -volreg_align_e2a option",
   NULL
 } ,

 { 19, MAY, 2009, RCR, "3dbucket", MICRO, TYPE_GENERAL,
   "suggest -overwrite if -glueto is not allowed (for Mike B)",
   NULL
 } ,

 { 15, MAY, 2009, RCR, "afni_proc.py", MAJOR, TYPE_NEW_OPT,
   "added -volreg_tlrc_warp option: can warp to standard space at volreg step",
   NULL
 } ,

 { 15, MAY, 2009, RCR, "afni_util", MICRO, TYPE_NEW_OPT,
   "added get_truncated_grid_dim",
   NULL
 } ,

 { 14, MAY, 2009, RCR, "afni_proc.py", MICRO, TYPE_BUG_FIX,
   "no 'rm rm.*' if such files were not created",
   NULL
 } ,

 { 14, MAY, 2009, RCR, "3dDeconvolve", MICRO, TYPE_BUG_FIX,
   "fixed -glt_label > -num_glt error message and -dmbase def for polort >= 0",
   NULL
 } ,

 { 12, MAY, 2009, RCR, "afni_proc.py", MICRO, TYPE_BUG_FIX,
   "fixed 'cat' of 'across-runs' ricor regressors",
   NULL
 } ,

 { 8, MAY, 2009, RCR, "afni_proc.py", MICRO, TYPE_MODIFY,
   "tlrc (for anat) is now a processing block, for easy manipulation",
   NULL
 } ,

 { 8, MAY, 2009, RCR, "afni_proc.py", MICRO, TYPE_BUG_FIX,
   "small cut-n-paste errors in db_mod.py and afni_util.py",
   NULL
 } ,

 { 5, MAY, 2009, RCR, "@update.afni.binaries", MINOR, TYPE_NEW_PROG,
   "another script to update the AFNI package",
   NULL
 } ,

 { 5, MAY, 2009, RCR, "plug_render", MINOR, TYPE_MODIFY,
   "now built from plug_null.c, so it will no longer be available",
   NULL
 } ,

 { 1, MAY, 2009, RCR, "Makefile.linux_xorg7_64", MICRO, TYPE_MODIFY,
   "link to local libGLws.a, as with 32-bit xorg7 package",
   NULL
 } ,

 { 30, APR, 2009, RCR, "3dcalc", MINOR, TYPE_MODIFY,
   "changed atan2(y,x) to proceed if y OR x is non-zero",
   NULL
 } ,

 { 30, APR, 2009, RCR, "thd_niftiread", MINOR, TYPE_MODIFY,
   "be sure to warn users when nifti is converted to float (w/dglen)",
   NULL
 } ,

 { 30, APR, 2009, RCR, "vol2surf", MINOR, TYPE_NEW_OPT,
   "return a node v2s time series when afni changes xhair position",
   NULL
 } ,

 { 29, APR, 2009, RCR, "to3d", MINOR, TYPE_BUG_FIX,
   "when opening -geomparent, allow for known non-afni extensions",
   NULL
 } ,

 { 29, APR, 2009, RCR, "vol2surf", MICRO, TYPE_MODIFY,
   "prep to return node v2s time series to suma, just check-in for now",
   "modified: afni.h, afni_niml.c, afni_vol2surf.c, vol2surf.c, vol2surf.h"
 } ,

 { 28, APR, 2009, RCR, "NIFTI", MINOR, TYPE_MODIFY,
   "uppercase file extensions are now valid",
   NULL
 } ,

 { 27, APR, 2009, RCR, "3dresample", MICRO, TYPE_MODIFY,
   "show help if no arguments",
   NULL
 } ,

 { 23, APR, 2009, RCR, "3dresample", MICRO, TYPE_MODIFY,
   "small changes to help",
   NULL
 } ,

 { 23, APR, 2009, RCR, "afni_util.py", MICRO, TYPE_MODIFY,
   "moved function comments into the functions as docstrings",
   NULL
 } ,

 { 23, APR, 2009, RCR, "afni_proc.py", MINOR, TYPE_MODIFY,
   "updates to help and tcsh options",
   "- added -f as a recommended tcsh option\n"
   "- added help section 'SCRIPT EXECUTION NOTE'\n"
   "- reordered help: intro, BLOCKS, DEFAULTS, EXAMPLES, NOTEs, OPTIONS\n"
   "- shifted execution command to separate line"
 } ,

 { 17, APR, 2009, RCR, "GIFTI", MICRO, TYPE_MODIFY,
   "more -set_extern_filelist help, allow DA size to vary over external files",
   NULL
 } ,

 { 14, APR, 2009, RCR, "afni_util.py", MICRO, TYPE_BUG_FIX,
   "possible to have truncation cause a negative variance in stdev_ub",
   NULL
 } ,

 { 14, APR, 2009, RCR, "NIFTI", MINOR, TYPE_NEW_OPT,
   "added sample nifticlib program: clib_01_read_write.c",
   NULL
 } ,

 { 11, APR, 2009, RCR, "afni-general", MICRO, TYPE_NEW_OPT,
   "added calls to opts.check_special_opts() in 7 more python programs:",
   "gen_epi_review.py, make_random_timing.py, make_stim_times.py\n"
   "neuro_deconvolve.py, python_module_test.py, timing_tool.py, ui_xmat.py"
 } ,

 { 11, APR, 2009, RCR, "afni_proc.py", MINOR, TYPE_NEW_OPT,
   "added -volreg_regress_per_run",
   "This is to apply the motion parameters of each run as separate regressors."
 } ,

 { 11, APR, 2009, RCR, "option_list.py", MICRO, TYPE_NEW_OPT,
   "enhanced special option processing",
   "- added check_special_opts(), to be called before any processing\n"
   "- renamed -verbose_opts to -optlist_verbose\n"
   "- added -optlist_no_show_count"
 } ,

 { 11, APR, 2009, RCR, "eg_main_chrono.py", MICRO, TYPE_MODIFY,
   "removed -verbose opts (see -optlist_ options)",
   NULL
 } ,

 { 11, APR, 2009, RCR, "1d_tool.py", MINOR, TYPE_NEW_OPT,
   "added -derivative and -set_nruns, fixed -show_cormat_warnings typo",
   NULL
 } ,

 { 11, APR, 2009, RCR, "afni_proc.py", MICRO, TYPE_BUG_FIX,
   "fixed use of -regress_errts_prefix with blur est",
   NULL
 } ,

 { 10, APR, 2009, RCR, "Dimon", MINOR, TYPE_NEW_OPT,
   "added -use_last_elem option for setting DICOM elements",
   NULL
 } ,

 { 10, APR, 2009, RCR, "to3d", MINOR, TYPE_NEW_OPT,
   "added -use_last_elem option for setting DICOM elements",
   "Can also use AFNI_DICOM_USE_LAST_ELEMENT environment variable."
 } ,

 { 10, APR, 2009, RCR, "1d_tool.py", MINOR, TYPE_MODIFY,
   "fix for old versions of python, like on solaris",
   "Each of copy.deepcopy(), sum(), and sort(reverse=True) failed."
 } ,

 { 9, APR, 2009, RCR, "1d_tool.py", MINOR, TYPE_NEW_OPT,
   "added -show_cormat_warnings and -cormat_cutoff",
   NULL
 } ,

 { 9, APR, 2009, RCR, "afni_proc.py", MAJOR, TYPE_NEW_OPT,
   "'official' release with RETROICOR processing block: ricor",
   "o  added 'across-runs' ricor_regress_method\n"
   "o  added ricor information and usage to help (see 'RETROICOR NOTE')\n"
   "o  maintain unscaled shorts if they are input\n"
   "o  added -ricor_datum"
 } ,

 { 8, APR, 2009, RCR, "1d_tool.py", MINOR, TYPE_NEW_OPT,
   "added -show_rows_cols option",
   NULL
 } ,

 { 2, APR, 2009, RCR, "3dDeconvolve", MINOR, TYPE_MODIFY,
   "changed CHECK_NIFTI to CHECK_NEEDS_FLOATS, including other dset types",
   NULL
 } ,

 { 1, APR, 2009, RCR, "afni_proc.py", MINOR, TYPE_MODIFY,
   "added 'ricor' processing block, for RETROICOR regressor removal",
   NULL
 } ,

 { 1, APR, 2009, RCR, "afni_util.py", MICRO, TYPE_MODIFY,
   "slight change in add_line_wrapper()",
   NULL
 } ,

 { 31, MAR, 2009, RCR, "afni_proc.py", MINOR, TYPE_MODIFY,
   "small changes, and prep for retroicor",
   "- by default, the script will now terminate on any error\n"
   "- added -exit_on_error, -check_setup_errors\n"
   "- whine about block order problems"
 } ,

 { 31, MAR, 2009, RCR, "1d_tool.py", MINOR, TYPE_NEW_OPT,
   "added -pad_to_many_runs, -reverse",
   NULL
 } ,

 { 31, MAR, 2009, RCR, "afni_util.py", MICRO, TYPE_NEW_OPT,
   "added get_typed_dset_attr_list, enhanced decode_1D_ints",
   NULL
 } ,

 { 31, MAR, 2009, RCR, "option_list.py", MICRO, TYPE_NEW_OPT,
   "added global -verbose_opts option",
   NULL
 } ,

 { 26, MAR, 2009, RCR, "afni_proc.py", MICRO, TYPE_MODIFY,
   "added helpstr to options",
   NULL
 } ,

 { 26, MAR, 2009, RCR, "1d_tool.py", MICRO, TYPE_BUG_FIX,
   "small array fix for older python in write()",
   NULL
 } ,

 { 26, MAR, 2009, RCR, "option_list.py", MICRO, TYPE_MODIFY,
   "base 'name' size on max len in show()",
   NULL
 } ,

 { 25, MAR, 2009, RCR, "afni_proc.py", MINOR, TYPE_MODIFY,
   "+view now comes from data: so it works with +tlrc",
   NULL
 } ,

 { 24, MAR, 2009, RCR, "afni_proc.py", MINOR, TYPE_MODIFY,
   "by default now, no mask is applied in the scale and regression steps",
   "Also added -regress_apply_mask option."
 } ,

 { 20, MAR, 2009, RCR, "@build_afni_Xlib", MINOR, TYPE_NEW_PROG,
   "moved from X/@build.Xlib, for distribution",
   "and added to SCRIPTS for building afni_src.tgz in Makefile.INCLUDE"
 } ,

 { 19, MAR, 2009, RCR, "1d_tool.py", MAJOR, TYPE_NEW_PROG,
   "added lib_afni1D.py and 1d_tool.py",
   "This is a library and tool for manipulating 1D files.\n"
   "Many functions will still be added."
 } ,

 { 19, MAR, 2009, RCR, "afni_util.py", MINOR, TYPE_NEW_OPT,
   "a few additions and changes",
   "- allow container chars (e.g. []) in decode_1D_ints()\n"
   "- added is_valid_int_list()\n"
   "- changed str vars to istr (as str is a keyword)"
 } ,

 { 19, MAR, 2009, RCR, "eg_main_chrono.py", MINOR, TYPE_NEW_OPT,
   "added -verbose_opts option, for being verbose during option processing",
   NULL
 } ,

 { 18, MAR, 2009, RCR, "eg_main_chrono.py", MINOR, TYPE_NEW_PROG,
   "sample main python program using a library and chronological options",
   NULL
 } ,

 { 16, MAR, 2009, RCR, "3dBrickStat", MINOR, TYPE_BUG_FIX,
   "malloc extra val in case of percentile truncation",
   NULL
 } ,

 { 12, MAR, 2009, RCR, "afni_proc.py", MINOR, TYPE_MODIFY,
   "warn user about masking in orig space",
   "- if despiking and no regression mask, apply -nomask\n"
   "- added 'MASKING NOTE', to suggest no regression mask until group space"
 } ,

 { 12, MAR, 2009, RCR, "afni_proc.py", MINOR, TYPE_NEW_OPT,
   "added -regress_reml_exec and -regress_3dD_stop",
   "One can execute 3dREMLfit and/or 3dDeconvolve.  Error blur is from each."
 } ,

 { 10, MAR, 2009, RCR, "NIFTI", MICRO, TYPE_MODIFY,
   "added NIFTI_ECODEs 18-28 for the LONI MiND group",
   NULL
 } ,

 { 9, MAR, 2009, RCR, "3dcalc", MICRO, TYPE_MODIFY,
   "added edge/erode/dilate example to 3dcalc -help",
   NULL
 } ,

 { 9, MAR, 2009, RCR, "suma-general", MICRO, TYPE_MODIFY,
   "removed r_sprintf_long_to_hex from SUMA_Color.[ch]",
   NULL
 } ,

 { 9, MAR, 2009, RCR, "suma", MICRO, TYPE_NEW_OPT,
   "added -motif_ver option",
   NULL
 } ,

 { 6, MAR, 2009, RCR, "lesstif-general", MICRO, TYPE_MODIFY,
   "motif/lesstif : put AFNI_MOTIF_TYPE in Xm.h.in : see 'afni -motif_ver'",
   NULL
 } ,

 { 6, MAR, 2009, RCR, "3dDeconvolve", MINOR, TYPE_BUG_FIX,
   "if mri_automask_image() input is not really 3D, only apply clip",
   "3dD uses automask for misfit warning, let this apply to niml.dset"
 } ,

 { 5, MAR, 2009, RCR, "lesstif-general", MICRO, TYPE_MODIFY,
   "init for every assignable argument to XtVaGetValues (12 files)",
   NULL
 } ,

 { 5, MAR, 2009, RCR, "afni-general", MICRO, TYPE_MODIFY,
   "init for every assignable argument to XtVaGetValues (19 files)",
   NULL
 } ,

 { 5, MAR, 2009, RCR, "@build.Xlib", MICRO, TYPE_NEW_OPT,
   "change -noinstall option to -localinstall",
   NULL
 } ,

 { 5, MAR, 2009, RCR, "afni", MINOR, TYPE_BUG_FIX,
   "free vox_warp via KILL_list rather than directly when deleting dataset",
   "Fixes afni crash: set acpc markers -> acpc view -> orig view \n"
   "               -> new markers -> acpc view -> death ..."
 } ,

 { 4, MAR, 2009, RCR, "@build.Xlib", MICRO, TYPE_NEW_OPT,
   "added -noinstall option",
   NULL
 } ,

 { 4, MAR, 2009, RCR, "afni", MICRO, TYPE_NEW_OPT,
   "added -motif_ver option",
   NULL
 } ,

 { 4, MAR, 2009, RCR, "X-general", MINOR, TYPE_MODIFY,
   "added openmotif build tree, updated @build.Xlib and README under X",
   NULL
 } ,

 { 3, MAR, 2009, RCR, "afni-general", MICRO, TYPE_MODIFY,
   "modified Makefile.linux_xorg7 and _64 for local X builds",
   NULL
 } ,

 { 3, MAR, 2009, RCR, "xutil.c", MICRO, TYPE_MODIFY,
   "another probably useless init (being cautious)",
   NULL
 } ,

 { 3, MAR, 2009, RCR, "@build.Xlib", MINOR, TYPE_NEW_PROG,
   "this is a build script for the local X packages",
   NULL
 } ,

 { 27, FEB, 2009, RCR, "X-general", MINOR, TYPE_MODIFY,
   "added lesstif and libXt trees to cvs",
   NULL
 } ,

 { 20, FEB, 2009, RCR, "afni-general", MICRO, TYPE_BUG_FIX,
   "many inits to appease lesstif and Xt (w/Ziad)",
   NULL
 } ,

 { 13, FEB, 2009, RCR, "dmat44.c", MICRO, TYPE_BUG_FIX,
   "cut-and-paste error ...",
   NULL
 } ,

 { 13, FEB, 2009, RCR, "afni-general", MICRO, TYPE_MODIFY,
   "malloc changes: 5 more files",
   "Friday the 13th, oooooooo...  @ 18:31:30 EST: time will be 1234567890."
 } ,

 { 12, FEB, 2009, RCR, "afni-general", MICRO, TYPE_MODIFY,
   "added memsets following some malloc calls, or used calloc (14 files)",
   NULL
 } ,

 { 11, FEB, 2009, RCR, "3dDeconvolve", MICRO, TYPE_MODIFY,
   "removed duplicate -Rerrts option in output 3dREMLfit command",
   NULL
 } ,

 { 9, FEB, 2009, RCR, "xmat_tool.py", MINOR, TYPE_MODIFY,
   "random updates, plus those for Fedora 10",
   NULL
 } ,

 { 9, FEB, 2009, RCR, "python-general", MICRO, TYPE_GENERAL,
   "added new beginning-stage libraries lib_matplot.py and lib_wx.py",
   NULL
 } ,

 { 6, FEB, 2009, RCR, "NIFTI", MICRO, TYPE_MODIFY,
   "added NIFTI_ECODE_PYPICKLE for MH; imported HJ's cast changes",
   NULL
 } ,

 { 5, FEB, 2009, RCR, "make_random_timing.py", MICRO, TYPE_MODIFY,
   "added timing_tool.py use to sort times in example #7",
   NULL
 } ,

 { 4, FEB, 2009, RCR, "vol2surf", MINOR, TYPE_BUG_FIX,
   "fixed norm reversal application and norm dir check computation",
   "Thanks to Xiaopeng Zong for finding these problems."
 } ,

 { 4, FEB, 2009, RCR, "suma-general", MICRO, TYPE_MODIFY,
   "update SUMA_paperplane.c and Makefile.solaris28_gcc for v1280 builds",
   "Makefile now uses PREREQ=suma, gmake, -L/usr/dt/lib."
 } ,

 { 3, FEB, 2009, RCR, "afni-general", MICRO, TYPE_MODIFY,
   "fix machdep.h Makefile.solaris28_gcc for v1280 builds",
   NULL
 } ,

 { 7, JAN, 2009, RCR, "plug_crender", MICRO, TYPE_MODIFY,
   "if lesstif, set threshold slider bar width",
   NULL
 } ,

 { 2, JAN, 2009, RCR, "Makefile", MICRO, TYPE_MODIFY,
   "do not build balloon in Makefile.macosx_10.5_Intel_64 - libgsl is 32-bit",
   NULL
 } ,

 { 2, JAN, 2009, RCR, "afni_environ.c", MICRO, TYPE_BUG_FIX,
   "fixed bad lvalue when USE_TRACING is not defined",
   "also fixed define for USE_TRACING in solaris and cygwin Makefiles"
 } ,

 { 31, DEC, 2008, RCR, "afni", MINOR, TYPE_BUG_FIX,
   "fix for lesstif crash on 'where am i', along with ziad",
   NULL
 } ,

 { 24, DEC, 2008, RCR, "timing_tool.py", MICRO, TYPE_MODIFY,
   "redefine 'sum' for older python versions",
   "This also affects afni_util.py and make_random_timing.py."
 } ,

 { 15, DEC, 2008, RCR, "Makefile", MICRO, TYPE_MODIFY,
   "added USE_LESSTIF directive",
   "Modified Makefile.linux_xorg7[_64], Makefile.macosx_10.5_Intel[_64]."
 } ,

 { 10, DEC, 2008, RCR, "afni_proc.py", MINOR, TYPE_NEW_OPT,
   "added new options for extra stimuli, RONI and an external volreg base",
   "- allow NIfTI datasets as input (but process as AFNI)\n"
   "- added -regress_extra_stim_files and -regress_extra_stim_labels\n"
   "- added -regress_RONI and -volreg_base_dset (for Jill Weisberg)"
 } ,

 {  8, DEC, 2008, RCR, "xmat_tool.py", MICRO, TYPE_MODIFY,
   "allow -test_libs to proceed without numpy",
   NULL
 } ,

 {  8, DEC, 2008, RCR, "Makefile", MICRO, TYPE_GENERAL,
   "added Makefile.macosx_10.5_G4",
   NULL
 } ,

 {  4, DEC, 2008, RCR, "Makefile.INCLUDE", MINOR, TYPE_MODIFY,
   "added balloon target for M Belmonte",
   "Also modified Makefile.linux_xorg7_64 and macosx_10.4_G5/Intel and 5_Int*."
 } ,

 {  4, DEC, 2008, RCR, "balloon", MICRO, TYPE_NEW_PROG,
   "new program by M Belmonte",
   NULL
 } ,

 {  1, DEC, 2008, RCR, "timing_tool.py", MAJOR, TYPE_NEW_PROG,
   "a tool for manipulating and evaluating stimulus timing files",
   "This is useful for getting statistics on rest timing."
 } ,

 {  1, DEC, 2008, RCR, "option_list.py", MICRO, TYPE_MODIFY,
   "added 'opt' param to more get_* functions",
   NULL
 } ,

 {  1, DEC, 2008, RCR, "make_random_timing.py", MICRO, TYPE_MODIFY,
   "moved min_mean_max_stdev to afni_util.py and modified help examples",
   NULL
 } ,

 {  24, NOV, 2008, RCR, "Dimon", MINOR, TYPE_NEW_OPT,
   "added options -infile_list and -show_sorted_list",
   "The -show_sorted_list option will print a list of files by run/index."
 } ,

 {  21, NOV, 2008, RCR, "xmat_tool.py", MINOR, TYPE_NEW_OPT,
   "added Options menu, Show Cosmat and GUI help",
   "This is the initial release version, 1.0."
 } ,

 {  21, NOV, 2008, RCR, "xmat_tool.py", MINOR, TYPE_NEW_OPT,
   "added -test_libs option",
   NULL
 } ,

 {  21, NOV, 2008, RCR, "python_module_test.py", MINOR, TYPE_NEW_OPT,
   "removed 'R' from basic test list, and applied verb 2 to base usage",
   NULL
 } ,

 {  20, NOV, 2008, RCR, "plug_realtime", MINOR, TYPE_NEW_OPT,
   "incorporated real-time volume writing from V. Roopchansingh of MCW",
   NULL
 } ,

 {  18, NOV, 2008, RCR, "xmat_tool.py", MINOR, TYPE_NEW_OPT,
   "added -test, -show_col_types, -show_cosmat, -show_fit_ts, -cormat_cutoff",
   "also added the main help"
 } ,

 {  18, NOV, 2008, RCR, "afni_xmat.py", MICRO, TYPE_MODIFY,
   "added extra_cols param to make_show_conds_str",
   NULL
 } ,

 {  7, NOV, 2008, RCR, "xmat_tool.py", MINOR, TYPE_MODIFY,
   "more updates:",
   "- scipy is only tested for when necessary\n"
   "- compute norms locally if no scipy\n"
   "- solve_against_1D, linear_combo: return error string instead of code\n"
   "- added -chrono option, to make all options chronological\n"
   "  (so options are essentially scriptable)"
 } ,

 {  6, NOV, 2008, RCR, "xmat_tool.py", MINOR, TYPE_NEW_OPT,
   "pre-release updates:",
   "  - added many initial command-line options\n"
   "  - added plot_xmat_as_one toggle button\n"
   "  - added computation of cosine matrix and cosmat_warnings\n"
   "  - separated GUI code into new file gui_xmat.py"
 } ,

 {  6, NOV, 2008, RCR, "option_list.py", MICRO, TYPE_NEW_OPT,
   "added opt param to get_type_opt and get_type_list",
   "had to modify calls in make_random_timing.py and gen_epi_review.py"
 } ,

 {  6, NOV, 2008, RCR, "python_module_test.py", MINOR, TYPE_NEW_OPT,
   "added option -full_test",
   NULL
 } ,

 {  4, NOV, 2008, RCR, "plug_vol2surf", MICRO, TYPE_MODIFY,
   "fail if NIML output dataset does end in .niml.dset",
   NULL
 } ,

 {  4, NOV, 2008, RCR, "3dVol2Surf", MICRO, TYPE_MODIFY,
   "fail if NIML output dataset does end in .niml.dset",
   NULL
 } ,

 {  4, NOV, 2008, RCR, "vol2surf", MICRO, TYPE_MODIFY,
   "only complain about statsym_string in debug mode",
   NULL
 } ,

 { 31, OCT, 2008, RCR, "afni_util.py", MICRO, TYPE_MODIFY,
   "moved functions encode_1D_ints and decode_1D_ints here",
   NULL
 } ,

 { 31, OCT, 2008, RCR, "make_random_timing.py", MINOR, TYPE_NEW_OPT,
   "added -show_timing_stats option",
   "Also, made a small change affecting timing (old results will not match)."
 } ,

 { 29, OCT, 2008, RCR, "xmat_tool.py", MINOR, TYPE_MODIFY,
   "if the X-matrix has a constant regressor, do not de-mean it",
   "In such a case, the cormat would not exactly be a correlation matrix."
 } ,

 { 29, OCT, 2008, RCR, "python_module_test.py", MINOR, TYPE_NEW_PROG,
   "program to test python module imports (interface to module_test_lib.py)",
   NULL
 } ,

 { 28, OCT, 2008, RCR, "module_test_lib.py", MINOR, TYPE_NEW_PROG,
   "library to test python module imports",
   "One might want to apply this module at the top of any python file."
 } ,

 { 28, OCT, 2008, RCR, "xmat_tool.py", MICRO, TYPE_MODIFY,
   "use module_test_lib to test imports",
   NULL
 } ,

 { 27, OCT, 2008, RCR, "afni_proc.py", MINOR, TYPE_NEW_OPT,
   "added -regress_motion_file option",
   NULL
 } ,

 { 27, OCT, 2008, RCR, "make_random_timing.py", MINOR, TYPE_NEW_OPT,
   "added -offset option",
   NULL
 } ,

 { 27, OCT, 2008, RCR, "make_random_timing.py", MINOR, TYPE_BUG_FIX,
   "actually applied -min_rest, sorry...",
   NULL
 } ,

 { 24, OCT, 2008, RCR, "xmat_tool.py", SUPER, TYPE_NEW_PROG,
   "program to inspect a .xmat.1D X-matrix, possibly against a time series",
   "This is a Graphical tool for plotting a design matrix, reviewing\n"
   "condition numbers or the correlation matrix, and fitting to a 1D\n"
   "time series."
 } ,

 { 23, OCT, 2008, RCR, "Makefile.INCLUDE", MINOR, TYPE_BUG_FIX,
   "removed reference to cdflib, for 'make afni_src.tgz'",
   NULL
 } ,

 { 23, OCT, 2008, RCR, "afni_util.py", MICRO, TYPE_NEW_OPT,
   "added lists_are_same function",
   NULL
 } ,

 { 20, OCT, 2008, RCR, "afni_util.py", MINOR, TYPE_NEW_OPT,
   "added write_text_to_file function",
   NULL
 } ,

 { 20, OCT, 2008, RCR, "afni_driver.c", MINOR, TYPE_NEW_OPT,
   "added 'GETENV' to the list of DRIVE_AFNI commands",
   NULL
 } ,

 { 16, OCT, 2008, RCR, "thd_mastery", MICRO, TYPE_MODIFY,
   "THD_copy_dset_subs should not need to add a warp structure",
   NULL
 } ,

 { 14, OCT, 2008, RCR, "thd_mastery", MICRO, TYPE_MODIFY,
   "verify sub-brick list in THD_copy_dset_subs()",
   NULL
 } ,

 { 14, OCT, 2008, RCR, "afni_util.py", MICRO, TYPE_MODIFY,
   "added wrap string param to add_line_wrappers (to wrap with newlines)",
   NULL
 } ,

 { 8, OCT, 2008, RCR, "NIFTI", MICRO, TYPE_MODIFY,
   "allow cbl with indices in 0..nt*nu*nv*nw-1",
   NULL
 } ,

 { 7, OCT, 2008, RCR, "NIFTI", MICRO, TYPE_MODIFY,
   "added nifti_NBL_matches_nim() check for write_bricks()",
   NULL
 } ,

 { 2, OCT, 2008, RCR, "GIFTI", MICRO, TYPE_MODIFY,
   "minor changes",
   "- separate diffs in DAs from those in gifti_image\n"
   "- decode additional data types: INT8, UINT16, INT64\n"
   "- add link flags to libgiftiio_la target"
 } ,

 { 29, SEP, 2008, RCR, "3dmatmult", MAJOR, TYPE_NEW_PROG,
   "program to multiply AFNI datasets slice-by-slice as matrices",
   NULL
 } ,

 { 23, SEP, 2008, RCR, "afni_proc.py", MINOR, TYPE_NEW_OPT,
   "added -remove_preproc_files option (akin to -move_preproc_files)",
   NULL
 } ,

 { 23, SEP, 2008, RCR, "gen_epi_review.py", MINOR, TYPE_MODIFY,
   "in script, check for existence of given datasets\n",
   NULL
 } ,

 { 17, SEP, 2008, RCR, "make_stim_times.py", MINOR, TYPE_NEW_OPT,
   "added -labels option, for including labels in filenames",
   NULL
 } ,

 { 16, SEP, 2008, RCR, "3drefit", MINOR, TYPE_BUG_FIX,
   "allow attribute editing of NIfTI datasets",
   NULL
 } ,

 { 10, SEP, 2008, RCR, "plug_realtime", MICRO, TYPE_BUG_FIX,
   "re-added sending of magic_bye string on MP socket close",
   NULL
 } ,

 { 3, SEP, 2008, RCR, "plug_realtime", MICRO, TYPE_MODIFY,
   "moved drive_wait execution to RT_tell_afni",
   NULL
 } ,

 { 2, SEP, 2008, RCR, "GIFTI", MICRO, TYPE_MODIFY,
   "have distribution Makefiles build with GIFTI/expat/zlib",
   NULL
 } ,

 { 29, AUG, 2008, RCR, "vol2surf", MINOR, TYPE_MODIFY,
   "fill in COLMS_STATSYM attribute when writing .niml.dset dataset",
   NULL
 } ,

 { 26, AUG, 2008, RCR, "3dAllineate", MINOR, TYPE_BUG_FIX,
   "initialized ntask in all cases",
   NULL
 } ,

 { 22, AUG, 2008, RCR, "Dimon", MICRO, TYPE_NEW_OPT,
   "added -drive_wait option",
   NULL
 } ,

 { 22, AUG, 2008, RCR, "plug_realtime", MINOR, TYPE_NEW_OPT,
   "added DRIVE_WAIT command string",
   "The command will be executed after the first volume is processed,\n"
   "which is good for opening windows appropriate to a new dataset."
 } ,

 { 21, AUG, 2008, RCR, "afni", MINOR, TYPE_NEW_OPT,
   "added -disable_done option to safeguard real-time mode",
   NULL
 } ,

 { 21, AUG, 2008, RCR, "Dimon", MICRO, TYPE_MODIFY,
   "updated help and suggest -num_slices with -sleep_init",
   NULL
 } ,

 { 21, AUG, 2008, RCR, "afni-general", MINOR, TYPE_MODIFY,
   "in edt_dsetitems, if storage mode can be inferred from prefix, apply it",
   NULL
 } ,

 { 21, AUG, 2008, RCR, "ANOVA", MINOR, TYPE_MODIFY,
   "use DSET_BRIKNAME for dataset control, as that is updated for smode",
   NULL
 } ,

 { 18, AUG, 2008, RCR, "plug_realtime", MINOR, TYPE_MODIFY,
   "increase DRIVE_LIMIT to 4Kb, read env vars each run",
   "These variables can now be controlled through drive_afni 'SETENV'\n"
   "(either via 'plugout_drive' or 'Dimon -drive_afni'):\n"
   "    - AFNI_REALTIME_Mask_Vals  : specify what gets sent to serial_helper\n"
   "    - AFNI_REALTIME_SHOW_TIMES : specify whether to show data timestamps\n"
   "    - AFNI_REALTIME_SEND_VER   : specify whether to send comm version"
 } ,

 { 15, AUG, 2008, RCR, "afni", MINOR, TYPE_BUG_FIX,
   "init graph->grid_spacing, to prevent potential div by 0 via DRIVE",
   NULL
 } ,

 { 14, AUG, 2008, RCR, "Dimon", MICRO, TYPE_MODIFY,
   "moved num_slices check to separate function",
   NULL
 } ,

 { 14, AUG, 2008, RCR, "3dBrickStat", MINOR, TYPE_BUG_FIX,
   "do not automatically print -max along with -var",
   NULL
 } ,

 { 5, AUG, 2008, RCR, "to3d", MINOR, TYPE_BUG_FIX,
   "re-added the un16 fix from July 1",
   NULL
 } ,

 { 3, AUG, 2008, RCR, "nifti_tool", MINOR, TYPE_NEW_OPT,
   "added -help_ana, -disp_ana, -swap_as_analyze, -swap_as_nifti, -swap_as_old",
   NULL
 } ,

 { 3, AUG, 2008, RCR, "nifticlib", MINOR, TYPE_MODIFY,
   "added swap ability for ANALYZE 7.5 format, and made swapping complete",
   "- added nifti_analyze75 struct\n"
   "- modified swap_nifti_header to swap all fields (analyze or nifti)\n"
   "- added regression testing script c16.rand.swap\n"
   "These changes were motivated by C Burns."
 } ,

 { 31, JUL, 2008, RCR, "Dimon", MINOR, TYPE_NEW_OPT,
   "added -num_slices option, and full real-time example E",
   NULL
 } ,

 { 31, JUL, 2008, RCR, "serial_helper", MINOR, TYPE_NEW_OPT,
   "added HELLO version 2 to work as -disp_all",
   "See 'HELLO versions' from 'serial_helper -help' for details.\n"
   "See 'example E' from 'Dimon -help' for a complete testing example."
 } ,

 { 31, JUL, 2008, RCR, "plug_realtime", MINOR, TYPE_NEW_OPT,
   "enhancements to communication with serial helper",
   "- added 'Motion Only' to methods\n"
   "- parameter methods can easily be switched per run\n"
   "- SEND_VER replaces HELLO_VER as Y/N variable\n"
 } ,

 { 30, JUL, 2008, RCR, "plug_realtime", MINOR, TYPE_NEW_OPT,
   "added HELLO version 1 and show_times option",
   "These are set via AFNI_REALTIME_SEND_VER and AFNI_REALTIME_SHOW_TIMES."
 } ,

 { 30, JUL, 2008, RCR, "serial_helper", MINOR, TYPE_NEW_OPT,
   "added HELLO version 1 and -show_times option",
   NULL
 } ,

 { 29, JUL, 2008, RCR, "plug_realtime", MINOR, TYPE_MODIFY,
   "print more socket error info, send MP vals w/out mask",
   NULL
 } ,

 { 29, JUL, 2008, RCR, "serial_helper", MINOR, TYPE_MODIFY,
   "captured and output more signal and error info, flushed output buffer",
   NULL
 } ,

 { 28, JUL, 2008, RCR, "plug_realtime", MINOR, TYPE_BUG_FIX,
   "alter check for bad socket: use tcp_alivecheck over tcp_writecheck",
   NULL
 } ,

 { 25, JUL, 2008, RCR, "Dimon", MINOR, TYPE_MODIFY,
   "allow -sleep_vol to be very small without early run termination",
   NULL
 } ,

 { 23, JUL, 2008, RCR, "3dttest", MINOR, TYPE_NEW_OPT,
   "added -base1_dset option, where -base1 value can vary over voxels\n",
   "Added for M Beauchamp."
 } ,

 { 18, JUL, 2008, RCR, "3dNLfim", MINOR, TYPE_MODIFY,
   "listed signal and noise models in -help output",
   NULL
 } ,

 { 17, JUL, 2008, RCR, "3dNLfim", MINOR, TYPE_MODIFY,
   "warn the user if DSET_NVALS is not the same as DSET_NUMTIMES",
   "That would suggest the dataset has no time axis."
 } ,

 { 16, JUL, 2008, RCR, "serial_helper", MINOR, TYPE_NEW_OPT,
   "added -disp_all to give formatted display of 'all' mask data",
   "This was added for P Kundu.\n"
 } ,

 { 16, JUL, 2008, RCR, "plug_realtime", MINOR, TYPE_NEW_OPT,
   "added choice of 'Vals to Send' to serial_helper",
   "Can now send index,i,j,k,x,y,z,value for every value in mask."
 } ,

 { 14, JUL, 2008, RCR, "Dimon", MINOR, TYPE_NEW_OPT,
   "added -sleep_init, -sleep_vol, -sleep_frac",
   "These options control the timeout periods between data checks."
 } ,

 { 14, JUL, 2008, RCR, "plug_realtime", MINOR, TYPE_MODIFY,
   "terminate TCP transmission to serial_helper if mask is bad\n",
   NULL
 } ,

 { 14, JUL, 2008, RCR, "afni_history", MINOR, TYPE_MODIFY,
   "a single integer option is interpreted as with -past_entries",
   NULL
 } ,

 { 11, JUL, 2008, RCR, "Dimon", MICRO, TYPE_MODIFY,
   "include last 4 elements of obl_matrix, even though probably useless",
   NULL
 } ,

 { 10, JUL, 2008, RCR, "plug_realtime", MAJOR, TYPE_MODIFY,
   "receive oblique transform matrix via new OBLIQUE_XFORM interface",
   NULL
 } ,

 { 10, JUL, 2008, RCR, "Dimon", MAJOR, TYPE_MODIFY,
   "if the data is oblique, pass the transformation matrix to plug_realtime",
   NULL
 } ,

 {  9, JUL, 2008, RCR, "plug_realtime", MICRO, TYPE_MODIFY,
   "if user closes graph window, allow comm with serial_helper to proceed",
   NULL
 } ,

 {  7, JUL, 2008, RCR, "afni_util.py", MICRO, TYPE_MODIFY,
   "move extra newline from args_as_command to show_args_as_command",
   NULL
 } ,

 {  3, JUL, 2008, RCR, "plug_drawdset", MICRO, TYPE_BUG_FIX,
   "edt_dset_items.c: for .hdr, use .img brick file, storage_mode = BY_NIFTI",
   NULL
 } ,

 {  2, JUL, 2008, RCR, "Dimon", MICRO, TYPE_MODIFY,
   "provide suggestions in the case of a real-time TCP connection failure",
   NULL
 } ,

 {  1, JUL, 2008, RCR, "to3d", MINOR, TYPE_BUG_FIX,
   "fixed crash in case of mosaic and un16, no longer having im data",
   "Problem found by R. McColl."
 } ,

 {  1, JUL, 2008, RCR, "Makefile.INCLUDE", MINOR, TYPE_MODIFY,
   "modified the make system for building programs in the install directory",
   "- modified Makefile.INCLUDE's INFLAGS and ISFLAGS\n"
   "- modified SUMA_INPATH in SUMA_Makefile_NoDev.\n"
   "- removed 'rickr/' dirs from includes in mrilib.h, plug_crender.c and\n"
   "  3dAllineate.c\n\n"
   "Requested by V. Roopchansingh of MCW.\n"
 } ,

 { 30, JUN, 2008, RCR, "afni_proc.py", MINOR, TYPE_NEW_OPT,
   "added -gen_epi_review and -no_epi_review options",
   "By default, a drive_afni script to review EPI data is now generated."
 } ,

 { 30, JUN, 2008, RCR, "gen_epi_review.py", MINOR, TYPE_MODIFY,
   "make script executable, decrease sleep, add usage comment in script",
   NULL
 } ,

 { 27, JUN, 2008, RCR, "gen_epi_review.py", MAJOR, TYPE_NEW_PROG,
   "generate afni/drive_afni script to review initial EPI data",
   "This program was written to be called from the afni_proc.py output script."
 } ,

 { 27, JUN, 2008, RCR, "afni_util.py", MICRO, TYPE_MODIFY,
   "small modification to find_command_end",
   NULL
 } ,

 { 25, JUN, 2008, RCR, "afni_history", MINOR, TYPE_NEW_OPT,
   "added -past_entries option",
   NULL
 } ,

 { 25, JUN, 2008, RCR, "howto", MINOR, TYPE_MODIFY,
   "put disclaimers at the tops of HowTo #1, #2, and #5",
   "references to current AFNI class handouts were included"
 } ,

 { 24, JUN, 2008, RCR, "3dDeconvolve", MINOR, TYPE_MODIFY,
   "added the ability to output 1D iresp datasets",
   NULL
 } ,

 { 20, JUN, 2008, RCR, "libmri", MINOR, TYPE_MODIFY,
   "thd_niftiread: do not scale to float if scale=1 and inter=0",
   NULL
 } ,

 { 19, JUN, 2008, RCR, "file_tool", MICRO, TYPE_MODIFY,
   "removed printing of pointers in disp_ functions",
   NULL
 } ,

 { 19, JUN, 2008, RCR, "make_stim_times.py", MINOR, TYPE_MODIFY,
   "help update, added -show_valid_opts, use '*' as separator w/amplitudes",
   NULL
 } ,

 { 16, JUN, 2008, RCR, "file_tool", MINOR, TYPE_MODIFY,
   "show output for multiple bad files when using -show_bad_backslash",
   NULL
 } ,

 { 13, JUN, 2008, RCR, "3dclust", MINOR, TYPE_MODIFY,
   "in the help, Volume defaults to microliters, unless -dxyz=1 is used",
   NULL
 } ,

 { 13, JUN, 2008, RCR, "nifti_tool", MINOR, TYPE_NEW_OPT,
   "added -with_zlib, and ability to add extensions via 'file:FILENAME'",
   "extension update added for J. Gunter"
 } ,

 { 13, JUN, 2008, RCR, "nifticlib", MINOR, TYPE_NEW_OPT,
   "added nifti_compiled_with_zlib()",
   NULL
 } ,

 { 12, JUN, 2008, RCR, "neuro_deconvolve.py", MINOR, TYPE_NEW_PROG,
   "generate 3dTfitter script to deconvolve a BOLD signal into a neuro signal",
   NULL
 } ,

 { 12, JUN, 2008, RCR, "afni_util.py", MICRO, TYPE_NEW_OPT,
   "added get_dset_reps_tr, get_default_polort, get_dset_reps_tr, max_dim_1D",
   "also, updated find_last_space to deal with long strings"
 } ,

 { 12, JUN, 2008, RCR, "afni_proc.py", MICRO, TYPE_MODIFY,
   "shifted code to afni_util.get_dset_reps_tr and .get_default_polort",
   NULL
 } ,

 { 6, JUN, 2008, RCR, "plug_crender", MINOR, TYPE_BUG_FIX,
   "integral threshold was off by 1",
   NULL
 } ,

 { 6, JUN, 2008, RCR, "make_random_timing.py", MICRO, TYPE_MODIFY,
   "get_*_opt now returns an error code",
   NULL
 } ,

 { 2, JUN, 2008, RCR, "GIFTI", MICRO, TYPE_GENERAL,
   "added CMakeLists.txt and XMLCALL update from Simon Warfield",
   "also added LICENSE.gifti"
 } ,

 { 2, JUN, 2008, RCR, "model_demri_3", MICRO, TYPE_MODIFY,
   "small help update to clarify residual C curve input",
   NULL
 } ,

 { 29, MAY, 2008, RCR, "model_demri_3", MICRO, TYPE_BUG_FIX,
   "help update to clarify use of AFNI_MODEL_D3_R1I_DSET",
   NULL
 } ,

 { 22, MAY, 2008, RCR, "3dTshift", MINOR, TYPE_BUG_FIX,
   "with -rlt, slices without any time shift must still be processed",
   "problem noticed by Jie Huang"
 } ,

 { 21, MAY, 2008, RCR, "model_demri_3", MINOR, TYPE_BUG_FIX,
   "fixed incorrect scaling in Cp computation",
   "The error was introduced on April 8, 2008."
 } ,

 { 21, MAY, 2008, RCR, "make_stim_times.py", MICRO, TYPE_NEW_OPT,
   "added -amplitudes option (for Rutvik Desai)",
   NULL
 } ,

 { 18, MAY, 2008, RCR, "make_random_timing.py", MINOR, TYPE_NEW_OPT,
   "added options for TR-locking and storing '3dDeconvolve -nodata' examples",
   "- added shuffle() to replace that from random (cannot produce all perms)\n"
   "- added options -tr, -tr_locked and -save_3dd_cmd\n"
   "- changed -stim_time option to -stim_dur"
 } ,

 { 18, MAY, 2008, RCR, "afni_history", MICRO, TYPE_MODIFY,
   "sped up comparison (since histories have gotten long)",
   NULL
 } ,

 { 17, MAY, 2008, RCR, "afni_proc.py", MINOR, TYPE_MODIFY,
   "check result of 3dDeconvolve execution in output script",
   "If 3dDeconvolve fails, terminate the script so that the user can\n"
   "see what happened."
 } ,

 { 14, MAY, 2008, RCR, "model_demri_3", MINOR, TYPE_BUG_FIX,
   "fixed application of decay term",
   NULL
 } ,

 { 13, MAY, 2008, RCR, "GIFTI", MINOR, TYPE_NEW_OPT,
   "gifticlib-1.0.0: initial release",
   "includes support for (set/clear/read/write) external data files"
 } ,

 { 13, MAY, 2008, RCR, "gifti_tool", MINOR, TYPE_NEW_OPT,
   "added -set_extern_filelist option, and help for using external data files",
   NULL
 } ,

 { 9, MAY, 2008, RCR, "GIFTI", MINOR, TYPE_MODIFY,
   "gifticlib-0.0.18: giiCoordSystem is now an array of struct pointers",
   "modified GIFTI library, along with suma_gifti.c"
 } ,

 { 8, MAY, 2008, RCR, "model_demri_3", MINOR, TYPE_MODIFY,
   "updated help, NFIRST does not need to imply injection time",
   NULL
 } ,

 { 7, MAY, 2008, RCR, "option_list.py", MINOR, TYPE_NEW_OPT,
   "added get_type_list and other accessor functions",
   NULL
 } ,

 { 7, MAY, 2008, RCR, "plug_3Ddump_V2", MINOR, TYPE_BUG_FIX,
   "allow 4D datasets to be opened (so that buckets are again usable)",
   "PLUGIN_dset_check() now checks NVALS instead of NUM_TIMES..."
 } ,

 { 7, MAY, 2008, RCR, "make_random_timing.py", MAJOR, TYPE_NEW_PROG,
   "generate random stimulus timing files",
   "This generates random timing files suitable for use in 3dDeconvolve.\n"
   "The timing is not restricted to a TR grid, though that is possible.\n"
   "Consider use with '3dDeconvolve -nodata'."
 } ,

 { 1, MAY, 2008, RCR, "model_demri_3", MINOR, TYPE_BUG_FIX,
   "treat RESID_CT as Ct(t), not C(t)",
   NULL
 } ,

 { 30, APR, 2008, RCR, "make_stim_times.py", MICRO, TYPE_BUG_FIX,
   "replaced make_stim_files with make_stim_times.py in help",
   NULL
 } ,

 { 10, APR, 2008, RCR, "afni_proc.py", MICRO, TYPE_GENERAL,
   "updated the -help with information regarding runs of different lengths",
   NULL
 } ,

 {  8, APR, 2008, RCR, "2dImReg", MINOR, TYPE_BUG_FIX,
   "allow zero slices, passing input as result",
   "Choleski factorization would fail on an empty slice.  In this case,\n"
   "return the input slices as the result (instead of crashing).\n"
   "Done with D Glen."
 } ,

 {  8, APR, 2008, RCR, "3dNLfim", MICRO, TYPE_MODIFY,
   "only update output every 100 voxels",
   NULL
 } ,

 {  8, APR, 2008, RCR, "model_demri_3", MINOR, TYPE_NEW_ENV,
   "allow residual Ct values via AFNI_MODEL_D3_RESID_CT_DSET dataset",
   "e.g. setenv AFNI_MODEL_D3_RESID_CT_DSET residual_Ct+orig"
 } ,

 {  2, APR, 2008, RCR, "ANOVA", MINOR, TYPE_MODIFY,
   "extended maximum number of contrasts to 75",
   NULL
 } ,

 {  1, APR, 2008, RCR, "ANOVA", MINOR, TYPE_MODIFY,
   "increased internal memory for 3dbucket and 3drefit command creation",
   NULL
 } ,

 { 31, MAR, 2008, RCR, "ANOVA", MINOR, TYPE_MODIFY,
   "extended maximum number of means, diffs and contrasts to 50",
   NULL
 } ,

 { 28, MAR, 2008, RCR, "gifticlib", MICRO, TYPE_NEW_OPT,
   "added routines to copy MetaData",
   NULL
 } ,

 { 28, MAR, 2008, RCR, "gifti_tool", MINOR, TYPE_NEW_OPT,
   "added -copy_gifti_meta and -copy_DA_meta options",
   NULL
 } ,

 { 26, MAR, 2008, RCR, "gifticlib", MICRO, TYPE_MODIFY,
   "in compare, if comp_data is not set, state the fact",
   NULL
 } ,

 { 25, MAR, 2008, RCR, "GIFTI", MINOR, TYPE_MODIFY,
   "minor changes:",
   "  - NIFTI_INTENT_NONE is considered valid\n"
   "  - added compare_gifti_data functions\n"
   "  - LabelTables are now written using CDATA"
 } ,

 { 25, MAR, 2008, RCR, "gifti_tool", MINOR, TYPE_MODIFY,
   "the -compare_data option is not separate from -compare_gifti",
   NULL
 } ,

 { 24, MAR, 2008, RCR, "Dimon", MINOR, TYPE_NEW_OPT,
   "added GERT_Reco options (request of D Glen)",
   "  -gert_filename    : specify a name for the GERT_Reco script\n"
   "  -gert_nz          : override nz=1 in mosaic image files\n"
   "  -gert_to3d_prefix : specify a dataset prefix for the to3d command"
 } ,

 { 24, MAR, 2008, RCR, "@Align_Centers", MINOR, TYPE_BUG_FIX,
   "applied proper follower dataset orientation and floating point shifts",
   "The shift applied to the child datasets was based on the parent's\n"
   "orientation.  The shifts were also being truncated to integers.\n"
   "Changed with D Glen.\n"
 } ,

 { 18, MAR, 2008, RCR, "GIFTI", MINOR, TYPE_NEW_OPT,
   "added comparison functions to gifticlib",
   NULL
 } ,

 { 20, MAR, 2008, RCR, "GIFTI", MINOR, TYPE_NEW_ENV,
   "AFNI_WRITE_1D_AS_PREFIX allows writing 1D or surface data given the prefix",
   "For example, setting this to YES will allow writing surface data to NIfTI."
 } ,

 { 18, MAR, 2008, RCR, "gifti_tool", MINOR, TYPE_NEW_OPT,
   "added -compare_gifti option",
   "See 'gifti_tool -help' for details, including example #7."
 } ,

 { 17, MAR, 2008, RCR, "Dimon", MINOR, TYPE_MODIFY,
   "if 1 volume, GERT_Reco_dicom does not give (useless) timing to to3d",
   NULL
 } ,

 { 13, MAR, 2008, RCR, "3dmerge", MINOR, TYPE_GENERAL,
   "added some examples to the -help output",
   NULL
 } ,

 { 11, MAR, 2008, RCR, "model_demri_3", MINOR, TYPE_NEW_OPT,
   "added control of hematocrit via AFNI_MODEL_D3_HCT",
   NULL
 } ,

 { 10, MAR, 2008, RCR, "GIFTI", MINOR, TYPE_NEW_ENV,
   "AFNI_GIFTI_VERB sets the verbose level in the gifti I/O library",
   "The default is 1, 0 is quiet, and values go up to 7."
 } ,

 { 10, MAR, 2008, RCR, "GIFTI", MINOR, TYPE_GENERAL,
   "AFNI can read/write .gii.dset as with .gii",
   NULL
 } ,

 { 10, MAR, 2008, RCR, "Dimon", MINOR, TYPE_NEW_OPT,
   "applied -gert_outdir in the case of dicom images",
   NULL
 } ,

 { 10, MAR, 2008, RCR, "Dimon", MINOR, TYPE_MODIFY,
   "if only 1 run, GERT_Reco_dicom is named per run",
   NULL
 } ,

 { 10, MAR, 2008, RCR, "SUMA_SurfMeasures", MAJOR, TYPE_BUG_FIX,
   "averages did not include nodes lost to -cmask",
   "Noticed by M Beauchamp."
 } ,

 {  7, MAR, 2008, RCR, "make_stim_times.py", MINOR, TYPE_BUG_FIX,
   "properly ignore empty lines, and exit on short files",
   NULL
 } ,

 {  6, MAR, 2008, RCR, "GIFTI", MICRO, TYPE_MODIFY,
   "allow functional control over GIFTI encoding" ,
   NULL
 } ,

 {  5, MAR, 2008, RCR, "GIFTI", MINOR, TYPE_BUG_FIX,
   "fixed passing of INDEX_LIST" ,
   NULL
 } ,

 {  5, MAR, 2008, RCR, "GIFTI", MINOR, TYPE_MODIFY,
   "do not duplicate data when reading and writing GIFTI from AFNI",
   NULL
 } ,

 {  4, MAR, 2008, RCR, "3dTstat", MINOR, TYPE_NEW_OPT,
   "added -accumulate option, to output each partial sum" ,
   "for k = 0..N-1 : output[k] = sum(input[i]) over i = 0..k"
 } ,

 {  3, MAR, 2008, RCR, "website", MINOR, TYPE_MODIFY,
   "updated the AFNI History website pages, with a table of entries",
   NULL
 } ,

 { 29, FEB, 2008, RCR, "afni_history", MINOR, TYPE_NEW_OPT,
   "added a TYPE, -type, a new level, and a string to identify each level",
   NULL
 } ,

 { 28, FEB, 2008, RCR, "afni_history", MINOR, TYPE_NEW_OPT,
   "added -list_authors option and adjusted spacing",
   NULL
 } ,

 { 27, FEB, 2008, RCR, "afni_history", SUPER, TYPE_NEW_PROG,
   "program to display the history of AFNI updates" ,
   "This will be used to create a web page of AFNI updates.\n"
   "Please see 'afni_history -help' for more details."
 } ,

 { 27, FEB, 2008, RCR, "afni_proc.py", MINOR, TYPE_BUG_FIX,
   "fixed -regress_use_stim_files typo (was -regress_use_stim_times)", 
   NULL
 } ,

 { 26, FEB, 2008, RCR, "afni_history", MICRO, TYPE_GENERAL,
   "checked in initial afni_history files", 
   NULL
 } ,

 { 25, FEB, 2008, RCR, "plug_vol2surf", MAJOR, TYPE_BUG_FIX,
   "fixed application of cluster for sending data to suma",

   "Previously, clustering was only applied when the Olay and Thr sub-bricks\n"
   "were the same."
 } ,

 { 24, FEB, 2008, RCR, "GIFTI", MINOR, TYPE_MODIFY,
   "GIFTI library now considers MetaData without Value as valid",

   NULL
 } ,

 /* pre-afni_history updates, mostly new programs and data formats */

 { 21, FEB, 2008, RCR, "GIFTI", SUPER, TYPE_GENERAL,
   "AFNI programs can now read and write GIFTI datasets",

   "GIFTI datasets are for data in the surface domain, with file suffix .gii.\n"
   "Support must be requested at compile time, and it requires libexpat.\n"
   "Please see http://www.nitrc.org/projects/gifti for many details."
 } ,

 {  6, FEB, 2008, RCR, "3dbucket", MINOR, TYPE_GENERAL,
   "modified to copy FDR curves",
   NULL
 } ,

 {  22, JAN, 2008, RCR, "afni_proc.py", MINOR, TYPE_NEW_OPT,
   "added options to estimate smoothness in data for use in AlphaSim",
   "See help options -regress_est_blur_epits and -regress_est_blur_errts."
 } ,

 {  28, DEC, 2007, RCR, "gifti_tool", MAJOR, TYPE_NEW_PROG,
   "program to read and write GIFTI datasets",
   NULL
 } ,

 {   3, DEC, 2007, RCR, "GIFTI", MAJOR, TYPE_GENERAL,
   "initial release of gifti I/O C API",
   NULL
 } ,

 {  31, AUG, 2007, RCR, "DECONFLICT", MAJOR, TYPE_MODIFY,
   "modified default behavior of programs from deconflict to no overwrite",
   "See AFNI_DECONFLICT in README.environment."
 } ,

 {  31, AUG, 2007, RCR, "model_conv_diffgamma", MINOR, TYPE_NEW_PROG,
   "NLfim model to compute the convolution of the difference of gammas",
   NULL
 } ,

 {  30, JUL, 2007, RCR, "regression_tests", MAJOR, TYPE_GENERAL,
   "added setup for regression testing to NIFTI package",
   "This can be used as a template for testing any command-line programs."
 } ,

 {  20, DEC, 2006, RCR, "afni_proc.py", SUPER, TYPE_NEW_PROG,
   "program to write complete single subject FMRI processing script", 
   NULL
 } ,

 {  11, DEC, 2006, RCR, "make_stim_times.py", MINOR, TYPE_NEW_PROG,
   "program to convert stim_files to stim_times files",
   NULL
 } ,

 {  22, OCT, 2006, RCR, "model_demri_3", MAJOR, TYPE_NEW_PROG,
   "NLfim model for Dynamic Enhanced MRI", 
   NULL
 } ,

 {  12, OCT, 2006, RCR, "serial_writer", MINOR, TYPE_NEW_PROG,
   "program to send data from a file, pipe or made up to a given serial port",
   NULL
 } ,

 {   8, AUG, 2006, RCR, "C++", MINOR, TYPE_MODIFY,
   "afni program compiles in C++ (effort with Rich and Greg Balls)",
   NULL
 } ,

 {   3, AUG, 2006, RCR, "NI_SURF_DSET", SUPER, TYPE_GENERAL,
   "added a new surface dataset format, with read/write ability in AFNI",
   NULL
 } ,

 {  25, JAN, 2006, RCR, "model_michaelis_menton", MAJOR, TYPE_NEW_PROG,
   "NLfim model function for ethanol studies",
   NULL
 } ,

 {   2, DEC, 2005, RCR, "ANOVA", SUPERDUPER, TYPE_MODIFY,
   "changed variance computations in 3dANOVA programs to not assume sphericity",
   "For details, see https://afni.nimh.nih.gov/sscc/gangc/ANOVA_Mod.html ."
 } ,

 {  11, OCT, 2005, RCR, "3dmaxima", MAJOR, TYPE_NEW_PROG,
   "command-line version of maxima plugin",
   NULL
 } ,

 {   5, JUL, 2005, RCR, "Dimon", SUPER, TYPE_NEW_PROG,
   "program to monitor real-time acquisition of DICOM images",
   NULL
 } ,

 {  25, APR, 2005, RCR, "NIFTI", SUPER, TYPE_GENERAL,
   "AFNI can read and write NIFTI datasets (effort with Bob and Rich)",
   NULL
 } ,

 {  7, JAN, 2005, RCR, "nifti_tool", SUPER, TYPE_NEW_PROG,
   "program to directly manipulate or compare NIFTI dataset headers",
   NULL
 } ,

 {  7, JAN, 2005, RCR, "NIFTI", SUPER, TYPE_GENERAL,
   "initial release of NIFTI library",
   NULL
 } ,

 {  4, OCT, 2004, RCR, "vol2surf", SUPER, TYPE_GENERAL,
   "added vol2surf interface for real-time mapping from afni to suma",
   NULL
 } ,

 { 31, MAR, 2004, RCR, "serial_helper", MAJOR, TYPE_NEW_PROG,
   "program to pass realtime registration params from TCP to serial port",
   NULL
 } ,

 {  1, DEC, 2003, RCR, "SurfMeasures", MAJOR, TYPE_NEW_PROG,
   "program to compute various measures over surfaces",
   NULL
 } ,

 {  5, AUG, 2003, RCR, "3dVol2Surf", SUPER, TYPE_NEW_PROG,
   "program to map data from the volume to domain to the surface domain",
   NULL
 } ,

 { 29, MAY, 2003, RCR, "3dSurf2Vol", SUPER, TYPE_NEW_PROG,
   "program to map data from the surface domain to the volume domain",
   NULL
 } ,

 { 15, JAN, 2003, RCR, "Imon", MAJOR, TYPE_NEW_OPT,
   "added connection to the realtime plugin in afni",
   NULL
 } ,

 { 27, NOV, 2002, RCR, "Imon", SUPER, TYPE_NEW_PROG,
   "program to monitor GE I-files as they are written to the scanner",
   NULL
 } ,

 {  1, OCT, 2002, RCR, "file_tool", SUPER, TYPE_NEW_PROG,
   "program to perform generic manipulations of binary files",
   NULL
 } ,

 { 20, JUN, 2002, RCR, "@make_stim_file", MINOR, TYPE_NEW_PROG,
   "script to create binary stim files",
   NULL
 } ,

 {  6, JUN, 2002, RCR, "@SUMA_Make_Spec_FS", MAJOR, TYPE_NEW_PROG,
   "script to import FreeSurfer surfaces into SUMA",
   NULL
 } ,

 { 21, MAY, 2002, RCR, "3dresample", SUPER, TYPE_NEW_PROG,
   "program to change a dataset orientation and/or grid spacing",
   NULL
 } ,

 {  8, MAR, 2002, RCR, "plug_crender", SUPER, TYPE_NEW_PROG,
   "added rendering plugin to afni",
   NULL
 } ,

 { 99,99,99, NULL,NULL, 99,99, NULL,NULL}  /** the end (do not delete) **/
} ;<|MERGE_RESOLUTION|>--- conflicted
+++ resolved
@@ -53,16 +53,15 @@
 
 afni_history_struct rickr_history[] = {
 
-<<<<<<< HEAD
- { 15, Dec, 2025, RCR, "3dcalc", MICRO, TYPE_MODIFY,
-   "quiet some warnings",
-   "If expr is 0 (or maybe 1), do not warn about all zeros or unused var." 
-=======
  { 16, Dec, 2025, RCR, "3dresample", MICRO, TYPE_MODIFY,
    "allow resampling to stay on current voxel grid, as much as possible",
    "Add -bound_type CENT/CENT_ORIG, add -up/downsample, -delta_scale.\n"
    "Done for PT."
->>>>>>> 8ac86105
+ } ,
+
+ { 15, Dec, 2025, RCR, "3dcalc", MICRO, TYPE_MODIFY,
+   "quiet some warnings",
+   "If expr is 0 (or maybe 1), do not warn about all zeros or unused var." 
  } ,
 
  {  5, Dec, 2025, RCR, "afni_system_check.py", MICRO, TYPE_ENHANCE,
