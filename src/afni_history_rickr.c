--- conflicted
+++ resolved
@@ -53,16 +53,15 @@
 
 afni_history_struct rickr_history[] = {
 
-<<<<<<< HEAD
  { 17, Feb, 2021, RCR, "afni-general", MINOR, TYPE_MODIFY,
    "moved AFNI_ijk_* protos from afni.h to 3ddata.h",
    "All thd_coords.c protos are in 3ddata.h now."
-=======
+ } ,
+  
  { 26, Jan, 2021, RCR, "afni-general", MINOR, TYPE_BUG_FIX,
    "do not convert NIFTI scaled shorts to float",
    "If slope!=0 && inter==0, pass slope as brick_fac.\n"
    "Thanks to C Caballero and S Moia for reporting this."
->>>>>>> 8fae9761
  } ,
 
  {  3, Jan, 2021, RCR, "SurfMeasures", MINOR, TYPE_MODIFY,
