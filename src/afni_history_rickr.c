
/** cf. afni_history.h **/

#include "afni_history.h"

/*  basic format: 3-field date, user, program_name, impact_level,
                  short description without newline
                  (optional) long description with intermediate newlines
  
    copy entire section: { ... } ,
  
    Notes: - months are JAN ... DEC (see .h file)

           - levels are :
                    MICRO           - users don't see
                    MINOR           - small affect on users
                    MAJOR           - larger affect on users
                    SUPER           - important changes, like new programs
                    SUPERDUPER      - we expect users to know

           - types are:
                    TYPE_GENERAL    - unspecified update type
                    TYPE_NEW_PROG   - new program
                    TYPE_NEW_OPT    - new program option
                    TYPE_NEW_ENV    - new environment variable or change
                    TYPE_BUG_FIX    - bug fix
                    TYPE_MODIFY     - a change (not new, not a fix)
                    TYPE_ENHANCE    - general improvement

           - PLEASE, stick to what fits on an 80 column terminal
           - it may be nice to put the newest entries at the top
           - leave the last "99, NULL" entry as it is

 -- examples (newest at top) --

 { 26 , FEB , 2008 , RCR , "my_program" , MAJOR , TYPE_GENERAL ,
   "short description of change" ,
   "(optional) detailed description, or where to get more information\n"
   "   - with newlines, if you babble for multiple lines\n"
   "   (but none at the end)"
 } ,

 { 26, MAR, 2008, RCR, "sample", MICRO, TYPE_GENERAL,
   "blah",
   NULL
 } ,

*/

afni_history_struct rickr_history[] = {

<<<<<<< HEAD
 {  3,  Feb, 2015, RCR, "model_conv_PRF_6", MINOR, TYPE_ENHANCE,
   "consolodate blur and reorg into one function, to reduce max memory usage",
   "This allows the program to run on weaker systems, cutting the max RAM\n"
   "usage by one half.  A prior step was to allocate main RAM early so that\n"
   "free() would release to the OS (Linux), but that is now moot.\n"
   "This change has no effect on the results (no binary diff)."
=======
 {  9,  Feb, 2015, RCR, "file_tool.c", MINOR, TYPE_ENHANCE,
   "warn on '\\' without preceding space",
   "Gang and J Rajendra ran into a problem on OS X 10.9.5."
 } ,

 {  9,  Feb, 2015, RCR, "afni_proc.py", MINOR, TYPE_ENHANCE,
   "applied updates matching 3dClustSim (9 table output)",
   NULL
>>>>>>> 5578a7f8
 } ,

 { 28,  Jan, 2015, RCR, "afni-general", MICRO, TYPE_ENHANCE,
   "in mri_fdrize, warn user if p->q is skipped because of < 20 voxels",
   NULL
 } ,

 { 28,  Jan, 2015, RCR, "Makefile.INCLUDE", MICRO, TYPE_MODIFY,
   "take SurfMesh out of SUMA_PROGS; use LC_COLLATE in sort for prog_list",
   "done to keep GTS progs out of macosx_10.6_Intel_64.no.fink build"
 } ,

 { 20,  Jan, 2015, RCR, "1d_tool.py", MICRO, TYPE_NEW_OPT,
   "added option -show_trs_to_zero, to compute length of iresp",
   "This is to computer the number of TRs until a curve bottoms out at 0."
 } ,

 { 20,  Jan, 2015, RCR, "timing_tool.py", MICRO, TYPE_ENHANCE,
   "allow ',' as married timinig separator (along with '*')",
   NULL
 } ,

 { 15,  Jan, 2015, RCR, "@update.afni.binaries", MICRO, TYPE_NEW_OPT,
   "added -hist; if unknown opt and cur version, fail after check",
   NULL
 } ,

 { 15,  Jan, 2015, RCR, "afni_skeleton.py", MICRO, TYPE_NEW_PROG,
   "just to save a starting point for other new programs",
   NULL
 } ,

 { 15,  Jan, 2015, RCR, "afni_util.py", MICRO, TYPE_BUG_FIX,
   "fixed () in case of r(A,B,unbiased=1), which matches correlation_p()",
   NULL
 } ,

 { 15,  Jan, 2015, RCR, "afni_proc.py", MICRO, TYPE_BUG_FIX,
   "include -demean when running 3ddot on masks",
   NULL
 } ,

 { 15,  Jan, 2015, RCR, "3ddot", MICRO, TYPE_ENHANCE,
   "explicitly state 'Pearson' correlation in help",
   NULL
 } ,

 { 14,  Jan, 2015, RCR, "read_matlab_files.py", MINOR, TYPE_NEW_PROG,
   "read and possibly convert MATLAB files to 1D format",
   NULL
 } ,

 {  2,  Jan, 2015, RCR, "afni_proc.py", MICRO, TYPE_MODIFY,
   "added MIN_OUTLIER to example 7",
   NULL
 } ,

 { 18,  Dec, 2014, RCR, "afni_base.py", MICRO, TYPE_ENHANCE,
   "in shell_com:val(), if no stdout but have stderr, display stderr",
   NULL
 } ,

 { 10,  Dec, 2014, RCR, "meica.py", MICRO, TYPE_BUG_FIX,
   "fixed 3dTshift input in case of --no_despike",
   "Thanks to M Plitt for the code fix."
 } ,

 {  2,  Dec, 2014, RCR, "afni_proc.py", MICRO, TYPE_BUG_FIX,
   "-tlrc_NL_awpy_rm was not being applied",
   NULL
 } ,

 {  2,  Dec, 2014, RCR, "afni-general", MINOR, TYPE_BUG_FIX,
   "added floatscan to THD_load_nifti for case of double->float conversion",
   "Thanks to M Gregory."
 } ,

 { 25,  Nov, 2014, RCR, "afni_util.py", MICRO, TYPE_NEW_OPT,
   "added get_process_depth()",
   "sample use: afni_util.py -print 'get_process_depth()'"
 } ,

 { 21,  Nov, 2014, RCR, "meica.py", MICRO, TYPE_MODIFY,
   "merged -affter into -nwarp in 5 3dNwarpApply calls",
   NULL
 } ,

 { 21,  Nov, 2014, RCR, "afni_proc.py", MICRO, TYPE_ENHANCE,
   "-anat_unifize_method none now means to skip, default means to do in AW",
   "Basically, this adds the ability to skip 3dUnifize completely."
 } ,

 { 19,  Nov, 2014, RCR, "Dimon", MICRO, TYPE_BUG_FIX,
   "do not allow num_suffix to be processed as octal",
   NULL
 } ,

 { 19,  Nov, 2014, RCR, "3dclust", MICRO, TYPE_ENHANCE,
   "clarify -mni in help (do not use if already MNI)",
   NULL
 } ,

 { 10,  Nov, 2014, RCR, "afni", MICRO, TYPE_ENHANCE,
   "added color maps Reds_and_Blues, and _w_Green",
   NULL
 } ,

 {  7,  Nov, 2014, RCR, "mri_nwarp.c", MICRO, TYPE_BUG_FIX,
   "applied update to free temporary warp on behalf of RWC",
   NULL
 } ,

 {  7,  Nov, 2014, RCR, "auto_warp.py", MICRO, TYPE_MODIFY,
   "moved -affter warp to -warp in 3dNwarpApply",
   NULL
 } ,

 {  7,  Nov, 2014, RCR, "afni_proc.py", MICRO, TYPE_MODIFY,
   "moved -affter warp to -warp in 3dNwarpApply",
   "This applies the 22 Oct, 2014 change to 3dNwarpApply."
 } ,

 {  7,  Nov, 2014, RCR, "model_conv_PRF_6", MINOR, TYPE_NEW_PROG,
   "6 parameter population receptive field estimate model",
   "Added sigrat (sigma ratio) and theta parameters.\n"
   "For E Silson and C Baker."
 } ,

 {  4, Nov, 2014, RCR, "CA_EZ_atlas.csh", MICRO, TYPE_MODIFY,
   "with unchecked -help this dumps TT_N27 in current directory",
   "Updated so that 'apearch -update_all_afni_help' does not dump dataset.\n"
   "Updated directly under pub/dist/bin.\n"
   "Should this script even be distributed?"
 } ,

 { 28, Oct, 2014, RCR, "timing_tool.py", MICRO, TYPE_ENHANCE,
   "expanded -help_basis",
   NULL
 } ,

 { 27, Oct, 2014, RCR, "Dimon", MINOR, TYPE_BUG_FIX,
   "fixed strcmp trap in -sbns; have -sb_num_suffix look for any last integer",
   NULL
 } ,

 { 27, Oct, 2014, RCR, "afni-general", MINOR, TYPE_ENHANCE,
   "added 107 face images for 20 years",
   NULL
 } ,

 { 23, Oct, 2014, RCR, "afni_util.py", MINOR, TYPE_ENHANCE,
   "enhanced read_text_file and added shuffle_blocks",
   NULL
 } ,

 { 22, Oct, 2014, RCR, "3dmask_tool", MICRO, TYPE_BUG_FIX,
   "if padding for dilate/erode steps, preserve ijk_to_dicom_real",
   "Thanks to A Kurani for nothing the problem."
 } ,

 { 20, Oct, 2014, RCR, "imcat", MINOR, TYPE_BUG_FIX,
   "z and r: fixed y-padding",
   NULL
 } ,

 { 16, Oct, 2014, RCR, "Dimon", MINOR, TYPE_NEW_OPT,
   "added sort_methods: none, acq_time, default, num_suffix, zposn",
   NULL
 } ,

 {  8, Oct, 2014, RCR, "Dimon", MINOR, TYPE_BUG_FIX,
   "added -save_errors and more recovery chances, fixed sb_num_suffix app",
   "Stage 3 of sorting broke stage 2 of sorting.\n"
   "Thanks to V Roopchansingh for noting the problem."
 } ,

 { 25, Sep, 2014, RCR, "Dimon", MICRO, TYPE_BUG_FIX,
   "fixed use of altered add_to_string_list()",
   "The changed usage broke options -drive_afni, -drive_wait and -rt_cmd.\n"
   "Thanks to V Roopchansingh for noting the problem."
 } ,

 { 24, Sep, 2014, RCR, "afni_util.py", MICRO, TYPE_NEW_OPT,
   "added -list2 case under -listfunc",
   NULL
 } ,

 { 23, Sep, 2014, RCR, "afni-general", MINOR, TYPE_BUG_FIX,
   "cat_strings was missing trailing byte",
   "Thanks to Q Li for noting the problem."
 } ,

 { 23, Sep, 2014, RCR, "afni_util.py", MINOR, TYPE_NEW_OPT,
   "added some explicit -help and improved the few existing options",
   NULL
 } ,

 { 22, Sep, 2014, RCR, "3dexample1", MICRO, TYPE_ENHANCE,
   "made mention of 3dToyProg.c",
   NULL
 } ,

 { 22, Sep, 2014, RCR, "SUMA_Makefile_NoDev", MICRO, TYPE_MODIFY,
   "removed ../suma_*.o from clean directive",
   NULL
 } ,

 { 22, Sep, 2014, RCR, "thd_http.c", MICRO, TYPE_MODIFY,
   "changed mktemp() to mkstemp() to get rid of those compile warnings",
   NULL
 } ,

 { 22, Sep, 2014, RCR, "column_cat", MINOR, TYPE_BUG_FIX,
   "fixed implementation of -line, which messed up default operation",
   NULL
 } ,

 { 19, Sep, 2014, RCR, "3dexample1", MINOR, TYPE_NEW_PROG,
   "sample program to multiply a dataset by 2",
   "This is very basic example of reading/processing/writing AFNI datasets."
 } ,

 { 16, Sep, 2014, RCR, "3dmask_tool", MINOR, TYPE_NEW_OPT,
   "added -fill_dirs option, to specify directions for hole filling",
   "Added for D. Glen."
 } ,

 { 15, Sep, 2014, RCR, "file_tool", MINOR, TYPE_ENHANCE,
   "apply -prefix for -show_file_type (a dos2unix conversion)",
   NULL
 } ,

 { 10, Sep, 2014, RCR, "Dimon", MICRO, TYPE_ENHANCE,
   "handle num_chan > 1 in GERT_Reco scripts",
   NULL
 } ,

 {  8, Sep, 2014, RCR, "afni_proc.py", MICRO, TYPE_MODIFY,
   "round min dimension to 6 sig bits, then truncate to 3",
   "This help catch cases where the dimension is just under\n"
   "fairly 'round' number."
 } ,

 {  8, Sep, 2014, RCR, "Dimon", MICRO, TYPE_BUG_FIX,
   "num_chan > 1 needs 3D+t ACQ type",
   "Thanks to V Roopchansingh for noting the problem."
 } ,

 {  8, Sep, 2014, RCR, "plug_realtime", MICRO, TYPE_BUG_FIX,
   "fixed free_PCOR_ivoxel_corr function call typos",
   "Thanks to Y Halchenko for noting the problem."
 } ,

 {  4, Sep, 2014, RCR, "r_idisp.o", MICRO, TYPE_MODIFY,
   "cast int64_t to long long to appease printf across multiple systems",
   NULL
 } ,

 {  3, Sep, 2014, RCR, "plug_realtime", MINOR, TYPE_ENHANCE,
   "merged in changes from C Craddock, with alterations",
   "This needs some more work."
 } ,

 {  2, Sep, 2014, RCR, "3dTcat", MICRO, TYPE_ENHANCE,
   "allow @filename format for -tpattern option",
   NULL
 } ,

 { 29, Aug, 2014, RCR, "slow_surf_clustsim.py", MICRO, TYPE_ENHANCE,
   "included blur in all help examples for clarity",
   NULL
 } ,

 { 28, Aug, 2014, RCR, "Dimon", MICRO, TYPE_ENHANCE,
   "test SOP IUID sorting",
   NULL
 } ,

 { 27, Aug, 2014, RCR, "3dcalc", MICRO, TYPE_ENHANCE,
   "applied AFNI_ORIENT for -LPI/-RAI",
   "Requested by Shane M. via the message board."
 } ,

 { 25, Aug, 2014, RCR, "gen_ss_review_table.py", MICRO, TYPE_BUG_FIX,
   "defined oind (for case that does not currently happen)",
   NULL
 } ,

 { 22, Aug, 2014, RCR, "Dimon", MINOR, TYPE_NEW_OPT,
   "added -sort_method and -save_details",
   "Using the 'geme_index' sort method allows for real-time sorting\n"
   "of GE multi-echo data, before volumes are sent to 'afni'.\n"
   "Modification made for V Roopchansingh."
 } ,

 { 21, Aug, 2014, RCR, "model_conv_PRF", MICRO, TYPE_GENERAL,
   "minor details added to help output",
   NULL
 } ,

 { 13, Aug, 2014, RCR, "Dimon", MICRO, TYPE_GENERAL,
   "very minor update",
   NULL
 } ,

 { 12, Aug, 2014, RCR, "Dimon", MAJOR, TYPE_MODIFY,
   "this should basically work like the old version",
   "While no major change should be seen, this is an overhaul of\n"
   "the previous version, which should allow for realtime sorting."
 } ,

 { 12, Aug, 2014, RCR, "Dimon1", MINOR, TYPE_GENERAL,
   "Dimon1 is a fork of the previous working version of Dimon",
   "This can be a backup if there are troubles with the new Dimon."
 } ,

 { 12, Aug, 2014, RCR, "afni_system_check.py", MICRO, TYPE_GENERAL,
   "afni -ver is now only 1 line of output",
   NULL
 } ,

 {  5, Aug, 2014, RCR, "to3d", MICRO, TYPE_GENERAL,
   "added more comments about -ushort2float",
   "Requested by J Butman."
 } ,

 {  2, Aug, 2014, RCR, "make_stim_times.py", MINOR, TYPE_NEW_OPT,
   "added -run_trs, for cases when the TRs per run vary",
   "Requested on message board by Rebecca and later by Lisam."
 } ,

 { 15,  Jul, 2014, RCR, "gen_ss_review_scripts.py", MINOR, TYPE_ENHANCE,
   "output average motion per stim over response",
   "This will probably be replaced by averages over stimulus only time.\n"
   "Requested by D Pine."
 } ,

 { 15,  Jul, 2014, RCR, "3dClustSim", MICRO, TYPE_GENERAL,
   "check for bad floats read for -fwhm[xyz]",
   "Requested by shanusmagnus."
 } ,

 { 11,  Jul, 2014, RCR, "afni_proc.py", MINOR, TYPE_BUG_FIX,
   "fixed 1d_tool.py -pad_into_many_runs for bpass w/varying run lengths",
   "Thanks to d6anders for noting the problem."
 } ,

 {  3,  Jul, 2014, RCR, "model_conv_PRF", MINOR, TYPE_BUG_FIX,
   "fixed a name space problem on macs",
   NULL
 } ,

 {  2,  Jul, 2014, RCR, "afni-general", MICRO, TYPE_GENERAL,
   "added model_conv_PRF in Makefile.INCLUDE for distribution",
   NULL
 } ,

 { 27,  Jun, 2014, RCR, "model_conv_PRF", MAJOR, TYPE_NEW_PROG,
   "population receptive field estimate model",
   "For E Silson and C Baker."
 } ,

 { 26,  Jun, 2014, RCR, "3dresample", MINOR, TYPE_NEW_OPT,
   "added -bound_type FOV/SLAB option (FOV is orig and default)",
   "FOV preserves the field of view, SLAB preserves the SLAB\n"
   "(so with SLAB the extents should not change)"
 } ,

 { 26,  Jun, 2014, RCR, "gen_ss_review_table.py", MICRO, TYPE_ENHANCE,
   "track 'degress of freedom' as 'degrees ...'",
   NULL
 } ,

 { 26,  Jun, 2014, RCR, "gen_ss_review_scripts.py", MICRO, TYPE_ENHANCE,
   "note any anat/EPI mask correlation value; correct 'degress' as 'degrees'",
   "Typo noted by J Stoddard."
 } ,

 { 26,  Jun, 2014, RCR, "afni_proc.py", MINOR, TYPE_ENHANCE,
   "full_mask is now byte (via 3dmask_tool); note correlation with anat mask",
   NULL
 } ,

 { 25,  Jun, 2014, RCR, "afni-general", MINOR, TYPE_BUG_FIX,
   "removed SUMA/SUMA_MakeColorMap, SUMA/SUMA_MakeConsistent from source tree",
   "Thanks to Y Halchenko for bringing it up."
 } ,

 { 25,  Jun, 2014, RCR, "to3d", MINOR, TYPE_ENHANCE,
   "allow -zorigin with x/y SLAB/FOV, particularly in case of nz==1",
   NULL
 } ,

 {  2,  Jun, 2014, RCR, "slow_surf_clustsim.py", MICRO, TYPE_MODIFY,
   "niter defaults to 1000, to match recommendations and 'quick' example",
   NULL
 } ,

 { 30,  May, 2014, RCR, "plug_realtime", MINOR, TYPE_ENHANCE,
   "if PREFIX ends in .nii, all saved datasets will be in NIFTI format",
   "Added for V Roopchansingh."
 } ,

 { 20,  May, 2014, RCR, "afni_system_check.py", MINOR, TYPE_ENHANCE,
   "macs: look for PyQt4 from homebrew and fink",
   NULL
 } ,

 { 19,  May, 2014, RCR, "column_cat", MICRO, TYPE_NEW_OPT,
   "added -line option, e.g. to print only (0-based) line 17",
   NULL
 } ,

 { 16,  May, 2014, RCR, "afni_proc.py", MINOR, TYPE_MODIFY,
   "changed default of -anat_unif_GM to no",
   "Use of -GM in 3dUnifiize was leading to some skull stripping failures.\n"
   "Thanks to J Stoddard for noting the problem."
 } ,

 { 16,  May, 2014, RCR, "afni-general", MINOR, TYPE_BUG_FIX,
   "make space in case compression programs have longer paths",
   "Thanks to D Thompson for finding the problematic code."
 } ,

 { 16,  May, 2014, RCR, "afni_system_check.py", MINOR, TYPE_ENHANCE,
   "a few updates:",
   "  - if no AFNI binaries in path, try path to ASC.py\n"
   "  - look for history files in data directories\n"
   "  - print comments at end, so they are easier to notice"
 } ,

 { 13,  May, 2014, RCR, "gen_ss_review_scripts.py", MINOR, TYPE_ENHANCE,
   "allow for no stats dset",
   "With resting state and 3dTproject, afni_proc.py will not create stats."
 } ,

 { 12,  May, 2014, RCR, "afni_proc.py", MINOR, TYPE_NEW_OPT,
   "added -regress_use_tproject, and made the default=yes",
   "This will apply 3dTproject instead of 3dDeconvolve for resting\n"
   "state analysis.  It is much faster, and creates the same result."
 } ,

 { 12,  May, 2014, RCR, "3dTproject", MICRO, TYPE_ENHANCE,
   "allow for multiple -input dataset, without requiring quotes around them",
   NULL
 } ,

 { 12,  May, 2014, RCR, "timing_tool.py", MICRO, TYPE_BUG_FIX,
   "-part_init 0 is not appropriate for -partition",
   "Text labels now apply, and the default is '-part_init INIT'."
 } ,

 {  9,  May, 2014, RCR, "timing_tool.py", MICRO, TYPE_NEW_OPT,
   "added -part_init option; removed -chrono option",
   NULL
 } ,

 {  1,  May, 2014, RCR, "@update.afni.binaries", MINOR, TYPE_BUG_FIX,
   "added -quick option; fixed recursive backups",
   NULL
 } ,

 { 29,  Apr, 2014, RCR, "uber_subject.py", MICRO, TYPE_MODIFY,
   "micro fix to clarify 'initialization' help",
   "Thanks to Ziad for noting it"
 } ,

 { 29,  Apr, 2014, RCR, "timing_tool.py", MICRO, TYPE_MODIFY,
   "update to run number display in case of -multi_timing_to_event_list",
   NULL
 } ,

 { 24,  Apr, 2014, RCR, "timing_tool.py", MINOR, TYPE_NEW_OPT,
   "added -multi_timing_to_event_list",
   "This allows one to generate simple or details event lists, or to\n"
   "partition one event class by its predecessors.\n"
   "Partitioning added for W Tseng."
 } ,

 { 24,  Apr, 2014, RCR, "afni_base.py", MICRO, TYPE_MODIFY,
   "shell_exec2() should always set so,se as arrays",
   NULL
 } ,

 { 24,  Apr, 2014, RCR, "afni_util.py", MICRO, TYPE_MODIFY,
   "changed use of nlines in limited_shell_exec()",
   NULL
 } ,

 { 24,  Apr, 2014, RCR, "afni_history", MICRO, TYPE_BUG_FIX,
   "added proto for restrict_hlist()",
   NULL
 } ,

 { 16,  Apr, 2014, RCR, "afni_proc.py", MINOR, TYPE_ENHANCE,
   "added MIN_OUTLIER parameter option for -volreg_base_dset",
   "Using '-volreg_base_dset MIN_OUTLIER' will result in the volume with\n"
   "the minimum outlier fraction to be extracted as the volreg base.\n"
   "Thanks to T Ross for the good suggestion, so long ago"
 } ,

 { 16,  Apr, 2014, RCR, "afni_proc.py", MICRO, TYPE_ENHANCE,
   "internal re-org, should have no effect",
   NULL
 } ,

 { 15,  Apr, 2014, RCR, "afni_util.py", MINOR, TYPE_ENHANCE,
   "added optional 'pid' parameter to the get_process_stack() functions",
   NULL
 } ,

 { 10,  Apr, 2014, RCR, "afni-general", MINOR, TYPE_BUG_FIX,
   "@afni.run.me never made it into Makefile.INCLUDE for distribution",
   NULL
 } ,

 { 10,  Apr, 2014, RCR, "1d_tool.py", MINOR, TYPE_NEW_OPT,
   "added -index_to_run_tr, intended for use by afni_proc.py",
   NULL
 } ,

 {  9,  Apr, 2014, RCR, "gen_ss_review_table.py", MAJOR, TYPE_NEW_PROG,
   "parse output from @ss_review_basic text into spreadsheet format",
   "This makes it easy to flag outlier subject values.\n"
   "Thanks to J Jarcho for encouragement."
 } ,

 {  9,  Apr, 2014, RCR, "gen_ss_review_scripts.py", MICRO, TYPE_MODIFY,
   "give priority to GCOR files with 'out' in the name",
   NULL
 } ,

 {  4,  Apr, 2014, RCR, "afni-general", MINOR, TYPE_BUG_FIX,
   "fixed reading NIFTI obliquity w/dglen (lost Mar 22)",
   "Thanks to P Kundu for noting the problem."
 } ,

 { 31,  Mar, 2014, RCR, "afni_proc.py", MINOR, TYPE_NEW_OPT,
   "added -anat_unif_GM (def=yes); improved message for bad ricor input",
   NULL
 } ,

 { 31,  Mar, 2014, RCR, "auto_warp.py", MICRO, TYPE_MODIFY,
   "some help text indentation and fix for display of non-string defaults",
   NULL
 } ,

 { 26,  Mar, 2014, RCR, "auto_warp.py", MINOR, TYPE_BUG_FIX,
   "in 3dNwarpApply, use the base dataset as the -master, rather than WARP",
   "The WARP dataset is now often bigger, to handle warps to the dataset\n"
   "edges.  The result from auto_warp.py should match the template/base.\n"
   "Note: the problem applies to binaries from 3/21 until 3/25 (now).\n"
   "Thanks to V Zachariou for noting the problem."
 } ,

 { 25,  Mar, 2014, RCR, "afni_proc.py", MINOR, TYPE_NEW_OPT,
   "added options -anat_uniform_method and -anat_opts_unif",
   "This correction may be particularly useful along with either\n"
   "-tlrc_NL_warp or -mask_segment_anat."
 } ,

 { 24,  Mar, 2014, RCR, "afni_proc.py", MINOR, TYPE_NEW_OPT,
   "added -regress_anaticor_radius",
   "This specifies the radius for the local white matter average.\n"
   "Option requested by S Torrisi."
 } ,

 { 21,  Mar, 2014, RCR, "afni_proc.py", MINOR, TYPE_BUG_FIX,
   "if anaticor and censor, do not use keep_trs for blur est from errts",
   "Thanks to J Stoddard for noting the problem."
 } ,

 { 21,  Mar, 2014, RCR, "gen_ss_review_scripts.py", MICRO, TYPE_BUG_FIX,
   "removed -e from 'tcsh -ef @ss_review_basic', for grep failures",
   "Macs terminate (correctly) when grep/wc return non-zero status, but\n"
   "Linux systems do not.  Maybe tcsh authors did not like grep killing\n"
   "scripts, either...\n"
 } ,

 { 21,  Mar, 2014, RCR, "afni_system_check.py", MINOR, TYPE_NEW_OPT,
   "added -data_root and enhancements for class data search",
   NULL
 } ,

 { 20,  Mar, 2014, RCR, "1dUpsample", MINOR, TYPE_BUG_FIX,
   "fix reporting of file name in error messages; enhance said messages",
   NULL
 } ,

 { 14,  Mar, 2014, RCR, "afni_system_check.py", MINOR, TYPE_ENHANCE,
   "added some data and OS-specific tests",
   NULL
 } ,

 { 12,  Mar, 2014, RCR, "afni_proc.py", MINOR, TYPE_ENHANCE,
   "set errts_pre in anaticor block; apply extends in blur no scale",
   NULL
 } ,

 { 11,  Mar, 2014, RCR, "gen_ss_review_scripts.py", MICRO, TYPE_ENHANCE,
   "added gen_ss_review_scripts.py command comment at bottom of _basic script",
   NULL
 } ,

 { 7,  Mar, 2014, RCR, "afni", MICRO, TYPE_NEW_OPT,
   "added -no_detach, to prevent detaching from the terminal",
   "Useful since -DAFNI_DETACH=NO cannot work as written."
 } ,

 {  6,  Mar, 2014, RCR, "gen_ss_review_scripts.py", MINOR, TYPE_MODIFY,
   "changed some censoring and per-stim behavior",
   "- if censoring, create X.stim.xmat.1D from uncensored matrix\n"
   "- if no censor, still report num regs of interest and TRs per stim\n"
   "- report per-stim censoring only with stim classes"
 } ,

 { 24,  Feb, 2014, RCR, "realtime_receiver.py", MICRO, TYPE_ENHANCE,
   "added a little more detail to the demo example",
   NULL
 } ,

 { 20,  Feb, 2014, RCR, "3dClustSim", MICRO, TYPE_BUG_FIX,
   "break WARNING_message(amesg) up, until W_m gets enhanced",
   "Strings applied via the format are limited to 16K."
 } ,

 { 19,  Feb, 2014, RCR, "afni_proc.py", MICRO, TYPE_BUG_FIX,
   "if AM2 or IM, terminate extraction of ideals",
   "Ideal extraction should be done via 1d_tool.py, using the X-matrix."
 } ,

 { 19,  Feb, 2014, RCR, "3dDeconvolve", MICRO, TYPE_ENHANCE,
   "warn if GLOBAL times and 1 early stim per run (looks local)",
   "An early stim means t <= (NT_r-1)*TR, where NT_r is #TRs in run r.\n"
   "Negative times are included, as they may be fillers for empty runs."
 } ,

 { 18,  Feb, 2014, RCR, "timing_tool.py", MINOR, TYPE_NEW_OPT,
   "added -test_local_timing, to look for local vs. global timing issues",
   "- in some cases, promote married types to combine/compare them\n"
   "- keep track of '*' entries from timing files"
 } ,

 { 18,  Feb, 2014, RCR, "afni_proc.py", MICRO, TYPE_ENHANCE,
   "minor help update",
   NULL
 } ,

 { 10,  Feb, 2014, RCR, "gen_ss_review_scripts.py", MINOR, TYPE_ENHANCE,
   "show TRs per run, applied and censored",
   NULL
 } ,

 {  6,  Feb, 2014, RCR, "afni_proc.py", MICRO, TYPE_MODIFY,
   "-help examples start with 'Example', for searching",
   NULL
 } ,

 {  3,  Feb, 2014, RCR, "apsearch", MICRO, TYPE_NEW_OPT,
   "added -global_help/-gopts_help to print help for global options",
   NULL
 } ,

 { 15,  Jan, 2014, RCR, "3dLRflip", MICRO, TYPE_BUG_FIX,
   "used bad filename without -prefix",
   "Var ext was not initialized."
 } ,

 { 14,  Jan, 2014, RCR, "3dttest++", MICRO, TYPE_MODIFY,
   "make mask failure message more clear",
   "In THD_create_mask_from_string(), if string is short enough for a file\n"
   "check, report error with entire string."
 } ,

 { 14,  Jan, 2014, RCR, "@update.afni.binaries", MICRO, TYPE_ENHANCE,
   "added more system programs to check",
   NULL
 } ,

 { 30,  Dec, 2013, RCR, "1d_tool.py", MICRO, TYPE_MODIFY,
   "skip polort against polort in -show_cormat_warnings",
   NULL
 } ,

 { 30,  Dec, 2013, RCR, "afni-general", MICRO, TYPE_BUG_FIX,
   "mcw_malloc.c: moved mcw_malloc_dump_sort below _dump for solaris",
   "Apparently it does not like inconsistent declaration in same file,\n"
   "and mcw_malloc.h does not offer prototypes to many functions in the\n"
   "case of DONT_USE_MCW_MALLOC, including this one."
 } ,

 { 30,  Dec, 2013, RCR, "file_tool", MINOR, TYPE_ENHANCE,
   "for -show_bad_backslash, check for '\\' as the last file character",
   "The fix (with -prefix) is to delete the last '\\' and end with a newline."
 } ,

 { 27,  Dec, 2013, RCR, "gen_ss_review_scripts.py", MINOR, TYPE_ENHANCE,
   "also output censored TRs per run, along with fractions",
   NULL
 } ,

 { 27,  Dec, 2013, RCR, "1d_tool.py", MINOR, TYPE_NEW_OPT,
   "added -show_tr_run_counts and -show_num_runs, for gen_ss_review_scripts.py",
   NULL
 } ,

 { 26,  Dec, 2013, RCR, "gen_ss_review_scripts.py", MINOR, TYPE_MODIFY,
   "max and jump to cluster max are now based on masked dset, if possible",
   NULL
 } ,

 { 26,  Dec, 2013, RCR, "3dBrickStat", MICRO, TYPE_MODIFY,
   "removed extra mask size output when using -mask option",
   "Text output is the intention of the program, so limit to requested text."
 } ,

 { 18,  Dec, 2013, RCR, "@update.afni.binaries", MINOR, TYPE_MODIFY,
   "if system files seem to exist in the abin directory, block update",
   "If AFNI seems to be installed in a system directory (i.e. with OS level\n"
   "programs), default to not letting the update proceed.  Options -sys_ok\n"
   "and -help_system_progs were added to provide control and details."
 } ,

 { 17,  Dec, 2013, RCR, "afni_proc.py", MINOR, TYPE_MODIFY,
   "use -NEW by default with 3dDespike",
   "Added -despike_new to override the default behavior."
 } ,

 { 16,  Dec, 2013, RCR, "gen_ss_review_scripts.py", MINOR, TYPE_BUG_FIX,
   "fixed use of num_trs in the case of censoring",
   "Thanks to K Kerr for nothing the problem."
 } ,

 { 16,  Dec, 2013, RCR, "auto_warp.py", MINOR, TYPE_NEW_OPT,
   "added -qblur option for P Molfese",
   NULL
 } ,

 {  9,  Dec, 2013, RCR, "afni_util.py", MINOR, TYPE_BUG_FIX,
   "added backup function for get_process_stack",
   "BASE.shell_com() might return a short process list, probably from\n"
   "limited buffer space (for cmd.stdout)."
 } ,

 {  4,  Dec, 2013, RCR, "@update.afni.binaries", MINOR, TYPE_BUG_FIX,
   "fixed ac++ condition and empty if",
   NULL
 } ,

 {  4,  Dec, 2013, RCR, "afni_runme", MINOR, TYPE_NEW_PROG,
   "added this (Ziad's) script to sysadmin/scripts",
   NULL
 } ,

 {  3,  Dec, 2013, RCR, "@update.afni.binaries", MINOR, TYPE_NEW_OPT,
   "added -prog_list for Ziad",
   NULL
 } ,

 { 12,  Nov, 2013, RCR, "3dTfitter", MICRO, TYPE_ENHANCE,
   "added help example for PPI analysis",
   NULL
 } ,

 { 5,  Nov, 2013, RCR, "@update.afni.binaries", MICRO, TYPE_BUG_FIX,
   "watch out of 'afni -ver' crashing because of missing libraries",
   "Trap check of $package, since it is included with $status.\n"
   "Thanks to CC Yen for noting the error."
 } ,

 { 5,  Nov, 2013, RCR, "@FindAfniDsetPath", MICRO, TYPE_ENHANCE,
   "check AFNI_ATLAS_PATH and $HOME/.afni/atlases for datasets",
   NULL
 } ,

 { 1,  Nov, 2013, RCR, "@update.afni.binaries", MICRO, TYPE_MODIFY,
   "OS X now defaults to 10.7_Intel package",
   NULL
 } ,

 { 1,  Nov, 2013, RCR, "afni_proc.py", MINOR, TYPE_MODIFY,
   "let all-1 input for extents mask vary per run (for diff # TRs)",
   NULL
 } ,

 { 31,  Oct, 2013, RCR, "afni_proc.py", MINOR, TYPE_MODIFY,
   "restrict blur estimation to uncensored TRs",
   NULL
 } ,

 { 31,  Oct, 2013, RCR, "1d_tool.py", MINOR, TYPE_NEW_OPT,
   "added -show_trs_run",
   "This will be used by afni_proc.py to restrict TRs for blur estimation\n"
   "to those that were not censored, per run."
 } ,

 { 30,  Oct, 2013, RCR, "gen_group_command.py", MINOR, TYPE_ENHANCE,
   "added -keep_dirent_pre, to expand subject ID to directory entry prefix",
   "Requested by  P Molfese."
 } ,

 { 24,  Oct, 2013, RCR, "gen_ss_review_scripts.py", MICRO, TYPE_ENHANCE,
   "output global correlation, and DoF info from review_basic",
   NULL
 } ,

 { 17,  Oct, 2013, RCR, "3dDeconvolve", MICRO, TYPE_BUG_FIX,
   "avoid infinite loop on empty SYM: or SYM: rows",
   NULL
 } ,

 { 30,  Sep, 2013, RCR, "unix_tutorial", MINOR, TYPE_ENHANCE,
   "updates to installs/unix_commands/scripts/basic_*/bin/*",
   "These are for the 2 Dec 2013 bootcamp."
 } ,

 { 26,  Sep, 2013, RCR, "afni-general", MICRO, TYPE_BUG_FIX,
   "added more .h files to install_lib for compiling outside of afni_src",
   "Added rcmat.h, misc_math.h, thd_atlas.h, thd_ttatlas_query.h\n"
   "and thd_ttatlas_CA_EZ.h."
 } ,

 { 19,  Sep, 2013, RCR, "afni_proc.py", MINOR, TYPE_ENHANCE,
   "allow regress_polort -1; added help for -regress_RSFC",
   NULL
 } ,

 { 19,  Sep, 2013, RCR, "afni-general", MINOR, TYPE_MODIFY,
   "allow AFNI_COMPRESSOR to init decompression tool between gzip/pigz",
   NULL
 } ,

 { 19,  Sep, 2013, RCR, "afni-general", MINOR, TYPE_NEW_OPT,
   "show label->sub-brick index conversion via AFNI_SHOW_LABEL_TO_INDEX",
   NULL
 } ,

 { 19,  Sep, 2013, RCR, "afni", MINOR, TYPE_NEW_OPT,
   "added options -get_processed_env[_afni] and -global_opts",
   NULL
 } ,

 { 17,  Sep, 2013, RCR, "mpeg_encode", MICRO, TYPE_MODIFY,
   "on fatal error, print message; added stdlib.h for free()/exit() protos",
   "Thanks to TheChymera (Message Board) for mentioning compile warnings."
 } ,

 { 13,  Sep, 2013, RCR, "3dNLfim", MICRO, TYPE_BUG_FIX,
   "report an error instead of crashing if no -input is given",
   "This allows for getting individual signal help without the crash.\n"
 } ,

 { 13,  Sep, 2013, RCR, "model_conv_cosine4", MICRO, TYPE_ENHANCE,
   "updated help with a usage example",
   NULL
 } ,

 { 12,  Sep, 2013, RCR, "afni-general", MICRO, TYPE_GENERAL,
   "added SYSTEM_NAME to Makefile.linux_ubuntu_12_64",
   NULL
 } ,

 { 12,  Sep, 2013, RCR, "afni-general", MINOR, TYPE_GENERAL,
   "added P Taylor's Makefile and install notes",
   "Makefile.linux_ubuntu_12_64, OS_notes.linux_ubuntu_12_64"
 } ,

 { 12,  Sep, 2013, RCR, "afni-general", MINOR, TYPE_GENERAL,
   "added afni_src/other_builds directory",
   "This is for non-AFNI-build Makefiles and OS install notes.\n"
   "It has been initialized with:\n"
   "   Makefile.linux_fedora_19_64\n"
   "   OS_notes.linux_fedora_19_64.txt"
 } ,

 { 11,  Sep, 2013, RCR, "model_conv_cosine4", MAJOR, TYPE_NEW_PROG,
   "A four half-cosine convolvable model.",
   "Based on: Fully Bayesian Spatio-Temporal Modeling of FMRI Data\n"
   "          IEEE Transactions on Medical Imaging,\n"
   "          Volume 23, Issue 2, February 2004, Pages 213-231\n"
   "          Woolrich, M.W., Jenkinson, M., Brady, J.M., Smith, S.M.\n"
   "Requested by C Connolly and Felix."
 } ,

 {  3,  Sep, 2013, RCR, "Dimon", MINOR, TYPE_BUG_FIX,
   "Dimon -rt: if im_is_volume and single volume, get dz from image",
   "Thanks to A Nilsen for reporting the problem.\n"
 } ,

 { 26,  Aug, 2013, RCR, "afni_system_check.py", MINOR, TYPE_NEW_OPT,
   "added -check_all, -find_prog, -casematch, -exact",
   "These changes are to add PATH searching for programs.\n"
 } ,

 { 20,  Aug, 2013, RCR, "afni_proc.py", MINOR, TYPE_NEW_OPT,
   "added -regress_RSFS, to run 3dRSFC",
   "Would run 3dRSFC per run on errts, to bandpass and compute parameters."
 } ,

 { 20,  Aug, 2013, RCR, "afni_proc.py", MICRO, TYPE_MODIFY,
   "make 3dAutomask the default EPI strip method",
   "Suggested by D Glen.  I should have done so in the first place."
 } ,

 { 20,  Aug, 2013, RCR, "afni_system_check.py", MICRO, TYPE_ENHANCE,
   "update do search_path_dirs/show_found_in_path",
   NULL
 } ,

 { 14,  Aug, 2013, RCR, "afni_system_check.py", MINOR, TYPE_ENHANCE,
   "removed '_' from PYTHON_PATH; note any /sw/bin/python* files",
   NULL
 } ,

 { 14,  Aug, 2013, RCR, "afni_proc.py", MINOR, TYPE_NEW_OPT,
   "added non-linear standard space registration via -tlrc_NL_warp",
   NULL
 } ,

 {  2,  Aug, 2013, RCR, "afni_system_check.py", MINOR, TYPE_ENHANCE,
   "check for multiple R and python programs in PATH",
   NULL
 } ,

 {  2,  Aug, 2013, RCR, "3dANOVA", MINOR, TYPE_BUG_FIX,
   "if AFNI_COMPRESSOR and input nii.gz, 'remove()' would not remove BRIK.gz",
   "Thanks to P Molfese for noting the problem."
 } ,

 {  1,  Aug, 2013, RCR, "3dmask_tool", MINOR, TYPE_BUG_FIX,
   "fixed apparent pointer step issue, which happens on only some systems",
   "Apparent problem with MMAP (memory mapping of files).\n"
   "Thanks to W Gaggl for pointing out the problem."
 } ,

 {  1,  Aug, 2013, RCR, "suma-general", MINOR, TYPE_BUG_FIX,
   "in suma_gifti.c, convert GIFTI's LPI to and from AFNI's RAI",
   "Done with Ziad.  Thanks to N Oosterhof for bringing this up."
 } ,

 { 31,  Jul, 2013, RCR, "3dmask_tool", MINOR, TYPE_BUG_FIX,
   "fixed failure to apply a negative dilation in non-convert case",
   "Thanks to W Gaggl for noting the problematic scenario."
 } ,

 { 22,  Jul, 2013, RCR, "nifti_tool", MICRO, TYPE_GENERAL,
   "re-applied 2012 change of originator to shorts (lost with ITK update)",
   NULL
 } ,

 { 19,  Jul, 2013, RCR, "afni-general", MINOR, TYPE_ENHANCE,
   "applied ITK compatibility updates from 11/2010 by H Johnson",
   NULL
 } ,

 { 19,  Jul, 2013, RCR, "3dDeconvolve", MICRO, TYPE_ENHANCE,
   "no options implies -h",
   NULL
 } ,

 { 18,  Jul, 2013, RCR, "@move.to.series.dirs", MINOR, TYPE_ENHANCE,
   "added -dprefix option, for output directory prefix",
   NULL
 } ,

 { 16,  Jul, 2013, RCR, "afni_system_check.py", MINOR, TYPE_ENHANCE,
   "added checks for early python versions; added a little help",
   NULL
 } ,

 { 12,  Jul, 2013, RCR, "suma", MICRO, TYPE_MODIFY,
   "return a good status (0) on -help",
   NULL
 } ,

 { 11,  Jul, 2013, RCR, "afni_system_check.py", MINOR, TYPE_NEW_PROG,
   "perform many checks to validate a system for AFNI use",
   NULL
 } ,

 {  9,  Jul, 2013, RCR, "Dimon", MINOR, TYPE_ENHANCE,
   "if unsigned shorts are detected, add -ushort2float to to3d command",
   NULL
 } ,

 {  9,  Jul, 2013, RCR, "to3d", MINOR, TYPE_NEW_OPT,
   "added -ushort2float, for converting unsinged shorts to floats",
   "Requested by D Handwerker."
 } ,

 {  9,  Jul, 2013, RCR, "file_tool", MINOR, TYPE_ENHANCE,
   "added more info for locating bad chars with -test",
   NULL
 } ,

 {  7,  Jul, 2013, RCR, "@Install_FATCAT_DEMO", MINOR, TYPE_NEW_PROG,
   "replaces @Install_PTaylor_TractDemo",
   NULL
 } ,

 {  6,  Jul, 2013, RCR, "afni-general", MICRO, TYPE_BUG_FIX,
   "use NIFTI_INTENT_NONE for case of intent_code = FUNC_BUCK_TYPE",
   "3dbucket's FUNC_BUCK_TYPE went to intent_code for 1 vol dset"
 } ,

 {  1,  Jul, 2013, RCR, "afni-general", MICRO, TYPE_NEW_OPT,
   "added AFNI_INCLUDE_HISTORY: set to No to omit history from output",
   NULL
 } ,

 { 28,  Jun, 2013, RCR, "afni_util.py", MINOR, TYPE_NEW_OPT,
   "added get/show_process_stack(), get/show_login_shell()",
   "Can use these from command line, e.g. :\n"
   "   afni_util.py -eval 'show_login_shell()'\n"
   "   afni_util.py -eval 'show_login_shell(verb=1)'\n"
   "   afni_util.py -eval 'show_process_stack()'"
 } ,

 { 27,  Jun, 2013, RCR, "afni_proc.py", MINOR, TYPE_NEW_OPT,
   "added -regress_mot_as_ort",
   "Applies motion regressors via -ortvec, a potential future change."
 } ,

 { 25,  Jun, 2013, RCR, "afni_proc.py", MINOR, TYPE_NEW_OPT,
   "added -volreg_motsim and -volreg_opts_ms",
   NULL
 } ,

 { 14,  Jun, 2013, RCR, "Makefile.NIH.openSUSE.11.4_64", MICRO, TYPE_ENHANCE,
   "added -fPIC to CCMIN (-fPIC is all over now, basically for R_io.so)",
   NULL
 } ,

 { 10,  Jun, 2013, RCR, "1d_tool.py", MINOR, TYPE_ENHANCE,
   "added -select_groups, -show_cormat, -volreg2allineate",
   NULL
 } ,

 { 10,  Jun, 2013, RCR, "@simulate_motion", MINOR, TYPE_ENHANCE,
   "added warp_methods, etc.",
   NULL
 } ,

 { 31, May, 2013, RCR, "@simulate_motion", MAJOR, TYPE_NEW_PROG,
   "program to create time series simulated by motion parameters",
   NULL
 } ,

 { 17, May, 2013, RCR, "@update.afni.binaries", MICRO, TYPE_ENHANCE,
   "added -f to curl, so that failures propagate to $status",
   NULL
 } ,

 { 14, May, 2013, RCR, "1d_tool.py", MINOR, TYPE_NEW_OPT,
   "added options -show_argmin/max",
   NULL
 } ,

 { 13, May, 2013, RCR, "@RenamePanga", MINOR, TYPE_BUG_FIX,
   "added -column to count commands writing listfile",
   "There is a 4096 byte limit in addto_args(), which could be made dynamic."
 } ,

 { 10, May, 2013, RCR, "afni-general", MINOR, TYPE_BUG_FIX,
   "named glob functions as afni_*; R was using sys funcs, rather than local",
   NULL
 } ,

 {  9, May, 2013, RCR, "afni_proc.py", MINOR, TYPE_NEW_OPT,
   "added options -write_3dD_script and -write_3dD_prefix",
   NULL
 } ,

 {  8, May, 2013, RCR, "1d_tool.py", MINOR, TYPE_NEW_OPT,
   "added options -rank, -rank_style, -reverse_rank",
   NULL
 } ,

 {  6, May, 2013, RCR, "afni_proc.py", MINOR, TYPE_ENHANCE,
   "added -regress_anaticor example; opt implies -mask_segment_anat/_erode",
   NULL
 } ,

 {  6, May, 2013, RCR, "3dinfo", MINOR, TYPE_NEW_OPT,
   "added option -slice_timing",
   NULL
 } ,

 {  6, May, 2013, RCR, "1d_tool.py", MICRO, TYPE_NEW_OPT,
   "added option -transpose_write",
   NULL
 } ,

 {  3, May, 2013, RCR, "afni_proc.py", MINOR, TYPE_NEW_OPT,
   "added options -regress_anaticor and -mask_segment_erode",
   "Use the -regress_anaticor option to regress the WMeLocal time series.\n"
   "This is the ANATICOR method of HJ Jo."
 } ,

 {  1, May, 2013, RCR, "1d_tool.py", MICRO, TYPE_ENHANCE,
   "added -help example for -show_trs_uncensored",
   NULL
 } ,

 { 29, Apr, 2013, RCR, "gen_ss_review_scripts.py", MICRO, TYPE_ENHANCE,
   "set AFNI_NO_OBLIQUE_WARNING in scripts",
   NULL
 } ,

 { 26, Apr, 2013, RCR, "1d_tool.py", MINOR, TYPE_NEW_OPT,
   "added -show_trs_censored/_uncensored (mostly for X-matrix datasets)",
   NULL
 } ,

 { 24, Apr, 2013, RCR, "@move.to.series.dirs", MINOR, TYPE_NEW_PROG,
   "partition a list of DICOM files by series number",
   "Done for I Shapira."
 } ,

 { 24, Apr, 2013, RCR, "3dinfo", MINOR, TYPE_BUG_FIX,
   "allow -space for nifti; actually exit if -view and result exists",
   "Thanks to I Schwabacher for noting the problem and fix."
 } ,

 { 24, Apr, 2013, RCR, "@2dwarper.Allin", MINOR, TYPE_BUG_FIX,
   "did not set 'ver' before goto START",
   "Thanks to I Schwabacher for noting the problem and fix."
 } ,

 { 24, Apr, 2013, RCR, "1d_tool.py", MICRO, TYPE_NEW_OPT,
   "added -censor_next_TR",
   "Sticking with backward diff for deriv, as it makes sense for censoring."
 } ,

 { 23, Apr, 2013, RCR, "afni_proc.py", MINOR, TYPE_ENHANCE,
   "added eroded ROIs for -regress_ROI: WMe, GMe, CSFe",
   NULL
 } ,

 { 22, Apr, 2013, RCR, "auto_warp.py", MINOR, TYPE_GENERAL,
   "modified afni_base.afni_name.new() with 2 cases of parse_pref=1",
   "This is currently the only application of that parameter."
 } ,

 { 17, Apr, 2013, RCR, "3dAFNItoNIFTI", MINOR, TYPE_BUG_FIX,
   "fixed old use of use of strcat() after strdup()",
   "Thanks to B Benson and J Stoddard for noting the problem."
 } ,

 { 16, Apr, 2013, RCR, "3dmaskave", MINOR, TYPE_NEW_OPT,
   "added -sumsq (sum squares) and -enorm (Euclidean norm) options",
   NULL
 } ,

 { 16, Apr, 2013, RCR, "3dmaxima", MINOR, TYPE_BUG_FIX,
   "modernize dataset coordinate reporting, using proper signs",
   "Thanks to G Pagnoni for reporting the issue."
 } ,

 { 15, Apr, 2013, RCR, "afni_proc.py", MICRO, TYPE_ENHANCE,
   "added RESTING STATE NOTE to help",
   NULL
 } ,

 { 15, Apr, 2013, RCR, "3dSurf2Vol", MICRO, TYPE_BUG_FIX,
   "fixed crash when a surface was not found (struct init)",
   "Thanks to H Yang for noting the problem."
 } ,

 {  9, Apr, 2013, RCR, "afni_proc.py", MINOR, TYPE_BUG_FIX,
   "fixed computed fitts for REML case (was from 3dDeconvolve)",
   "Thanks to G Pagnoni for noting the problem."
 } ,

 {  5, Apr, 2013, RCR, "uber_subject.py", MINOR, TYPE_ENHANCE,
   "added Help web link to class handouts",
   NULL
 } ,

 {  5, Apr, 2013, RCR, "afni_proc.py", MINOR, TYPE_MODIFY,
   "revert -save_orig_skullstrip to -save_skullstrip",
   "This should have no effect on results, except for rename of anat_strip\n"
   "to anat_ns.  It also gets around a temporary name change from AEA.py."
 } ,

 { 27, Mar, 2013, RCR, "1d_tool.py", MINOR, TYPE_NEW_OPT,
   "added -show_group_labels, -label_prefix_keep/_drop",
   "Option -label_prefix_drop can be used to remove bandpass regs for 3dRSFC."
 } ,

 {  8, Mar, 2013, RCR, "3dTcat", MINOR, TYPE_NEW_OPT,
   "added -TR and -tpattern options",
   NULL
 } ,

 {  7, Mar, 2013, RCR, "file_tool", MINOR, TYPE_ENHANCE,
   "handle -prefix and -overwrite for -show_bad_backslash",
   "The combination can be used to 'fix' bad files."
 } ,

 { 27, Feb, 2013, RCR, "python-general", MICRO, TYPE_NEW_OPT,
   "added Ziad's apsearch global options: -all_opts, -h_find, -h_view",
   NULL
 } ,

 { 21, Feb, 2013, RCR, "afni_proc.py", MICRO, TYPE_MODIFY,
   "small help update to include tshift block in example 5c",
   "Thanks to J Gonzalez bringing it up."
 } ,

 { 14, Feb, 2013, RCR, "afni_proc.py", MICRO, TYPE_BUG_FIX,
   "handle surface data in -move_preproc_files",
   "Thanks to P Molfese for reporting the error."
 } ,

 { 13, Feb, 2013, RCR, "uber_subject.py", MICRO, TYPE_ENHANCE,
   "inform user of subj_dir when writing AP command",
   NULL
 } ,

 { 13, Feb, 2013, RCR, "unix_tutorial", MAJOR, TYPE_NEW_PROG,
   "added tutorial to CVS tree, with processed files under AFNI_data6",
   NULL
 } ,

 { 12, Feb, 2013, RCR, "afni_util.py", MICRO, TYPE_BUG_FIX,
   "updated duplicate dataset error message to match older code updates",
   "Thanks to HJ Jo for reporting the error."
 } ,

 { 12, Feb, 2013, RCR, "@update.afni.binaries", MICRO, TYPE_BUG_FIX,
   "if 'afni -ver' fails from libraries and $status not set, check $package",
   NULL
 } ,

 { 11, Feb, 2013, RCR, "file_tool", MICRO, TYPE_ENHANCE,
   "help updates",
   NULL
 } ,

 {  5, Feb, 2013, RCR, "afni_proc.py", MICRO, TYPE_MODIFY,
   "updates to the help introduction",
   NULL
 } ,

 {  5, Feb, 2013, RCR, "python-general", MICRO, TYPE_BUG_FIX,
   "fixed (unused) cols_by_label_list functions",
   "Fix by I Schwabacher, who is actually using the function."
 } ,

 { 31, Jan, 2013, RCR, "uber_proc.py", MICRO, TYPE_BUG_FIX,
   "fixed blist error that had not been converted to bdict",
   "Thanks to Piero C. for reporting the error."
 } ,

 { 30, Jan, 2013, RCR, "python-general", MINOR, TYPE_ENHANCE,
   "added less biased correlations and various gcor utility functions",
   NULL
 } ,

 { 24, Jan, 2013, RCR, "Dimon", MINOR, TYPE_ENHANCE,
   "be able to process a run of AFNI volumes (-file_type AFNI)",
   "added for Der-Yow Chen and Cecil Yen"
 } ,

 { 24, Jan, 2013, RCR, "3dinfo", MICRO, TYPE_MODIFY,
   "get -orient output via new THD_fill_orient_str_3",
   NULL
 } ,

 { 22, Jan, 2013, RCR, "Dimon", MINOR, TYPE_NEW_OPT,
   "added -file_type, in prep for reading AFNI/NIfTI images",
   NULL
 } ,

 { 18, Jan, 2013, RCR, "@compute_gcor", MINOR, TYPE_NEW_PROG,
   "compute GCOR = global correlation of a dataset",
   NULL
 } ,

 { 18, Jan, 2013, RCR, "3dDeconvolve", MICRO, TYPE_BUG_FIX,
   "when jobs=1, only warn for -virtvec if the option was used",
   "The result was just a warning which did not affect processing.\n"
   "Thanks to J Britton and E Ronkin for reporting the warning."
 } ,

 { 16, Jan, 2013, RCR, "1d_tool.py", MINOR, TYPE_NEW_OPT,
   "added option -show_gcor (and _all and _doc)",
   "compute GCOR (average correlation) on 1D files"
 } ,

 { 16, Jan, 2013, RCR, "realtime_receiver.py", MINOR, TYPE_NEW_OPT,
   "added option -dc_params",
   "To go with new scripts AFNI_data6/realtime.demos/demo.2.fback.*."
 } ,

 { 9, Jan, 2013, RCR, "afni_proc.py", MINOR, TYPE_NEW_OPT,
   "added option -regress_compute_gcor",
   "If errts and EPI mask exist, GCOR is computed by default."
 } ,

 { 7, Jan, 2013, RCR, "3dTstat", MINOR, TYPE_NEW_OPT,
   "added option -l2norm, to compute L2 norm",
   NULL
 } ,

 { 2, Jan, 2013, RCR, "3dCM", MICRO, TYPE_BUG_FIX,
   "in THD_cmass(), if mask is NOT set, clear data value",
   "Found with dglen.  This is an old bug, ick."
 } ,

 { 31, Dec, 2012, RCR, "afni-general", MICRO, TYPE_BUG_FIX,
   "is_in_labels(): search for longest match",
   "To fix failure in the case of both label and labelSUFFIX existing."
 } ,

 { 28, Dec, 2012, RCR, "suma-general", MICRO, TYPE_BUG_FIX,
   "mri_polyfit() now takes exar paramter, pass NULL",
   NULL
 } ,

 { 21, Dec, 2012, RCR, "@update.afni.binaries", MINOR, TYPE_BUG_FIX,
   "change check for recur download by looking for known string in script",
   "Thanks to S Lowell for reporting the error."
 } ,

 { 20, Dec, 2012, RCR, "uber_subject.py", MINOR, TYPE_BUG_FIX,
   "remove -volreg_tlrc_warp in case of no tlrc block",
   "Thanks to P Taylor for reporting the error."
 } ,

 { 19, Dec, 2012, RCR, "afni_restproc.py", MINOR, TYPE_GENERAL,
   "Update from Rayus for handling .nii files.",
   NULL
 } ,

 { 18, Dec, 2012, RCR, "afni-general", MINOR, TYPE_BUG_FIX,
   "have THD_subbrick_minmax fall back to THD_slow_minmax_dset if no STAT",
   "This is a fix for 3dSkullStrip on NIfTI dsets.\n"
   "Thanks to kelvin for reporting the error."
 } ,

 { 5, Dec, 2012, RCR, "serial_helper", MICRO, TYPE_GENERAL,
   "added useless string specifier in snprintf to block compier warnings",
   "Requested by Y Halchenko."
 } ,

 { 29, Nov, 2012, RCR, "afni-general", MINOR, TYPE_MODIFY,
   "add -f to 'tcsh -c' for getting output from commands",
   "Thanks to P Molfese for the suggestion to avoid .cshrc text output."
 } ,

 { 26, Nov, 2012, RCR, "align_epi_anat.py", MINOR, TYPE_NEW_OPT,
   "added -save_script option",
   "added script history in afni_com class"
 } ,

 { 15, Nov, 2012, RCR, "3dTqual", MINOR, TYPE_NEW_OPT,
   "added -mask option",
   "Requested by evangelou."
 } ,

 { 14, Nov, 2012, RCR, "make_random_timing.py", MINOR, TYPE_BUG_FIX,
   "fixed check for random space in -max_consec case",
   "Thanks to Kristina for reporting the error."
 } ,

 { 13, Nov, 2012, RCR, "afni-general", MINOR, TYPE_BUG_FIX,
   "fixed fopen_maybe to check for .1D suffix on file streams",
   "Suffix might get added by EDIT_dset_items.\n"
   "Thanks to I Schwabacher for reporting the error."
 } ,

 { 23, OCT, 2012, RCR, "to3d", MINOR, TYPE_BUG_FIX,
   "forgot to leave show_size_n_offset set",
   "Thanks to J Jarcho for reporting the to3d failure."
 } ,

 { 19, OCT, 2012, RCR, "file_tool", MINOR, TYPE_ENHANCE,
   "added test for BOM bytes (byte order mark)",
   NULL
 } ,

 { 18, OCT, 2012, RCR, "file_tool", MINOR, TYPE_ENHANCE,
   "added convenience option -test",
   NULL
 } ,

 { 18, OCT, 2012, RCR, "uber_ttest.py", MINOR, TYPE_BUG_FIX,
   "small updates to correspond with library changes",
   NULL
 } ,

 { 17, OCT, 2012, RCR, "afni_proc.py", MICRO, TYPE_MODIFY,
   "removed unneeded -set_tr from 1d_tool.py -censor_motion",
   NULL
 } ,

 { 17, OCT, 2012, RCR, "dicom_hdr", MINOR, TYPE_NEW_OPT,
   "added -no_length option, which helps when running diffs on output",
   NULL
 } ,

 { 16, OCT, 2012, RCR, "uber_subject.py", MINOR, TYPE_NEW_OPT,
   "added analysis type and processing block list",
   NULL
 } ,

 { 12, OCT, 2012, RCR, "afni_proc.py", MICRO, TYPE_ENHANCE,
   "included tshift block in example #9 - resting state analysis",
   "Thanks to D Drake for reminding me to add it."
 } ,

 { 12, OCT, 2012, RCR, "afni-general", MINOR, TYPE_ENHANCE,
   "added byte-swapping for complex numbers in thd_niml.c",
   NULL
 } ,

 { 12, OCT, 2012, RCR, "@RetinoProc", MICRO, TYPE_BUG_FIX,
   "set AEA_opt in quotes, as it might be a list",
   NULL
 } ,

 {  5, OCT, 2012, RCR, "1d_tool.py", MINOR, TYPE_NEW_OPT,
   "added option -quick_censor_count",
   NULL
 } ,

 {  5, OCT, 2012, RCR, "dicom_hinfo", MINOR, TYPE_NEW_OPT,
   "added option -no_name",
   NULL
 } ,

 {  3, OCT, 2012, RCR, "afni-general", MINOR, TYPE_ENHANCE,
   "dashed parameters are now illegal for many options in many python programs",
   "Affects programs:\n"
   "   1d_tool.py, afni_proc.py, gen_group_command.py, make_random_timing.py,\n"
   "   make_stim_times.py, option_list.py, timing_tool.py"
 } ,

 {  2, OCT, 2012, RCR, "uber_subject.py", MINOR, TYPE_ENHANCE,
   "added stim_type column to stim table",
   "This corresponds to the afni_proc.py option -regress_stim_types."
 } ,

 {  2, OCT, 2012, RCR, "model_conv_diffgamma", MICRO, TYPE_GENERAL,
   "small help update",
   NULL
 } ,

 {  1, OCT, 2012, RCR, "afni_proc.py", MINOR, TYPE_ENHANCE,
   "added 'file' to list of -stim_types parameters",
   "The 'file' type would imply -stim_file in 3dDeconvolve, not timing."
 } ,

 { 26, SEP, 2012, RCR, "@update_afni_binaries", MINOR, TYPE_NEW_OPT,
   "added -apsearch; verify download for recursive step",
   NULL
 } ,

 { 26, SEP, 2012, RCR, "nifti_tool", MINOR, TYPE_BUG_FIX,
   "changed ana originator field from char to short",
   NULL
 } ,

 { 25, SEP, 2012, RCR, "afni_proc.py", MINOR, TYPE_BUG_FIX,
   "use errts_REML to compute blur if 3dD_stop; apply compute_fitts if no reml",
   "Thanks to P Molfese for reporting the problem."
 } ,

 { 21, SEP, 2012, RCR, "3dNLfim", MICRO, TYPE_GENERAL,
   "added ConvDiffGam to help",
   NULL
 } ,

 { 20, SEP, 2012, RCR, "3dClustSim", MICRO, TYPE_GENERAL,
   "added a note to the help about computing blur estimates",
   "Requested by J Weisberg."
 } ,

 { 20, SEP, 2012, RCR, "afni-general", MINOR, TYPE_ENHANCE,
   "added some projection function to python libraries",
   NULL
 } ,

 { 13, SEP, 2012, RCR, "@update.afni.binaries", MINOR, TYPE_ENHANCE,
   "download and run the current version on the web site",
   "Good idea, Bob."
 } ,

 { 13, SEP, 2012, RCR, "afni_util", MINOR, TYPE_ENHANCE,
   "can call list functions via -listfunc (to avoid input formatting)",
   "Also, use -join after the LISTFUNC to remove list format on output, e.g.\n"
   "\ncd AFNI_data6\n"
   "afni_util.py -listfunc list_minus_glob_form -join group_results/OLSQ*.HEAD"
 } ,

 { 6, SEP, 2012, RCR, "afni-general", MINOR, TYPE_ENHANCE,
   "if varying facs/types on NIfTI write, write floats instead of failing",
   NULL
 } ,

 { 6, SEP, 2012, RCR, "gen_ss_review_scripts.py", MICRO, TYPE_MODIFY,
   "print missing xmat error w/out debug, as it is fatal",
   NULL
 } ,

 { 6, SEP, 2012, RCR, "afni-general", MINOR, TYPE_NEW_OPT,
   "apply global opt -pad_to_node when going through AFNI format in thd_niml.c",
   NULL
 } ,

 { 4, SEP, 2012, RCR, "afni_proc.py", MINOR, TYPE_NEW_OPT,
   "added option -regress_ROI",
   "This allows for tissue-based regression, with ROI averages from any of:\n"
   "     brain (from full_mask), GM, WM and CSF (from Classes_resam)\n"
   "The 'mask' block is required for all ROIs, and option -mask_segment_anat\n"
   "is required for the latter 3."
 } ,

 { 4, SEP, 2012, RCR, "gen_group_command.py", MICRO, TYPE_BUG_FIX,
   "fixed error message in case of different group sizes",
   "Error pointed out by Priyank."
 } ,

 { 31, AUG, 2012, RCR, "3dTstat", MINOR, TYPE_NEW_OPT,
   "added option -signed_absmax",
   "Requested by P Hamilton."
 } ,

 { 30, AUG, 2012, RCR, "1d_tool.py", MICRO, TYPE_MODIFY,
   "display -show_mmms output to 4 places",
   NULL
 } ,

 { 24, AUG, 2012, RCR, "column_cat", MAJOR, TYPE_NEW_PROG,
   "like 'cat', except horizontally (see recent Unix command, 'paste')",
   NULL
 } ,

 { 23, AUG, 2012, RCR, "gen_ss_review_scripts.py", MINOR, TYPE_NEW_OPT,
   "can pass -censor_dset",
   NULL
 } ,

 { 21, AUG, 2012, RCR, "slow_surf_clustsim.py", MICRO, TYPE_NEW_OPT,
   "added 'sigma' uvar, for passing to SurfSmooth",
   NULL
 } ,

 { 17, AUG, 2012, RCR, "3dGroupInCorr", MICRO, TYPE_BUG_FIX,
   "pass 'batch mode' var to SUMA_init_GISET_setup to preserve dset",
   NULL
 } ,

 { 16, AUG, 2012, RCR, "gen_group_command.py", MICRO, TYPE_MODIFY,
   "show datasets names when a 'labels not unique' error occurs",
   NULL
 } ,

 { 14, AUG, 2012, RCR, "afni_proc.py", MINOR, TYPE_MODIFY,
   "match default class order for 3dSeg; copy labeltable into resampled dset",
   NULL
 } ,

 { 10, AUG, 2012, RCR, "afni_restproc.py", MINOR, TYPE_GENERAL,
   "Updates from Rayus.",
   "Fixed bugs with -outcensor and -snr.\n"
   "Added -bpassregs and -keepuncensored.\n"
   "Use variable detrending for -tsnr."
 } ,

 {  9, AUG, 2012, RCR, "afni_general", MICRO, TYPE_BUG_FIX,
   "definition after ENTRY in mri_genalign_util.c",
   NULL
 } ,

 {  8, AUG, 2012, RCR, "Dimon", MINOR, TYPE_NEW_OPT,
   "added -use_slice_loc; fixed app of use_last_elem in mri_read_dicom",
   "g_info.use_last_elem has usurped the lone global"
 } ,

 {  8, AUG, 2012, RCR, "afni_proc.py", MICRO, TYPE_BUG_FIX,
   "do not update tlrc anat with strip if passed in",
   NULL
 } ,

 {  8, AUG, 2012, RCR, "slow_surf_clustsim.py", MICRO, TYPE_BUG_FIX,
   "currently need to pass -sv even for -on_surface; get rid of this later",
   NULL
 } ,

 { 31, JUL, 2012, RCR, "afni_proc.py", MINOR, TYPE_MODIFY,
   "have -mask_segment_anat default to no (libgsl is not quite so common)",
   NULL
 } ,

 { 31, JUL, 2012, RCR, "afni-general", MINOR, TYPE_ENHANCE,
   "speed up reading NIfTI files with long histories (THD_dblkatr_from_niml)",
   "Thanks to J Gonzalez for reporting the problem."
 } ,

 { 31, JUL, 2012, RCR, "3dresample", MINOR, TYPE_BUG_FIX,
   "update IJK_TO_DICOM and _REAL at end of resample library function",
   "Thanks to I Schwabacher for reporting the IJK_TO_DICOM discrepancy."
 } ,

 { 30, JUL, 2012, RCR, "afni_proc.py", MINOR, TYPE_ENHANCE,
   "if surface analysis, create run_suma script",
   NULL
 } ,

 { 30, JUL, 2012, RCR, "1d_tool.py", MINOR, TYPE_NEW_OPT,
   "added -show_mmms",
   "Display min, mean, max, stdev of each column."
 } ,

 { 26, JUL, 2012, RCR, "afni_proc.py", MINOR, TYPE_NEW_OPT,
   "added -mask_segment_anat and -mask_rm_segsy",
   "If anat is stripped, create segmented anat unless user says not to."
 } ,

 { 26, JUL, 2012, RCR, "3dttest++", MINOR, TYPE_BUG_FIX,
   "K text columns (after label) would result in K lost float columns",
   "Thanks to Phoebe of Harvard for reporting the problem."
 } ,

 { 26, JUL, 2012, RCR, "realtime_receiver.py", MINOR, TYPE_NEW_OPT,
   "added -show_comm_times option to show communication times",
   "Added for J Evans (and to get it off an ancient todo list)."
 } ,

 { 23, JUL, 2012, RCR, "afni-general", MICRO, TYPE_ENHANCE,
   "allow programs to read auto-tcat datasets using filelist:DSETS.txt",
   "If DSETS.txt contains a list of datasets, they will be read in using\n"
   "THD_open_tcat(), as if they were listed separated by spaces.\n\n"
   "Added for C Connolly."
 } ,

 { 20, JUL, 2012, RCR, "apsearch", MICRO, TYPE_MODIFY,
   "exclude README.* from program list",
   "Executable README files can be troublesome..."
 } ,

 { 17, JUL, 2012, RCR, "gen_ss_review_scripts.py", MINOR, TYPE_MODIFY,
   "added checks for volreg and uncensored X-mat; get view from volreg",
   NULL
 } ,

 { 17, JUL, 2012, RCR, "slow_surf_clustsim.py", MICRO, TYPE_MODIFY,
   "removed -Niter opt from SurfSmooth (let it decide)",
   NULL
 } ,

 { 11, JUL, 2012, RCR, "afni_proc.py", MINOR, TYPE_ENHANCE,
   "fill gaps and holes in anatomical masks",
   "(now requires AFNI from 7 May, 2012)"
 } ,

 { 10, JUL, 2012, RCR, "afni_proc.py", MICRO, TYPE_ENHANCE,
   "let the user know whether 3dClustSim will be run",
   NULL
 } ,

 { 9, JUL, 2012, RCR, "@auto_tlrc", MICRO, TYPE_MODIFY,
   "escape (unalias) every 'rm' command",
   NULL
 } ,

 { 9, JUL, 2012, RCR, "align_epi_anat.py", MICRO, TYPE_MODIFY,
   "escape (unalias) every 'rm' command",
   NULL
 } ,

 { 29, JUN, 2012, RCR, "Makefile.INCLUDE", MICRO, TYPE_MODIFY,
   "moved ptaylor_install dependency from 'vastness' to 'install'",
   NULL
 } ,

 { 29, JUN, 2012, RCR, "prompt_user", MICRO, TYPE_NEW_OPT,
   "if MESSAGE is '-', read from stdin",
   NULL
 } ,

 { 29, JUN, 2012, RCR, "@Install_RSFMRI_Motion_Group_Demo", MINOR, TYPE_NEW_PROG,
   "program is for installing demo of RSFMR on big and small motion groups",
   NULL
 } ,

 { 28, JUN, 2012, RCR, "afni_proc.py", MICRO, TYPE_BUG_FIX,
   "fixed help error regarding IM",
   "Thanks to I Blair for reporting it."
 } ,

 { 27, JUN, 2012, RCR, "3dTstat", MICRO, TYPE_NEW_OPT,
   "added -nzmedian, requested on message board",
   NULL
 } ,

 { 25, JUN, 2012, RCR, "gen_group_command.py", MICRO, TYPE_ENHANCE,
   "added help for -factors and 3dANOVA3 -type 4 examples",
   NULL
 } ,

 { 25, JUN, 2012, RCR, "gen_ss_review_scripts.py", MICRO, TYPE_BUG_FIX,
   "fixed uninitialized cpad1,2 in the case of no censoring",
   NULL
 } ,

 { 22, JUN, 2012, RCR, "gen_group_command.py", MINOR, TYPE_NEW_OPT,
   "added commands 3dANOVA2 and 3dANOVA3; added option -factors",
   "Need to add help for -factors (i.e. for 3dANOVA3 -type 4)."
 } ,

 { 20, JUN, 2012, RCR, "plug_realtime", MICRO, TYPE_BUG_FIX,
   "comment out plot_ts_setthik() type calls for now",
   "When registering, finalize_dset() will result in white image window.\n"
   "Thanks to V Roopchansingh for reporting the problem."
 } ,

 { 15, JUN, 2012, RCR, "GIFTI", MINOR, TYPE_MODIFY,
   "make num_dim violation a warning, because of mris_convert",
   NULL
 } ,

 { 15, JUN, 2012, RCR, "afni_proc.py", MINOR, TYPE_NEW_OPT,
   "added -regress_censor_extern",
   NULL
 } ,

 { 14, JUN, 2012, RCR, "gen_ss_review_scripts.py", MICRO, TYPE_BUG_FIX,
   "use afni -com instead of plugout_drive (for case of multiple users)",
   "Thanks to V Razdan and N Adleman for reporting the issue."
 } ,

 { 6, JUN, 2012, RCR, "afni_proc.py", MICRO, TYPE_BUG_FIX,
   "look for input of EPI datasets in standard space and NIfTI format",
   NULL
 } ,

 { 5, JUN, 2012, RCR, "3dmask_tool", MICRO, TYPE_BUG_FIX,
   "need to explicitly set DSET_BRICK_TYPE() on some systems",
   NULL
 } ,

 { 5, JUN, 2012, RCR, "afni_proc.py", MINOR, TYPE_MODIFY,
   "warn users if married types and files do not seem to match",
   NULL
 } ,

 { 3, JUN, 2012, RCR, "afni_proc.py", MICRO, TYPE_MODIFY,
   "for resting state analysis, suggest -regress_censor_motion 0.2",
   "Suggest a more strict limit for resting state than for task analysis."
 } ,

 { 3, JUN, 2012, RCR, "uber_subject.py", MICRO, TYPE_ENHANCE,
   "for variable updates: actually show list if it is short enough",
   NULL
 } ,

 { 25, MAY, 2012, RCR, "uber_subject.py", MINOR, TYPE_ENHANCE,
   "display modified options and subject defaults",
   NULL
 } ,

 { 22, MAY, 2012, RCR, "uber_subject.py", MINOR, TYPE_NEW_OPT,
   "added regress_bandpass and regress_mot_deriv (probably for resting state)",
   NULL
 } ,

 { 21, MAY, 2012, RCR, "afni_proc.py", MINOR, TYPE_NEW_OPT,
   "added the long-desired-but-not-so-needed -regress_stim_types option",
   "This allows users to specify -stim_times/_AM1/_AM2/_IM."
 } ,

 { 19, MAY, 2012, RCR, "afni_proc.py", MICRO, TYPE_ENHANCE,
   "added help examples for resting state analysis",
   NULL
 } ,

 { 19, MAY, 2012, RCR, "afni-general", MICRO, TYPE_ENHANCE,
   "allow for auto-tcat of 1D inputs that are separated by spaces",
   "For E Demir to use in 3dDeconovolve."
 } ,

 { 16, MAY, 2012, RCR, "@GetAfniOrient", MICRO, TYPE_MODIFY,
   "suppress 3dinfo version text",
   NULL
 } ,

 { 16, MAY, 2012, RCR, "@auto_tlrc", MICRO, TYPE_MODIFY,
   "do not ask for user input, even if centers are off by 80+ mm",
   NULL
 } ,

 { 11, MAY, 2012, RCR, "gen_ss_review_scripts.py", MINOR, TYPE_ENHANCE,
   "also output average censored per-TR motion",
   NULL
 } ,

 { 10, MAY, 2012, RCR, "afni_proc.py", MINOR, TYPE_ENHANCE,
   "allow processing of more than 99 runs",
   NULL
 } ,

 { 10, MAY, 2012, RCR, "gen_ss_review_scripts.py", MINOR, TYPE_ENHANCE,
   "allow for a wider range of file names",
   "- handle case of more than 99 runs\n"
   "- look for files of the form *_rall.1D, as well as *.rall.1D"
 } ,

 { 7, MAY, 2012, RCR, "3dmask_tool", MINOR, TYPE_ENHANCE,
   "replaced THD_mask_erode with new THD_mask_erode_sym",
   "This change should make dilate and erosion operations symmetric."
 } ,

 { 7, MAY, 2012, RCR, "1d_tool.py", MINOR, TYPE_NEW_OPT,
   "added weighted_enorm method for -collapse_cols; added -weight_vec",
   NULL
 } ,

 { 4, MAY, 2012, RCR, "afni_restproc.py", MINOR, TYPE_BUG_FIX,
   "submitting updates from Rayus",
   "Updates are in changelog."
 } ,

 { 3, MAY, 2012, RCR, "1d_tool.py", MINOR, TYPE_NEW_OPT,
   "added -backward_diff and -forward_diff",
   "Note, -backward_diff is the same as -derivative."
 } ,

 { 2, MAY, 2012, RCR, "afni-general", MICRO, TYPE_ENHANCE,
   "added AFNI_PATH_SPACES_OK, for input of datasets with spaces in path",
   "Added for V Roopchansingh."
 } ,

 { 1, MAY, 2012, RCR, "gen_ss_review_scripts.py", MINOR, TYPE_ENHANCE,
   "added -prefix option; added censor coloring to 1dplot commands",
   NULL
 } ,

 { 1, MAY, 2012, RCR, "1d_tool.py", MINOR, TYPE_ENHANCE,
   "added -looks_like_AM",
   NULL
 } ,

 { 1, MAY, 2012, RCR, "make_random_timing.py", MINOR, TYPE_ENHANCE,
   "allowed -ordered_stimuli and -max_consec, together",
   "Requested by Liat."
 } ,

 { 30, APR, 2012, RCR, "afni_restproc.py", MAJOR, TYPE_NEW_PROG,
   "this program is by Rayus Kuplicki, please contact him for information",
   NULL
 } ,

 { 27, APR, 2012, RCR, "3dmask_tool", MAJOR, TYPE_NEW_PROG,
   "a program to manipulate mask datasets",
   NULL
 } ,

 { 24, APR, 2012, RCR, "afni-general", MINOR, TYPE_ENHANCE,
   "if surface data with generic prefix, append surf-type suffix",
   "Done to fix ANOVA commands on surface.\n"
   "Thanks to R Ray for bringing this up."
 } ,

 { 17, APR, 2012, RCR, "afni-general", MINOR, TYPE_ENHANCE,
   "added atlas/ROI label use with <> range selectors (MCW_get_angle_range)",
   NULL
 } ,

 { 16, APR, 2012, RCR, "afni_proc.py", MICRO, TYPE_NEW_OPT,
   "added -regress_bandpass, for bandpass filtering via regression",
   NULL
 } ,

 { 13, APR, 2012, RCR, "@radial_correlate.py", MICRO, TYPE_ENHANCE,
   "accept +tlrc datasets",
   NULL
 } ,

 { 12, APR, 2012, RCR, "gen_ss_review_scripts.py", MICRO, TYPE_BUG_FIX,
   "backport to python 2.2",
   NULL
 } ,

 { 12, APR, 2012, RCR, "afni_proc.py", MINOR, TYPE_BUG_FIX,
   "backport to python 2.2",
   "For files that should work on 2.2, avoid sum() and enumerate().\n"
   "Thanks to L Broster for reporting problems on python 2.2."
 } ,

 { 8, APR, 2012, RCR, "make_random_timing.py", MINOR, TYPE_ENHANCE,
   "-ordered_stimuli now takes labels",
   NULL
 } ,

 { 4, APR, 2012, RCR, "afni-general", MINOR, TYPE_MODIFY,
   "if prefix shows STORAGE_UNDEFINED, use BRIK only if not potential surface",
   NULL
 } ,

 { 3, APR, 2012, RCR, "plug_realtime", MICRO, TYPE_MODIFY,
   "always print the name of the mask dataset in use (via GUI or env)",
   NULL
 } ,

 { 30, MAR, 2012, RCR, "plug_realtime", MICRO, TYPE_MODIFY,
   "let user know when AFNI_REALTIME_Mask_Dset is applied",
   NULL
 } ,

 { 30, MAR, 2012, RCR, "@auto_tlrc", MICRO, TYPE_NEW_OPT,
   "added option -inweight\n",
   "Added for S Horovitz and S Tinaz."
 } ,

 { 22, MAR, 2012, RCR, "plug_realtime", MINOR, TYPE_ENHANCE,
   "apply AFNI_REALTIME_SHOW_TIMES in non-RT feedback case",
   NULL
 } ,

 { 22, MAR, 2012, RCR, "Dimon", MICRO, TYPE_ENHANCE,
   "if RT comm fails with afni, show iochan_error_string()",
   "It occasionally fails at TR=0.125 s."
 } ,

 { 21, MAR, 2012, RCR, "afni_proc.py", MICRO, TYPE_ENHANCE,
   "use run_lengths for TR list; removed path from external motion file",
   NULL
 } ,

 { 21, MAR, 2012, RCR, "gen_ss_review_scripts.py", MICRO, TYPE_ENHANCE,
   "look for more motion files; minor changes to output format",
   NULL
 } ,

 { 21, MAR, 2012, RCR, "3dcalc", MICRO, TYPE_ENHANCE,
   "added -help description to -help output",
   "To get apsearch to enable <tab> completion of -help option."
 } ,

 { 15, MAR, 2012, RCR, "plug_realtime", MINOR, TYPE_ENHANCE,
   "added AFNI_REALTIME_Mask_Dset for per-run control over Mask",
   "Also added some missing vars to README.environment.\n"
   "Done for J Evans."
 } ,

 { 14, MAR, 2012, RCR, "Dimon", MINOR, TYPE_NEW_OPT,
   "added -num_chan and -max_quiet_trs; default sleep = 1.1*TR, max of 2",
   "Added for J Evans and V Roopchansingh."
 } ,

 { 14, MAR, 2012, RCR, "afni_proc.py", MICRO, TYPE_BUG_FIX,
   "test for global timing before local, as it looks like bad local",
   "Thanks to P Pallett for reporting the problem."
 } ,

 { 13, MAR, 2012, RCR, "lib_qt_gui.py", MICRO, TYPE_MODIFY,
   "has main, so added trivial -help option",
   NULL
 } ,

 { 12, MAR, 2012, RCR, "@SUMA_AlignToExperiment", MICRO, TYPE_NEW_OPT,
   "added -overwrite_resp, so that processing does not have to stop and wait",
   "Also, used 'find' grab *.nii, to fix the failure reported by R Ray.\n"
   "Forgot to put this in with the afni_proc.py change..."
 } ,

 {  9, MAR, 2012, RCR, "afni_proc.py", MICRO, TYPE_BUG_FIX,
   "added $hemi to rm.mean dset during scaling; added -overwrite_resp to SATE",
   "Surface analysis would fail on 2nd hemi, as rm.mean dset would exist."
   "Also, added new '-overwrite_resp S' to @SUMA_AlignToExperiement command."
 } ,

 {  7, MAR, 2012, RCR, "@update.afni.binaries", MINOR, TYPE_ENHANCE,
   "existing package and install dir no longer required for -defaults",
   NULL
 } ,

 {  7, MAR, 2012, RCR, "GIFTI", MICRO, TYPE_BUG_FIX,
   "fixed sizeof in memset of gim (noted by B Cox)",
   NULL
 } ,

 {  6, MAR, 2012, RCR, "uber_subject.py", MICRO, TYPE_MODIFY,
   "move nokia help to -help_install_nokia (since it is not recommended)",
   NULL
 } ,

 {  5, MAR, 2012, RCR, "apsearch", MICRO, TYPE_MODIFY,
   "do not set shell variables",
   NULL
 } ,

 {  5, MAR, 2012, RCR, "uber_proc.py", MICRO, TYPE_MODIFY,
   "trivially apply -help option, for apsearch",
   NULL
 } ,

 {  5, MAR, 2012, RCR, "afni-general", MINOR, TYPE_BUG_FIX,
   "EDIT_empty: only propagate writable storage_modes",
   "Added is_writable_storage_mode and DSET_STORAGE_MODE.\n"
   "Thanks to Eli for reporting the problem."
 } ,

 {  2, MAR, 2012, RCR, "afni_proc.py", MINOR, TYPE_MODIFY,
   "fixed $runs in multi-run ricor",
   "Thanks to I Mukai for reporting the problem."
 } ,

 { 27, FEB, 2012, RCR, "@update.afni.binaries", MINOR, TYPE_ENHANCE,
   "made a little more intelligent, e.g. make one backup by default",
   "Note: can run this without any existing AFNI binaries, e.g.\n"
   "      @update.afni.binaries -bindir ~/abin -package linux_openmotif"
 } ,

 { 24, FEB, 2012, RCR, "1d_tool.py", MINOR, TYPE_MODIFY,
   "added -moderate_mask, fixed -extreme_mask help",
   "Thanks to R Kuplicki for reporting the help inconsistency."
 } ,

 { 22, FEB, 2012, RCR, "afni-general", MINOR, TYPE_MODIFY,
   "moved GLOBAL_browser def from afni.h to thd_ttatlas_query.c",
   "- declared in TTQ.h\n"
   "- deleted #include thd_atlas.h from most .c files\n"
   "- #include thd_atlas.h in mrilib.h"
 } ,

 { 22, FEB, 2012, RCR, "1d_tool.py", MINOR, TYPE_NEW_OPT,
   "added -randomize_trs and -seed",
   "Affected 1d_tool.py, afni_util.py, lib_afni1D.py and lib_textdata.py."
 } ,

 { 21, FEB, 2012, RCR, "@update.afni.binaries", MICRO, TYPE_ENHANCE,
   "if destination directory is not writable, let the user know",
   NULL
 } ,

 { 16, FEB, 2012, RCR, "Dimon", MINOR, TYPE_NEW_OPT,
   "more quick termination updates",
   "- added -max_images\n"
   "- do not init vol search state to 2, would limit volumes to 40\n"
   "- include fl_start in no_wait test\n"
   "- look for new vol worth of images, but no volume match"
 } ,

 { 14, FEB, 2012, RCR, "Dimon", MINOR, TYPE_MODIFY,
   "if -no_wait, terminate on volume_match failure",
   "For F Ye."
 } ,

 { 14, FEB, 2012, RCR, "uber_ttest.py", MINOR, TYPE_ENHANCE,
   "release version 1.0: help, copy tables, scripts imply -no_gui",
   NULL
 } ,

 { 10, FEB, 2012, RCR, "uber_ttest.py", MINOR, TYPE_ENHANCE,
   "added 'paired' toggle box to GUI",
   NULL
 } ,

 { 10, FEB, 2012, RCR, "afni_proc.py", MICRO, TYPE_NEW_OPT,
   "added -check_results_dir for Z Saad",
   "Also, changed -tcat_outlier_warn_limit to -tcat_preSS_warn_limit."
 } ,

 { 10, FEB, 2012, RCR, "gen_ss_review_scripts.py", MICRO, TYPE_MODIFY,
   "make tcat files optional; apply prefix to 'basic' commands in driver",
   NULL
 } ,

 { 10, FEB, 2012, RCR, "slow_surf_clustsim.py", MICRO, TYPE_MODIFY,
   "tiny help update, as enforced by H Jo",
   NULL
 } ,

 {  6, FEB, 2012, RCR, "Dimon", MINOR, TYPE_ENHANCE,
   "added -no_wait option: never wait for new data",
   "Also, suppress new glob warnings.\n"
   "Done for F Ye and others."
 } ,

 {  6, FEB, 2012, RCR, "to3d", MICRO, TYPE_MODIFY,
   "tiny help update, as enforced by D Glen",
   NULL
 } ,

 {  6, FEB, 2012, RCR, "3dsvm", MICRO, TYPE_MODIFY,
   "applied Makefile.INCLUDE updates for J Lisinski and S LaConte",
   NULL
 } ,

 {  3, FEB, 2012, RCR, "align_epi_anat.py", MICRO, TYPE_BUG_FIX,
   "updated @AddEdge command to match change to afni_base:shell_com",
   "Done with D Glen."
 } ,

 {  2, FEB, 2012, RCR, "uber_ttest.py", MINOR, TYPE_ENHANCE,
   "added basic 3dMEMA capabilities",
   "This affected afni_util.py, ask_me.py, gui_uber_ttest.py, lib_qt_gui.py\n"
   "     lib_subjects.py, lib_uber_ttest.py, uber_subject.py, uber_ttest.py."
 } ,

 {  1, FEB, 2012, RCR, "gen_ss_review_scripts.py", MICRO, TYPE_ENHANCE,
   "check for pre-steady state outlier warnings",
   NULL
 } ,

 {  1, FEB, 2012, RCR, "afni_proc.py", MINOR, TYPE_ENHANCE,
   "check for pre-steady state outlier counts",
   "Added option -tcat_outlier_warn_limit."
 } ,

 { 31, JAN, 2012, RCR, "gen_ss_review_scripts.py", MINOR, TYPE_ENHANCE,
   "look for aligned anat _al_junk/keep",
   NULL
 } ,

 { 31, JAN, 2012, RCR, "to3d", MINOR, TYPE_BUG_FIX,
   "also update check for '### ASCCONV BEGIN' in to3d...",
   "Problem noted by J Lewis."
 } ,

 { 31, JAN, 2012, RCR, "afni_proc.py", MINOR, TYPE_NEW_OPT,
   "added -regress_apply_ricor",
   NULL
 } ,

 { 30, JAN, 2012, RCR, "afni_proc.py", MINOR, TYPE_MODIFY,
   "ricor block: no longer apply in later 3dDeconvolve",
   "The regressors for slice #0 from the ricor block were being applied in\n"
   "the final regression (to remove motion) for consistency in degrees of\n"
   "freedom.  But we might rather not do that, particularly since DOF are\n"
   "not important when proceeding with just correlation coefficients."
 } ,

 { 30, JAN, 2012, RCR, "uber_ttest.py", MICRO, TYPE_MODIFY,
   "all python files use '/usr/bin/env python' instead of '/usr/bin/python'",
   "modified afni_base.py, gui_uber_align_test.py, gui_uber_subj.py,\n"
   "         uber_skel.py, @DoPerRoi.py, gui_uber_skel.py, gui_uber_ttest.py,\n"
   "         uber_ttest.py"
 } ,

 { 28, JAN, 2012, RCR, "gen_ss_review_scripts.py", MICRO, TYPE_BUG_FIX,
   "look for TSNR* in case of surf analysis",
   NULL
 } ,

 { 28, JAN, 2012, RCR, "afni_proc.py", MINOR, TYPE_ENHANCE,
   "updates for surf analysis of subject FT under AFNI_data6",
   "  - added -atlas_followers to @SUMA_AlignToExperiment\n"
   "  - if surf analysis: no scaling mask (e.g. extents)\n"
   "  - updated help example #8 for surf analysis of AFNI_data6 subject FT"
 } ,

 { 27, JAN, 2012, RCR, "to3d", MINOR, TYPE_BUG_FIX,
   "fix inf loop if some sSliceArray entries not set",
   "Also, now there might be junk between ASCCONV BEGIN and ###, grrrrr...\n"
   "Problem noted by J Lewis."
 } ,

 { 25, JAN, 2012, RCR, "Dimon", MINOR, TYPE_BUG_FIX,
   "back out overzealous -quit changes for now",
   NULL
 } ,

 { 20, JAN, 2012, RCR, "to3d", MINOR, TYPE_MODIFY,
   "mri_read_dicom: if there is no VALID vrCode, skip explicitVR",
   "Done for Chad N."
 } ,

 { 19, JAN, 2012, RCR, "Dimon", MINOR, TYPE_MODIFY,
   "made -quit more aggressive",
   NULL
 } ,

 { 18, JAN, 2012, RCR, "afni_proc.py", MINOR, TYPE_MODIFY,
   "force anat variable (and children) to be in AFNI format after 3dcopy",
   "Appropriate, and for compatibility with an afni_name.pv change."
 } ,

 { 17, JAN, 2012, RCR, "Dimon", MINOR, TYPE_MODIFY,
   "-gert_create_dataset now implies -GERT_Reco and -quit",
   "For Ziad and Daniel."
 } ,

 { 12, JAN, 2012, RCR, "afni_proc.py", MINOR, TYPE_BUG_FIX,
   "fixed ricor block 3dcalc loop for varying run lengths",
   NULL
 } ,

 { 11, JAN, 2012, RCR, "afni-general", MINOR, TYPE_BUG_FIX,
   "dx and dy were reversed in mri_read_dicom.c",
   "Thanks to P Kaskan and F Ye for bringing this up."
 } ,

 { 28, NOV, 2011, RCR, "1dnorm", MICRO, TYPE_BUG_FIX,
   "re-enabled use of '-' for stdin/stdout",
   "Requested by R Birn."
 } ,

 { 22, NOV, 2011, RCR, "uber_subject.py", MINOR, TYPE_NEW_OPT,
   "allow for passing variables directly, not via -svar",
   NULL
 } ,

 { 21, NOV, 2011, RCR, "quick.alpha.vals.py", MINOR, TYPE_NEW_PROG,
   "a very simple program to tabulate the output from slow_surf_clustsim.py",
   "This ought to be improved, but at least it is now distributed..."
 } ,

 { 21, NOV, 2011, RCR, "uber_subject.py", MICRO, TYPE_ENHANCE,
   "small update to help text",
   NULL
 } ,

 { 21, NOV, 2011, RCR, "gen_ss_review_scripts.py", MICRO, TYPE_BUG_FIX,
   "fixed -ynames in plot of motion/outliers",
   NULL
 } ,

 { 17, NOV, 2011, RCR, "@ROI_Corr_Mat", MICRO, TYPE_BUG_FIX,
   "fix complaint about unknown options for non-macs",
   NULL
 } ,

 { 17, NOV, 2011, RCR, "afni", MINOR, TYPE_BUG_FIX,
   "if dset+orig is anat/func and dset+tlrc is func/anat, 'BAD dataset', man",
   "Altered logic in thd_initsess.c (done with dglen)."
 } ,

 { 17, NOV, 2011, RCR, "3drefit", MICRO, TYPE_BUG_FIX,
   "changing 'type' should have an effect even if not a bucket",
   "Done with dglen."
 } ,

 {  9, NOV, 2011, RCR, "afni_proc.py", MINOR, TYPE_MODIFY,
   "-surf_blur_fwhm is no longer valid, please use -blur_size",
   NULL
 } ,

 {  8, NOV, 2011, RCR, "adwarp", MICRO, TYPE_ENHANCE,
   "added a help example for writing anat+tlrc.BRIK",
   NULL
 } ,

 {  7, NOV, 2011, RCR, "afni_proc.py", MINOR, TYPE_NEW_OPT,
   "added -blur_to_fwhm and -blur_opts_B2FW",
   "Added for E Nelson and J Jarcho."
 } ,

 {  4, NOV, 2011, RCR, "3dSurf2Vol", MINOR, TYPE_ENHANCE,
   "added 'mode' mapping function",
   "Requested by R Mruczek.  Also done for Z Puckett."
 } ,

 {  3, NOV, 2011, RCR, "@2dwarper.Allin", MINOR, TYPE_NEW_OPT,
   "added -prefix option; allow for 3dAllin failures; copy time info",
   "Updates by N Mei and A Messinger."
 } ,

 {  2, NOV, 2011, RCR, "Dimon", MINOR, TYPE_ENHANCE,
   "allow -save_file_list to apply even with -infile_list",
   NULL
 } ,

 {  2, NOV, 2011, RCR, "afni_proc.py", MINOR, TYPE_ENHANCE,
   "if using TENT, run 'timing_tool.py -warn_tr_stats'",
   "Warnings are also saved in out.TENT_warn.txt."
 } ,

 {  2, NOV, 2011, RCR, "gen_ss_review_scripts.py", MINOR, TYPE_ENHANCE,
   "added out.TENT_warn.txt to warning file review",
   NULL
 } ,

 { 31, OCT, 2011, RCR, "timing_tool.py", MINOR, TYPE_NEW_OPT,
   "added -show_tr_stats and -warn_tr_stats options",
   NULL
 } ,

 { 25, OCT, 2011, RCR, "timing_tool.py", MINOR, TYPE_ENHANCE,
   "process married files with current operations",
   "1. AfniMarriedTiming inherits from AfniData (instead of local copies)\n"
   "2. add all AfniTiming methods to AfniMarriedTiming (as married timing)\n"
   "3. rename AfniMarriedTiming back to AfniTiming (but now married)"
 } ,

 { 25, OCT, 2011, RCR, "gen_ss_review_scripts.py", MINOR, TYPE_ENHANCE,
   "look for more file name variants, including with '_' separators",
   "Added for J Weisberg."
 } ,

 { 20, OCT, 2011, RCR, "afni_general", MINOR, TYPE_MODIFY,
   "changed most resampling programs to deoblique inputs upon read",
   "THD_open*_dataset() was followed by THD_make_cardinal().\n"
   "modified: 3dresample, 3dfractionize, 3drotate, adwarp, 3dLRflip\n"
   "          3dZeropad, 3dZcat, 3dAutobox\n"
   "not (yet) modified: 3dWarp(Drive), 3dAllineate"
 } ,

 { 19, OCT, 2011, RCR, "@2dwarper.Allin", MICRO, TYPE_NEW_OPT,
   "added a -mask option",
   "Added for A Messinger."
 } ,

 { 19, OCT, 2011, RCR, "GIFTI", MINOR, TYPE_ENHANCE,
   "can read/write ascii COMPLEX64, COMPLEX128, RGB24",
   "Requested by H Breman, J Mulders and N Schmansky."
 } ,

 { 18, OCT, 2011, RCR, "uber_subject.py", MINOR, TYPE_NEW_OPT,
   "added blur size control; removed requirement of stim timing files",
   NULL
 } ,

 { 18, OCT, 2011, RCR, "@radial_correlate", MICRO, TYPE_ENHANCE,
   "require enough volumes per dataset, store file name correspondence",
   NULL
 } ,

 { 17, OCT, 2011, RCR, "afni_proc.py", MICRO, TYPE_ENHANCE,
   "added -help for new -surf_* options, along with example #8",
   NULL
 } ,

 { 17, OCT, 2011, RCR, "@update.afni.binaries", MICRO, TYPE_MODIFY,
   "abin now has subdir (funstuff), so change 'mv' to 'rsync'",
   NULL
 } ,

 { 14, OCT, 2011, RCR, "afni_proc.py", MAJOR, TYPE_NEW_OPT,
   "now processes surface data",
   "- added 'surf' processing block, and corresponding '-surf_*' options:\n"
   "   -surf_anat, -surf_spec, -surf_anat_aligned, -surf_anat_has_skull,\n"
   "   -surf_A, -surf_B, -surf_blur_fwhm\n"
   "- compute errts and TSNR by default (had required option or blur est)"
 } ,

 { 14, OCT, 2011, RCR, "uber_subject.py", MICRO, TYPE_ENHANCE,
   "small -help_install update",
   NULL
 } ,

 { 14, OCT, 2011, RCR, "gen_ss_review_scripts.py", MINOR, TYPE_ENHANCE,
   "allow modest handling of surface results",
   NULL
 } ,

 {  6, OCT, 2011, RCR, "3dMean", MICRO, TYPE_BUG_FIX,
   "linux_xorg7_64 had optimizer error (and crashed), so altered loop method",
   "Thanks to P Kim for reporting the problem."
 } ,

 {  5, OCT, 2011, RCR, "uber_subject.py", MICRO, TYPE_BUG_FIX,
   "do not re-create proc script on proc execution",
   NULL
 } ,

 {  4, OCT, 2011, RCR, "afni_proc.py", MICRO, TYPE_NEW_OPT,
   "added -anat_has_skull option",
   NULL
 } ,

 {  4, OCT, 2011, RCR, "gen_ss_review_scripts.py", MINOR, TYPE_ENHANCE,
   "changed basic script outputs",
   "- added 'max censored displacement', 'final anat dset' and\n"
   "        'final voxel resolution' to basic script\n"
   "- removed 'num stim files found'"
 } ,

 {  4, OCT, 2011, RCR, "to3d", MICRO, TYPE_MODIFY,
   "explicitly warn about illegal '/' characters in output filename",
   NULL
 } ,

 {  3, OCT, 2011, RCR, "afni_proc.py", MICRO, TYPE_MODIFY,
   "changed default polort time back to TR*NT, to match 3dDeconvolve",
   NULL
 } ,

 {  3, OCT, 2011, RCR, "1d_tool.py", MINOR, TYPE_NEW_OPT,
   "added -censor_infile (e.g. to remove TRs from motion params)",
   "Added for N Adleman."
 } ,

 {  3, OCT, 2011, RCR, "afni-general", MICRO, TYPE_ENHANCE,
   "update ADN_ONE_STEP to ten million, allowing that many output sub-bricks",
   "This affects programs like 3dbucket, when the output has many volumes.\n"
   "Done for HJ Jo, J Gonzalez-Castillo, M Robinson."
 } ,

 { 22, SEP, 2011, RCR, "uber_ttest.py", MAJOR, TYPE_NEW_PROG,
   "a graphical program for running either 3dttest++ or 3dMEMA",
   "Still under destruction."
 } ,

 { 22, SEP, 2011, RCR, "afni_util.py", MINOR, TYPE_ENHANCE,
   "various updates",
   "- updated quotize_list\n"
   "- added nuke_final_whitespace, flist_to_table_pieces, get_ids_from_dsets"
 } ,

 { 22, SEP, 2011, RCR, "gen_ss_review_scripts.py", MINOR, TYPE_MODIFY,
   "added check_for_file and for_dset, updated find_x_mat, enorm, view_stats",
   NULL
 } ,

 { 22, SEP, 2011, RCR, "uber_align_test.py", MICRO, TYPE_MODIFY,
   "moved get_def_tool_path to library",
   NULL
 } ,

 { 22, SEP, 2011, RCR, "uber_subject.py", MINOR, TYPE_MODIFY,
   "altered spacing and made other minor changes",
   NULL
 } ,

 {  7, SEP, 2011, RCR, "Makefile.INCLUDE", MICRO, TYPE_MODIFY,
   "added @radial_correlate to the install scripts (forgot earlier)",
   NULL
 } ,

 {  6, SEP, 2011, RCR, "Dimon", MICRO, TYPE_NEW_OPT,
   "added -fast option, short for: -sleep_init 50 -sleep_vol 50",
   NULL
 } ,

 {  1, SEP, 2011, RCR, "afni_util.py", MICRO, TYPE_BUG_FIX,
   "get_default_polort: run time should be TR * (NT-1)",
   "This was changed back to TR*NT, to match 3dDeconvolve (3 Oct, 2011)."
 } ,

 {  1, SEP, 2011, RCR, "@radial_correlate", MINOR, TYPE_NEW_PROG,
   "compute voxelwise EPI correlations with local spherical averages",
   NULL
 } ,

 { 31, AUG, 2011, RCR, "afni_proc.py", MICRO, TYPE_MODIFY,
   "if censoring motion or outliers, add options to gen_ss_r command",
   NULL
 } ,

 { 30, AUG, 2011, RCR, "Dimon", MICRO, TYPE_BUG_FIX,
   "update volume delta to mean dz",
   "From text in DICOM files, initial dz values may not be sufficiently\n"
   "accurate, leaing to 'volume toasted' errors.\n"
   "Thanks to B Benson for reporting the problem."
 } ,

 { 19, AUG, 2011, RCR, "3dDeconvolve", MINOR, TYPE_MODIFY,
   "added the ability to output 1D sresp datasets",
   "Requested by S Baum."
 } ,

 { 17, AUG, 2011, RCR, "gen_ss_review_scripts.py", MICRO, TYPE_BUG_FIX,
   "fixed some final anat dset assignments",
   NULL
 } ,

 { 15, AUG, 2011, RCR, "afni-general", MICRO, TYPE_BUG_FIX,
   "altered SUMA_ParseFname for parsing of relative pathnames",
   "Thanks to Ryan of Princeton for reporting the problem."
 } ,

 { 12, AUG, 2011, RCR, "gen_ss_review_scripts.py", MICRO, TYPE_MODIFY,
   "gave volreg 3dAllineate command priority for final anat",
   NULL
 } ,

 {  4, AUG, 2011, RCR, "afni-general", MICRO, TYPE_MODIFY,
   "wrote loc_strcpy(/cat)_realloc for MCW_file_expand",
   "This is to allow for long sub-brick selectors."
 } ,

 {  3, AUG, 2011, RCR, "align_epi_anat.py", MICRO, TYPE_NEW_OPT,
   "added -save_orig_skullstrip, to avoid oblique transforms",
   "This was added for afni_proc.py."
 } ,

 {  3, AUG, 2011, RCR, "afni_proc.py", MINOR, TYPE_BUG_FIX,
   "changed aea.py -save_skullstrip to -save_orig_skullstrip",
   "The -save_skullstrip dataset might have an oblique transformation\n"
   "applied (which would throw off EPI if it is then sent to standard\n"
   "space).  Apply the new option to grab a simple skull-stripped anat.\n"
   "Thanks to A Ellenstein for reporting it and Z Saad for help understanding."
 } ,

 {  2, AUG, 2011, RCR, "gen_ss_review_scripts.py", MICRO, TYPE_MODIFY,
   "added control var out_prefix, a prefix for output files",
   NULL
 } ,

 {  2, AUG, 2011, RCR, "uber_skel.py", MICRO, TYPE_MODIFY,
   "main class inherits object - for older versions of python",
   NULL
 } ,

 {  2, AUG, 2011, RCR, "uber_align_test.py", MICRO, TYPE_MODIFY,
   "main class inherits object - for older versions of python",
   NULL
 } ,

 { 29, JUL, 2011, RCR, "3dUniformize", MINOR, TYPE_BUG_FIX,
   "fixed checks against lower_limit in option processing (since -1 init)",
   "Thanks to A Waite for reporting the problem and cause in the code."
 } ,

 { 29, JUL, 2011, RCR, "make_pq_script.py", MINOR, TYPE_MODIFY,
   "changes to handle python 2.4, where shell output has extra blank lines",
   NULL
 } ,

 { 29, JUL, 2011, RCR, "slow_surf_clustsim.py", MINOR, TYPE_ENHANCE,
   "z.max files are now named by p-value",
   "And suggest a quick.alpha.vals.py command."
 } ,

 { 26, JUL, 2011, RCR, "afni_proc.py", MINOR, TYPE_ENHANCE,
   "if e2a, update current anat to skull-stripped anat from align block",
   "This would avoid a second skull-strip step in @auto_tlrc."
 } ,

 { 25, JUL, 2011, RCR, "slow_surf_clustsim.py", MINOR, TYPE_ENHANCE,
   "added keepblocks var, to limit kept intermediate datasets",
   NULL
 } ,

 { 22, JUL, 2011, RCR, "slow_surf_clustsim.py", MINOR, TYPE_BUG_FIX,
   "after blur, rescale noise to be normally distributed",
   NULL
 } ,

 { 21, JUL, 2011, RCR, "gen_ss_review_scripts.py", MINOR, TYPE_MODIFY,
   "changed TR counts to come via awk instead of grep",
   NULL
 } ,

 { 21, JUL, 2011, RCR, "edt_blur.c", MICRO, TYPE_BUG_FIX,
   "fixed nz/sigmay typo, found by Patryk (on message board)",
   NULL
 } ,

 { 20, JUL, 2011, RCR, "afni_proc.py", MICRO, TYPE_BUG_FIX,
   "fixed aea.py -epi_base when: aea.py, -volreg_a2 last, variable run lens",
   "thanks to S Brislin and S White for reporting the problem"
 } ,

 { 20, JUL, 2011, RCR, "make_pq_script.py", MINOR, TYPE_NEW_PROG,
   "program will generate a script to produce a p-value/q-value curve pair",
   NULL
 } ,

 { 15, JUL, 2011, RCR, "@update.afni.binaries", MICRO, TYPE_ENHANCE,
   "applied -d as -defaults",
   NULL
 } ,

 { 15, JUL, 2011, RCR, "afni_proc.py", MICRO, TYPE_ENHANCE,
   "save output from ss_review in out.ss_review.$subj.txt",
   NULL
 } ,

 { 14, JUL, 2011, RCR, "gen_ss_review_scripts.py", MINOR, TYPE_ENHANCE,
   "added 'max motion displacement' to basic script",
   NULL
 } ,

 { 14, JUL, 2011, RCR, "1d_tool.py", MINOR, TYPE_NEW_OPT,
   "added -show_max_displace, for maximum motion displacement",
   NULL
 } ,

 { 14, JUL, 2011, RCR, "slow_surf_clustsim.py", MICRO, TYPE_ENHANCE,
   "show date per iter block and add ./ to 3dcalc prefix",
   NULL
 } ,

 { 13, JUL, 2011, RCR, "afni_proc.py", MINOR, TYPE_ENHANCE,
   "run gen_ss_review_scripts.py and any resulting 'basic' review script",
   NULL
 } ,

 { 13, JUL, 2011, RCR, "gen_group_command.py", MICRO, TYPE_NEW_OPT,
   "added -exit0 and babbled about possible artifact tests",
   NULL
 } ,

 { 11, JUL, 2011, RCR, "gen_group_command.py", MINOR, TYPE_BUG_FIX,
   "fixed case of partial path match to dsets",
   "Problem found by J Jarcho."
 } ,

 { 11, JUL, 2011, RCR, "gen_ss_review_scripts.py", MAJOR, TYPE_NEW_PROG,
   "for generating single subject review scripts",
   "To be run by the afni_proc.py proc script or directly by users."
 } ,

 { 8, JUL, 2011, RCR, "slow_surf_clustsim.py", MINOR, TYPE_MODIFY,
   "added -on_surface, which might not end up being so useful",
   NULL
 } ,

 { 6, JUL, 2011, RCR, "uber_align_test.py", MICRO, TYPE_MODIFY,
   "test use of SUBJ.set_var_with_defs",
   NULL
 } ,

 { 6, JUL, 2011, RCR, "afni_proc.py", MICRO, TYPE_GENERAL,
   "create anat_final dset, as one that is aligned with the stats",
   "Also, suggest use of uber_subject.py in the -ask_me dialog."
 } ,

 { 5, JUL, 2011, RCR, "afni-general", MINOR, TYPE_ENHANCE,
   "minor enhancements to 5 python files (prep for gen_ss_review_scripts.py)",
   NULL
 } ,

 { 30, JUN, 2011, RCR, "afni_proc.c", MICRO, TYPE_MODIFY,
   "renamed aligned anat output (from align_epi_anat.py)",
   "This should make it clear whether or not the output anat should be used"
 } ,

 { 27, JUN, 2011, RCR, "gen_group_command.py", MINOR, TYPE_NEW_OPT,
   "added -dset_index0_list/-dset_index1_list options, etc.",
   "- ttest++ and MEMA commands now apply directories to datasets\n"
   "- changed Subject.atrs to be VarsObject instance, not dictionary\n"
 } ,

 { 27, JUN, 2011, RCR, "afni_util.py", MICRO, TYPE_MODIFY,
   "changed decode_1D_ints to take imax param",
   "Affects 1d_tool.py, xmat_tool.py and any utilities using lib_afni1D.py.\n"
   "Also added restrict_by_index_lists()."
 } ,

 { 27, JUN, 2011, RCR, "thd_table.c", MICRO, TYPE_MODIFY,
   "output warning hint on single column covariate file",
   NULL
 } ,

 { 24, JUN, 2011, RCR, "slow_surf_clustsim.py", MAJOR, TYPE_NEW_PROG,
   "a temporary program until we do this in C",
   NULL
 } ,

 { 20, JUN, 2011, RCR, "afni_util.py", MINOR, TYPE_NEW_OPT,
   "added eta2 function (alongside '3ddot -doeta2')",
   NULL
 } ,

 { 17, JUN, 2011, RCR, "SUMA_MiscFunc.c", MICRO, TYPE_BUG_FIX,
   "set 0-length BmP array to matching length 3",
   NULL
 } ,

 { 16, JUN, 2011, RCR, "3ddot", MINOR, TYPE_NEW_OPT,
   "added -doeta2 via new THD_eta_squared_masked",
   "Added for Shinchan."
 } ,

 { 16, JUN, 2011, RCR, "3dAutoTcorrelate", MICRO, TYPE_BUG_FIX,
   "allowed very small datasets",
   NULL
 } ,

 { 15, JUN, 2011, RCR, "gen_group_command.py", MINOR, TYPE_ENHANCE,
   "if constant dset names, extract SIDs from dir names",
   "Done for R Momenan."
 } ,

 { 8, JUN, 2011, RCR, "make_random_timing.py", MICRO, TYPE_BUG_FIX,
   "fixed print and added min_rest to durations in test of -tr_locked",
   NULL
 } ,

 { 3, JUN, 2011, RCR, "afni_proc.py", MICRO, TYPE_NEW_OPT,
   "added -volreg_compute_tsnr/-regress_compute_tsnr",
   "Volreg TSNR is no longer the default, but regress TSNR is."
 } ,

 { 3, JUN, 2011, RCR, "Makefile", MINOR, TYPE_NEW_OPT,
   "removed -lpng from Makefile.macosx_10.6_Intel_64",
   "We added -lpng because we were compiling our own OpenMotif\n"
   "(configure option?), but fink's version does not need it."
 } ,

 { 2, JUN, 2011, RCR, "afni_proc.py", MINOR, TYPE_NEW_OPT,
   "compute TSNR datasets (added -compute_tsnr); added -regress_make_cbucket",
   NULL
 } ,

 { 2, JUN, 2011, RCR, "afni_proc.py", MINOR, TYPE_NEW_OPT,
   "de-meaned motion regressors is now the default",
   "- added -regress_apply_mot_types to specify motion types for regression\n"
   "- added -regress_no_motion_demean and -regress_no_motion_deriv\n"
   "- by default, demean and deriv motion parameters are created\n"
   "- by default, demean motion parameters are applied in the regression\n"
   "  (replacing the original 'basic' parameters, which should have no\n"
   "  change in betas of interest, just the constant polort betas)"
 } ,

 { 27, MAY, 2011, RCR, "afni_proc.py", MINOR, TYPE_MODIFY,
   "re-work of motion, as prep for more motion options",
   "- replaced -volreg_regress_per_run with -regress_motion_per_run\n"
   "- made uniq_list_as_dsets() a warning, not an error (for J Britton)"
 } ,

 { 27, MAY, 2011, RCR, "1d_tool.py", MINOR, TYPE_NEW_OPT,
   "added -split_into_pad_runs (for regress motion per run)",
   NULL
 } ,

 { 25, MAY, 2011, RCR, "timing_tool.py", MINOR, TYPE_NEW_OPT,
   "added -global_to_local and -local_to_global for G Chen",
   NULL
 } ,

 { 24, MAY, 2011, RCR, "1dplot", MINOR, TYPE_BUG_FIX,
   "fixed plotting of varying length time series",
   NULL
 } ,

 { 20, MAY, 2011, RCR, "uber_subject.py", MINOR, TYPE_MODIFY,
   "execute via /usr/bin/env python",
   "Help now suggests fink as primary Mac source for PyQt4."
 } ,

 { 20, MAY, 2011, RCR, "uber_align_test.py", MINOR, TYPE_MODIFY,
   "execute via /usr/bin/env python",
   NULL
 } ,

 { 16, MAY, 2011, RCR, "uber_align_test.py", MINOR, TYPE_ENHANCE,
   "could be used as a release version",
   " - added 'check center dist' button, to display the current distance\n"
   " - added menu item to show afni command for viewing results\n"
   " - added menu items to show python and shell command windows\n"
   " - added much more help, including main and section buttons\n"
   " - added browsing of align_epi_anat.py help"
 } ,

 { 16, MAY, 2011, RCR, "afni_util.py", MICRO, TYPE_ENHANCE,
   "added exec_tcsh_command function",
   NULL
 } ,

 { 16, MAY, 2011, RCR, "@Center_Distance", MICRO, TYPE_ENHANCE,
   "return something to $status, so we can detect success or failure",
   NULL
 } ,

 { 13, MAY, 2011, RCR, "uber_align_test.py", MINOR, TYPE_ENHANCE,
   "added working GUI (for options, GUI help still needs ... help)",
   NULL
 } ,

 { 12, MAY, 2011, RCR, "uber_skel.py", MAJOR, TYPE_NEW_PROG,
   "A working skeleton for future uber programs.",
   "This is based on uber_align_test.py, version 0.2."
 } ,

 { 12, MAY, 2011, RCR, "uber_align_test.py", MINOR, TYPE_ENHANCE,
   "many small updates",
   "This set of 3 files was broken off set uber_skel.py, meant to be a\n"
   "resonable starting point for future uber programs."
 } ,

 { 11, MAY, 2011, RCR, "uber_align_test.py", MAJOR, TYPE_ENHANCE,
   "added basic graphical interface, still need to add variable fields",
   "o  also made single cost_list\n"
   "o  also added -help_howto_program, which might move to a skeleton program"
 } ,

 { 11, MAY, 2011, RCR, "uber_subject.py", MICRO, TYPE_ENHANCE,
   "small help/todo update",
   NULL
 } ,

 { 9, MAY, 2011, RCR, "to3d", MICRO, TYPE_ENHANCE,
   "applied formal parsing for CSA Image Header Info for Siemens slice timing",
   "Process field (0x0029 1010) as little-endian CSA1 or 2 header, tags\n"
   "and items.  Get slice times from MosaicRefAcqTimes item.\n"
   "Thanks to I Souheil for finding NiBabel CSA format description."
 } ,

 { 4, MAY, 2011, RCR, "to3d", MICRO, TYPE_BUG_FIX,
   "fixed case of simult tpattern (so time_dep, but ui.tpattern is not set)",
   "Problem noted by J Ostuni."
 } ,

 { 2, MAY, 2011, RCR, "Dimon", MINOR, TYPE_BUG_FIX,
   "added nul-termination and a.b[.d]+ rules for checking Siemens slice times",
   "Problem noted by D Kravitz and S Lee."
 } ,

 { 29, APR, 2011, RCR, "afni_proc.py", MICRO, TYPE_MODIFY,
   "check that processing blocks are unique",
   NULL
 } ,

 { 28, APR, 2011, RCR, "uber_align_test.py", MAJOR, TYPE_NEW_PROG,
   "for testing EPI/anat alignment with various align_epi_anat.py options",
   "This is a command-line version, with a GUI to come soon."
 } ,

 { 28, APR, 2011, RCR, "uber_subject.py", MINOR, TYPE_NEW_OPT,
   "reconcile LUS.py with LS.py in prep for uber_align_test.py",
   NULL
 } ,

 { 28, APR, 2011, RCR, "afni_proc.py", MINOR, TYPE_NEW_OPT,
   "added -align_epi_strip_method",
   NULL
 } ,

 { 25, APR, 2011, RCR, "Imon", MINOR, TYPE_MODIFY,
   "Imon is getting phased out of the distribution (see 'Dimon -use_imon')",
   "Requires compiling alterations to be put back in (if anyone wants it)."
 } ,

 { 25, APR, 2011, RCR, "plug_realtime", MINOR, TYPE_ENHANCE,
   "have Dimon send 'TPATTERN explicit' with slice timing to RT plugin",
   NULL
 } ,

 { 24, APR, 2011, RCR, "@Align_Centers", MINOR, TYPE_ENHANCE,
   "allow -base dset to be in PATH, AFNI_PLUGINPATH, etc.",
   NULL
 } ,

 { 22, APR, 2011, RCR, "afni_proc.py", MINOR, TYPE_BUG_FIX,
   "if manual tlrc and -volreg_tlrc_adwarp, also transform extents mask",
   "Noted by J Britton.\n"
   "Also, if -regress_reml_exec, insert 3dClustSim table in stats_REML.\n"
   "Noted by R Momenan."
 } ,

 { 15, APR, 2011, RCR, "Dimon", MINOR, TYPE_ENHANCE,
   "added FROM_IMAGE as default Siemens slice pattern in to3d command",
   NULL
 } ,

 { 15, APR, 2011, RCR, "dicom_hdr", MINOR, TYPE_NEW_OPT,
   "added -slice_times and -slice_times_verb, to show siemens slice timing",
   NULL
 } ,

 { 14, APR, 2011, RCR, "thd_atlas.c", MICRO, TYPE_BUG_FIX,
   "for solaris, apply #def strcasestr strstr",
   NULL
 } ,

 { 13, APR, 2011, RCR, "to3d", MINOR, TYPE_NEW_OPT,
   "added FROM_IMAGE timing pattern (for Siemens mosaic images)",
   NULL
 } ,

 { 11, APR, 2011, RCR, "uber_subject.py", MICRO, TYPE_BUG_FIX,
   "fixed lost warnings for no sid/gid",
   NULL
 } ,

 { 8, APR, 2011, RCR, "Makefile", MICRO, TYPE_MODIFY,
   "removed -lf2c from Makefile.INCLUDE, added to LLIBS in Makefile.*",
   "Also removed redundant -lmri from many Makefiles and Makefile.INCLUDE."
 } ,

 { 7, APR, 2011, RCR, "uber_subject.py", MICRO, TYPE_MODIFY,
   "backports for Ubuntu 9",
   "requested by J Bodurka"
 } ,

 { 6, APR, 2011, RCR, "uber_subject.py", MICRO, TYPE_MODIFY,
   "make table size depend on font",
   NULL
 } ,

 { 5, APR, 2011, RCR, "howto", MINOR, TYPE_ENHANCE,
   "updated the class setup and basic Linux instructions for PyQt4",
   NULL
 } ,

 { 5, APR, 2011, RCR, "python_module_test.py", MICRO, TYPE_NEW_OPT,
   "added PyQt4 to test list",
   NULL
 } ,

 { 29, MAR, 2011, RCR, "uber_subject.py", MICRO, TYPE_ENHANCE,
   "changed subject directory to group.GROUP/subj.SUBJ",
   NULL
 } ,

 { 24, MAR, 2011, RCR, "uber_subject.py", MINOR, TYPE_ENHANCE,
   "added align and tlrc option boxes, adjusted spacing",
   NULL
 } ,

 { 23, MAR, 2011, RCR, "uber_subject.py", MINOR, TYPE_ENHANCE,
   "moved gltsym box to below stim, save AP output, small mac install update",
   NULL
 } ,

 { 22, MAR, 2011, RCR, "uber_subject.py", MINOR, TYPE_ENHANCE,
   "processing status, clear options/fields menu items, etc...",
   NULL
 } ,

 { 22, MAR, 2011, RCR, "to3d", MINOR, TYPE_BUG_FIX,
   "mri_read_dicom: if there is no vrCode, skip explicitVR",
   NULL
 } ,

 { 21, MAR, 2011, RCR, "uber_subject.py", MINOR, TYPE_ENHANCE,
   "many updates, including extra regress options box",
   NULL
 } ,

 { 20, MAR, 2011, RCR, "uber_subject.py", MAJOR, TYPE_ENHANCE,
   "handle symbolic GLTs, etc.",
   NULL
 } ,

 { 15, MAR, 2011, RCR, "afni_proc.py", MICRO, TYPE_MODIFY,
   "changed uncensored Xmat to X.nocensor.1D",
   NULL
 } ,

 { 15, MAR, 2011, RCR, "uber_subject.py", MICRO, TYPE_ENHANCE,
   "added -regress_make_ideal_sum, subject variables, GUI text changes",
   NULL
 } ,

 { 14, MAR, 2011, RCR, "afni_proc.py", MICRO, TYPE_MODIFY,
   "if no mask but extents, apply in scale step",
   NULL
 } ,

 { 14, MAR, 2011, RCR, "uber_subject.py", MICRO, TYPE_ENHANCE,
   "a handful of minor updates",
   NULL
 } ,

 {  9, MAR, 2011, RCR, "uber_subject.py", MICRO, TYPE_ENHANCE,
   "updates to uber_subject.py, how could I possibly remember what they are...",
   NULL
 } ,

 {  9, MAR, 2011, RCR, "make_random_timing.py", MICRO, TYPE_BUG_FIX,
   "fixed bug writing comment text in 3dD script",
   "Problem noted by Z Saad and P Kaskan."
 } ,

 {  8, MAR, 2011, RCR, "uber_subject.py", MINOR, TYPE_ENHANCE,
   "uber_subject.py command menu item, ...",
   NULL
 } ,

 {  7, MAR, 2011, RCR, "afni_proc.py", MICRO, TYPE_ENHANCE,
   "make proc script executable",
   NULL
 } ,

 {  7, MAR, 2011, RCR, "uber_subject.py", MINOR, TYPE_ENHANCE,
   "updates: command and pycommand windows, new Process classes, ...",
   NULL
 } ,

 {  3, MAR, 2011, RCR, "uber_subject.py", MINOR, TYPE_ENHANCE,
   "updates: control vars, subj dir, view actions, result vars, ...",
   NULL
 } ,

 {  2, MAR, 2011, RCR, "uber_subject.py", MINOR, TYPE_ENHANCE,
   "many updates, including write and exec of proc script",
   "There is still much to do before first release version."
 } ,

 { 22, FEB, 2011, RCR, "uber_subject.py", MINOR, TYPE_MODIFY,
   "added interfaces for 'expected' option",
   NULL
 } ,

 { 17, FEB, 2011, RCR, "3dDeconvolve", MICRO, TYPE_MODIFY,
   "make -CENSORTR run: warning more clear",
   NULL
 } ,

 { 17, FEB, 2011, RCR, "3dROIstats", MICRO, TYPE_MODIFY,
   "make unknown option error more clear",
   NULL
 } ,

 { 16, FEB, 2011, RCR, "uber_subject.py", MINOR, TYPE_MODIFY,
   "epi or stim list from command line can init order/labels; file reorg",
   "Also, initiated regression testing tree."
 } ,

 { 16, FEB, 2011, RCR, "howto", MINOR, TYPE_MODIFY,
   "updated the main page and basic Linux instructions",
   NULL
 } ,

 { 15, FEB, 2011, RCR, "uber_subject.py", SUPER, TYPE_NEW_PROG,
   "added CLI (command-line interface), generates basic afni_proc.py script",
   "Many enhancements yet to come."
 } ,

 { 14, FEB, 2011, RCR, "uber_proc.py", MINOR, TYPE_GENERAL,
   "moved uber program into main repository",
   NULL
 } ,

 { 12, FEB, 2011, RCR, "afni_util.py", MINOR, TYPE_ENHANCE,
   "updates for uber_subject.py",
   NULL
 } ,

 { 11, FEB, 2011, RCR, "lib_subjects.py", MICRO, TYPE_ENHANCE,
   "more updates for uber_subject.py",
   NULL
 } ,

 { 1, FEB, 2011, RCR, "afni_util.py", MINOR, TYPE_ENHANCE,
   "updates for parsing a stim file list",
   NULL
 } ,

 { 31, JAN, 2011, RCR, "afni_util.py", MICRO, TYPE_ENHANCE,
   "updates for uber_subj.py",
   NULL
 } ,

 { 25, JAN, 2011, RCR, "lib_subjects.py", MICRO, TYPE_ENHANCE,
   "updates to the VarsObject class",
   NULL
 } ,

 { 19, JAN, 2011, RCR, "lib_subjects.py", MINOR, TYPE_ENHANCE,
   "many updates to the VarsObject class",
   NULL
 } ,

 { 13, JAN, 2011, RCR, "afni_proc.py", MICRO, TYPE_MODIFY,
   "small changes to warnings for missing stimulus files",
   NULL
 } ,

 { 13, JAN, 2011, RCR, "Dimon", MINOR, TYPE_NEW_OPT,
   "added -gert_write_as_nifti and -gert_create_dataset",
   "requested by V Roopchansingh"
 } ,

 { 10, JAN, 2011, RCR, "3dttest", MICRO, TYPE_GENERAL,
   "fail with error message when -set2 is not the final option",
   "It had already been assumed to be the final option."
 } ,

 {  7, JAN, 2011, RCR, "rickr/Makefile", MICRO, TYPE_BUG_FIX,
   "Dimon: forgot to reconcile use of expat (with LGIFTI)",
   NULL
 } ,

 {  6, JAN, 2011, RCR, "afni-general", MICRO, TYPE_BUG_FIX,
   "ComputeObliquity() mosaic shift should be dcK*(nK-1)/2 in each direction",
   NULL
 } ,

 {  4, JAN, 2011, RCR, "Dimon", MAJOR, TYPE_ENHANCE,
   "version 3.0 : handle Siemens Mosaic formatted files",
   "- depend on libmri, return MRI_IMARR from mri_read_dicom, changes\n"
   "  for oblique and mosaic processing\n"
   "- mri_read_dicom.c: g_info (process control), g_image_info (Dimon)\n"
   "  replaced DEBUG_ON/debugprint with g_info.verb, many small changes\n"
   "- mri_dicom_elist.h: merged with dimon_afni.h\n"
   "- mcw_glob.[ch]: control sort direction via rglob_set_sort_dir()"
 } ,

 {  4, JAN, 2011, RCR, "afni", MICRO, TYPE_GENERAL,
   "do not open default windows in case of real-time",
   NULL
 } ,

 { 23, DEC, 2010, RCR, "to3d", MINOR, TYPE_NEW_OPT,
   "added -use_old_mosaic_code",
   "This is phase 1 of dealing with Siemens mosaic format in Dimon.\n"
   "Siemens mosaic functions we moved to new mri_process_siemens.c,\n"
   "with the ability to use the old code preserved with this option."
 } ,

 { 16, DEC, 2010, RCR, "@ANATICOR", MICRO, TYPE_GENERAL,
   "HJ change: small updates to the help",
   "changes were submitted for Hang Joon Jo"
 } ,

 { 16, DEC, 2010, RCR, "afni_proc.py", MINOR, TYPE_ENHANCE,
   "updates to file type (looks like) errors and warnings",
   NULL
 } ,

 { 16, DEC, 2010, RCR, "1d_tool.py", MINOR, TYPE_ENHANCE,
   "updates to file type (looks like) errors and warnings",
   NULL
 } ,

 { 15, DEC, 2010, RCR, "timing_tool.py", MINOR, TYPE_ENHANCE,
   "use lib_textdata.py for reading timing files, allow empty file",
   "empty file update for C Deveney"
 } ,

 { 14, DEC, 2010, RCR, "afni_proc.py", MINOR, TYPE_BUG_FIX,
   "fixed problem with timing file tests on 'empty' files with '*'",
   "problem noted by C Deveney and R Momenan"
 } ,

 { 30, NOV, 2010, RCR, "afni_history", MINOR, TYPE_NEW_OPT,
   "added option -final_sort_by_prog",
   NULL
 } ,

 { 22, NOV, 2010, RCR, "afni_proc.py", MICRO, TYPE_GENERAL,
   "small improvements to line wrapping",
   NULL
 } ,

 { 19, NOV, 2010, RCR, "timing_tool.py", MINOR, TYPE_NEW_OPT,
   "add -write_all_rest_times, moved write_to_timing_file to afni_util.py",
   "option added for J Poore"
 } ,

 { 18, NOV, 2010, RCR, "afni_proc.py", MICRO, TYPE_BUG_FIX,
   "fixed stim_files to stim_times conversion after multi_basis change",
   "problem noted by M Weber"
 } ,

 { 18, NOV, 2010, RCR, "make_stim_times.py", MICRO, TYPE_BUG_FIX,
   "fix for '*' in max 1 stim per run case",
   NULL
 } ,

 { 10, NOV, 2010, RCR, "afni_proc.py", MICRO, TYPE_GENERAL,
   "added new NOTE sections for ANAT/EPI ALIGNMENT to -help output",
   NULL
 } ,

 {  8, NOV, 2010, RCR, "gen_group_command.py", MAJOR, TYPE_NEW_OPT,
   "can now generate 3dttest++ commands",
   NULL
 } ,

 {  4, NOV, 2010, RCR, "afni_proc.py", MICRO, TYPE_MODIFY,
   "use X.uncensored.xmat.1D instead of X.full_length.xmat.1D",
   NULL
 } ,

 {  4, NOV, 2010, RCR, "afni_proc.py", MINOR, TYPE_NEW_OPT,
   "added regress_basis_multi, -regress_no_ideal_sum",
   "One can specify either one basis function or one per stim_times file."
 } ,

 {  4, NOV, 2010, RCR, "1d_tool.py", MICRO, TYPE_BUG_FIX,
   "fixed print problem in -show_indices",
   "Problem noted by Mingbo Cai."
 } ,

 {  2, NOV, 2010, RCR, "3dTstat", MINOR, TYPE_ENHANCE,
   "allow single volume input for functions mean, max, min, sum",
   "Other functions can be added to this list as needed."
 } ,

 { 29, OCT, 2010, RCR, "1d_tool.py", MINOR, TYPE_NEW_OPT,
   "added -show_indices_baseline, _motion and _interest",
   NULL
 } ,

 { 28, OCT, 2010, RCR, "3dMean", MICRO, TYPE_BUG_FIX,
   "do not proceed in case of no input datasets",
   NULL
 } ,

 { 27, OCT, 2010, RCR, "file_tool", MINOR, TYPE_NEW_OPT,
   "added -show_bad_char and -show_bad_all",
   NULL
 } ,

 { 26, OCT, 2010, RCR, "gen_group_command.py", MINOR, TYPE_NEW_OPT,
   "solidified 3dMEMA commands",
   "This is now used to generate AFNI_data6/group_results/s4.3dMEMA.V-A."
 } ,

 { 25, OCT, 2010, RCR, "gen_group_command.py", MAJOR, TYPE_NEW_PROG,
   "a program to generate group commands (3dMEMA for now)",
   "Commands to come: 3dttest(++), 3dANOVA*, GroupANA."
 } ,

 { 21, OCT, 2010, RCR, "timing_tool.py", MICRO, TYPE_NEW_OPT,
   "added -shift_to_run_offset",
   NULL
 } ,

 { 20, OCT, 2010, RCR, "afni_proc.py", MINOR, TYPE_NEW_OPT,
   "added -tcat_remove_last_trs, -ricor_regs_rm_nlast",
   "Added for J Czarapata."
 } ,

 { 20, OCT, 2010, RCR, "Dimon", MINOR, TYPE_NEW_OPT,
   "added -sort_by_acq_time for -dicom_org on Philips data",
   "Added for Manjula."
 } ,

 { 20, OCT, 2010, RCR, "thd_niftiwrite.c", MICRO, TYPE_BUG_FIX,
   "brick stats to intent codes was off by 1 index",
   "Problem noted by P Kohn."
 } ,

 { 16, OCT, 2010, RCR, "timing_tool.py", MICRO, TYPE_BUG_FIX,
   "fixed timing_to_1D fractions",
   NULL
 } ,

 { 15, OCT, 2010, RCR, "timing_tool.py", MINOR, TYPE_NEW_OPT,
   "added -multi_timing_to_events, -multi_timing_to_event_pair, -per_run",
   "- Modified timing_tool.py, lib_timing.py, lib_textdata.py, afni_util.py.\n"
   "- Added for N Adleman."
 } ,

 { 12, OCT, 2010, RCR, "3dREMLfit", MICRO, TYPE_GENERAL,
   "small help update to clarify slice-based regressor warnings",
   "Requested by D Handwerker."
 } ,

 { 17, SEP, 2010, RCR, "3dttest++", MINOR, TYPE_BUG_FIX,
   "init workspace with 0",
   "Trouble noted by M Choi"
 } ,

 { 10, SEP, 2010, RCR, "@SUMA_Make_Spec_FS", MICRO, TYPE_BUG_FIX,
   "removed extra endif's in case of $label_dir",
   NULL
 } ,

 {  8, SEP, 2010, RCR, "afni_util.py", MICRO, TYPE_ENHANCE,
   "added wildcard construction functions",
   NULL
 } ,

 {  1, SEP, 2010, RCR, "afni_proc.py", MICRO, TYPE_MODIFY,
   "tiny changes to help output (e.g. 3dAllineate options)",
   NULL
 } ,

 { 30, AUG, 2010, RCR, "3dVol2Surf", MICRO, TYPE_BUG_FIX,
   "check for -sv dataset before proceeding",
   NULL
 } ,

 { 30, AUG, 2010, RCR, "@CheckForAfniDset", MICRO, TYPE_BUG_FIX,
   "replaced use of {$var} with ${var}",
   "Problem noted by R Mruczek."
 } ,

 { 25, AUG, 2010, RCR, "make_random_timing.py", MICRO, TYPE_MODIFY,
   "update polort and write -nodata TR using 3 decimal places",
   NULL
 } ,

 { 18, AUG, 2010, RCR, "@build_afni_Xlib", MICRO, TYPE_NEW_OPT,
   "added -lib32 for building 32-bit on a 64-bit Linux box",
   NULL
 } ,

 { 18, AUG, 2010, RCR, "afni-general", MINOR, TYPE_MODIFY,
   "changed Makefile.linux_openmp (and _64) building on F10 (was F12)",
   NULL
 } ,

 { 17, AUG, 2010, RCR, "afni_proc.py", MICRO, TYPE_NEW_OPT,
   "allowed married timing files",
   "Also, delete output script on failure (have -keep_script_on_err option)."
 } ,

 { 16, AUG, 2010, RCR, "lib_textdata.py", MINOR, TYPE_ENHANCE,
   "new module to deal with reading/writing 1D/timing/married text files",
   "heading towards handling married timing in afni_proc.py"
 } ,

 { 16, AUG, 2010, RCR, "make_stim_times.py", MICRO, TYPE_MODIFY,
   "use lib_textdata.py for I/O",
   NULL
 } ,

 { 16, AUG, 2010, RCR, "timing_tool.py", MICRO, TYPE_MODIFY,
   "use lib_textdata.py for I/O",
   NULL
 } ,

 { 16, AUG, 2010, RCR, "lib_afni1D.py", MICRO, TYPE_MODIFY,
   "use lib_textdata.py for I/O (deleted read_1D_file)",
   NULL
 } ,

 { 16, AUG, 2010, RCR, "afni_xmat.py", MICRO, TYPE_MODIFY,
   "use lib_textdata.py for I/O (deleted read_1D_file)",
   NULL
 } ,

 { 16, AUG, 2010, RCR, "afni_util.py", MICRO, TYPE_MODIFY,
   "rewrote and moved text data I/O routines into lib_textdata.py",
   NULL
 } ,

 { 13, AUG, 2010, RCR, "Makefile.INCLUDE", MICRO, TYPE_GENERAL,
   "explicitly link the math library for the balloon target",
   NULL
 } ,

 {  5, AUG, 2010, RCR, "afni-general", MICRO, TYPE_GENERAL,
   "do not let THD_write_3dim_dataset fail silently",
   NULL
 } ,

 {  4, AUG, 2010, RCR, "afni_proc.py", MINOR, TYPE_NEW_OPT,
   "added -regress_CS_NN, default to 123",
   "Also, changed -niml to -both so that 1D files are output, and changed\n"
   "the prefix to ClustSim (from rm.CS) so those files are not deleted.\n"
   "If ClustSim is explicitly requested, require blur estimation."
 } ,

 {  3, AUG, 2010, RCR, "afni_history", MICRO, TYPE_BUG_FIX,
   "fixed -check_date test to see if version is current",
   "This problem affects afni_proc.py script execution."
 } ,

 {  2, AUG, 2010, RCR, "afni_proc.py", MINOR, TYPE_NEW_OPT,
   "check that stim_file/_time files match datasets, and that dsets exist",
   "- default is to check that files are appropriate for the input data\n"
   "- default is to check that input datasets exist\n"
   "- added options -test_stim_files and -test_for_dsets\n"
   "- afni_proc.py now depends on lib_afni1D"
 } ,

 {  2, AUG, 2010, RCR, "1d_tool.py", MICRO, TYPE_NEW_OPT,
   "small looks_like text change and remove TR from look_like_1D",
   NULL
 } ,

 { 30, JUL, 2010, RCR, "1d_tool.py", MINOR, TYPE_NEW_OPT,
   "added options to evaluate whether a file is valid as 1D or stim_times",
   "Added -looks_like_1D, -looks_like_local_times, -looks_like_global_times\n"
   "and -looks_like_test_all.\n"
   "The main purpose is to have tests that afni_proc.py can apply."
 } ,

 { 28, JUL, 2010, RCR, "zfun.c", MICRO, TYPE_BUG_FIX,
   "fixed small typos in the case of HAVE_ZLIB not being defined",
   "- zzb64_to_array (return) and array_to_zzb64 (missing arg)"
 } ,

 { 27, JUL, 2010, RCR, "thd_table.c", MICRO, TYPE_BUG_FIX,
   "strtod typo",
   NULL
 } ,

 { 27, JUL, 2010, RCR, "afni-general", MINOR, TYPE_ENHANCE,
   "propagate storage_mode in THD_open_tcat",
   "This is for non-AFNI formatted datasets, and fixes the problem where\n"
   "3dDeconvolve would not propagate nnodes/node_list of surface datasets.\n"
   "Problem noted by N Oosterhof."
 } ,

 { 23, JUL, 2010, RCR, "afni-general", MINOR, TYPE_ENHANCE,
   "added Makefile.linux_openmp (and _64) for building with OpenMP support",
   "Those distribution binaries will be built on a 64-bit Fedora 12 system."
 } ,

 { 22, JUL, 2010, RCR, "afni_proc.py", MINOR, TYPE_NEW_OPT,
   "added options -regress_run_clustsim and -regress_opts_CS",
   "This is to apply 3dClustSim results for multiple comparison correction\n"
   "to the stats dataset output from 3dDeconvolve."
 } ,

 { 20, JUL, 2010, RCR, "xmat_tool.py", MICRO, TYPE_MODIFY,
   "made small improvement out text formatting for cormat and cosmat", 
   NULL
 } ,

 { 19, JUL, 2010, RCR, "afni_proc.py", MINOR, TYPE_NEW_OPT,
   "added -check_afni_version and -requires_afni_version",
   "This will allow the processing script to verify that the AFNI version\n"
   "is recent enough for the enclosed commands."
 } ,

 { 19, JUL, 2010, RCR, "@DriveAfni", MICRO, TYPE_NEW_OPT,
   "added -help", 
   NULL
 } ,

 { 19, JUL, 2010, RCR, "afni_history", MINOR, TYPE_NEW_OPT,
   "added -check_date, to verify whether the distribution is current",
   NULL
 } ,

 { 19, JUL, 2010, RCR, "3dFWHMx", MICRO, TYPE_BUG_FIX,
   "fixed -arith mean",
   NULL
 } ,

 { 16, JUL, 2010, RCR, "afni", MICRO, TYPE_BUG_FIX,
   "added legendre to forced_loads array for plugin use",
   NULL
 } ,

 { 16, JUL, 2010, RCR, "3dMean", MINOR, TYPE_NEW_OPT,
   "added -mask_union and -mask_inter, for creation of mask datasets",
   NULL
 } ,

    { 14, JUL, 2010, RCR, "afni_proc.py", MINOR, TYPE_ENHANCE,
   "added -mask_test_overlap and -regress_cormat_warnigns",
   "Unless the user sets these options to 'no', the processing script\n"
   "will now use 3dABoverlap to evaluate the anat/EPI mask overlap, and\n"
   "1d_tool.py to check the X-matrix for large pairwise correlations\n"
   "between any two regressors."
 } ,

 { 14, JUL, 2010, RCR, "3dABoverlap", MICRO, TYPE_ENHANCE,
   "added -no_automask to allow mask datasets as input",
   NULL
 } ,

 { 14, JUL, 2010, RCR, "Makefile.linux_gcc33_64", MICRO, TYPE_MODIFY,
   "use staic link of SUMA programs to Motif, as AFNI programs already do",
   NULL
 } ,

 { 13, JUL, 2010, RCR, "plug_realtime", MINOR, TYPE_ENHANCE,
   "added channel list selection, for choosing which channels to merge",
   NULL
 } ,

 { 12, JUL, 2010, RCR, "timing_tool.py", MINOR, TYPE_NEW_OPT,
   "added -truncate_times and -round_times for S Durgerian",
   NULL
 } ,

 { 11, JUL, 2010, RCR, "timing_tool.py", MINOR, TYPE_ENHANCE,
   "show TR offset stats if -tr and -show_isi_stats",
   NULL
 } ,

 { 7, JUL, 2010, RCR, "NIFTI", MICRO, TYPE_BUG_FIX,
   "fixed znzread/write to again return nmembers",
   "Also, added M Hanke's update to CMakeLists.txt for new realease number."
 } ,

 { 7, JUL, 2010, RCR, "nifti_tool", MICRO, TYPE_BUG_FIX,
   "fixed nt_read_bricks bsize computation for large files",
   NULL
 } ,

 { 7, JUL, 2010, RCR, "NIFTI", MINOR, TYPE_BUG_FIX,
   "fixes for large files (noted/investigated by M Hanke and Y Halchenko)",
   "- fixed znzread/write, noting example by M Adler\n"
   "- changed nifti_swap_* routines/calls to take size_t"
 } ,

 { 28, JUN, 2010, RCR, "GIFTI", MICRO, TYPE_ENHANCE,
   "applied CMakeLists.txt update from M Hanke for Debian release",
   NULL
 } ,

 { 28, JUN, 2010, RCR, "GIFTI", MICRO, TYPE_MODIFY,
   "the most significant dimension cannot be 1",
   "Requested by N Schmansky"
 } ,

 { 28, JUN, 2010, RCR, "3dAutoTcorrelate", MINOR, TYPE_NEW_OPT,
   "added -eta2 (Cohen eta squared) for HJ Jo",
   "Also added -mask and -mask_only_targets."
 } ,

 { 22, JUN, 2010, RCR, "afni_proc.py", MINOR, TYPE_NEW_OPT,
   "3dToutcount detrending now defaults to Legendre polynomials",
   "  Using Legendre polynomials, 3dToutcount polort can exceed 3\n"
   "  (limit noted by I Mukai and K Bahadur).\n"
   "  Added options -outlier_legendre and -outlier_polort."
 } ,

 { 22, JUN, 2010, RCR, "3dToutcount", MINOR, TYPE_NEW_OPT,
   "added -legendre option, which also allows polort > 3",
   NULL
 } ,

 { 17, JUN, 2010, RCR, "afni_proc.py", MICRO, TYPE_ENHANCE,
   "apply default polort in 3dToutcount",
   NULL
 } ,

 { 17, JUN, 2010, RCR, "3dTcat", MICRO, TYPE_ENHANCE,
   "removed sub-brick length limit",
   NULL
 } ,

 { 10, JUN, 2010, RCR, "afni_proc.py", MICRO, TYPE_BUG_FIX,
   "fixed copying EPI and anat as NIFTI",
   NULL
 } ,

 { 8, JUN, 2010, RCR, "timing_tool.py", MICRO, TYPE_BUG_FIX,
   "fixed partitioning without zeros",
   NULL
 } ,

 { 8, JUN, 2010, RCR, "afni_proc.py", MINOR, TYPE_NEW_OPT,
   "added -regress_censor_outliers and -regress_skip_first_outliers",
   NULL
 } ,

 { 4, JUN, 2010, RCR, "afni_proc.py", MINOR, TYPE_NEW_OPT,
   "moved outlier counting outside of tshift block",
   "- if only one regressor, use 1dcat for 'sum' ideal\n"
   "- added -count_outliers, default to 'yes'\n"
   "- outlier counting is now at end of tcat block"
 } ,

 { 4, JUN, 2010, RCR, "3dToutcount", MICRO, TYPE_NEW_OPT,
   "added -fraction to output fraction of bad voxels, instead of count",
   "This will be used by afni_proc.py for censoring."
 } ,

 { 3, JUN, 2010, RCR, "plug_realtime", MAJOR, TYPE_ENHANCE,
   "added ability to register merged data and possibly all channels",
   "Via MergeRegister, one can request to register the ChannelMerge dataset.\n"
   "The individual channels can also be 'registered' via the same parameters\n"
   "as the ChannelMerge dataset.\n"
   "Requested by J Hyde, A Jesmanowicz, D Ward of MCW."
 } ,

 { 3, JUN, 2010, RCR, "afni_history", MICRO, TYPE_ENHANCE,
   "added TYPE_ENHANCE, often a more appropriate term",
   NULL
 } ,

 { 1, JUN, 2010, RCR, "afni_util.py", MINOR, TYPE_ENHANCE,
   "added variance and t-test routines (1-sample, paired, pooled, unpooled)",
   NULL
 } ,

 { 27, MAY, 2010, RCR, "afni_proc.py", MINOR, TYPE_BUG_FIX,
   "fixed use of -volreg_regress_per_run and -regress_censor_motion pair",
   "Problem found by D Drake."
 } ,

 { 20, MAY, 2010, RCR, "Makefile.NIH.CentOS.5.3_64", MICRO, TYPE_MODIFY,
   "update CCOLD to compile with gcc verion 3.4",
   NULL
 } ,

 { 19, MAY, 2010, RCR, "Makefile.*", MINOR, TYPE_BUG_FIX,
   "add CCOLD to all for compiling nifticdf.o on linux_xorg7_64 using gcc v3",
   "This is a bug in the gcc compiler code, not in AFNI.  So the workaround\n"
   "is to compile nifticdf.o with a different version of the compiler.\n"
   "\n"
   "The gcc compiler versions 4.1-4.3 (at least) had an optimization bug\n"
   "when compiling nifticdf.o.  The result was an inaccurate conversion\n"
   "from F-stats to p-values (in some cases).\n"
   "Test with the command:     cdf -t2p fift 1.0 10 100\n"
   "   good result: 0.448817, bad result: 0.0472392\n"
   "Problem found by L Thomas and B Bones."
 } ,

 { 13, MAY, 2010, RCR, "3dbucket", MICRO, TYPE_GENERAL,
   "tiny help update to clarify -glueto and -aglueto",
   NULL
 } ,

 { 13, MAY, 2010, RCR, "ui_xmat.py", MICRO, TYPE_GENERAL,
   "tiny update: check for set_afni_xmat() failure",
   NULL
 } ,

 { 12, MAY, 2010, RCR, "afni_proc.py", MINOR, TYPE_NEW_OPT,
   "added -regress_censor_first_trs for A Barbey",
   "This is needed when also using -regress_censor_motion."
 } ,

 { 12, MAY, 2010, RCR, "1d_tool.py", MINOR, TYPE_NEW_OPT,
   "added -censor_first_trs, to mix with -censor_motion results",
   NULL
 } ,

 { 10, MAY, 2010, RCR, "ktaub.c", MICRO, TYPE_BUG_FIX,
   "allow for build on SOLARIS_OLD",
   NULL
 } ,

 { 6, MAY, 2010, RCR, "Dimon", MINOR, TYPE_ENHANCE,
   "allow negatives in -sort_by_num_suffix, look for '0054 1330' in sorting",
   NULL
 } ,

 { 1, MAY, 2010, RCR, "make_random_timing.py", MINOR, TYPE_NEW_OPT,
   "added -max_consec for Liat of Cornell",
   NULL
 } ,

 { 29, APR, 2010, RCR, "@DriveAfni", MICRO, TYPE_ENHANCE,
   "minor updates",
   NULL
 } ,

 { 28, APR, 2010, RCR, "NIFTI", MICRO, TYPE_ENHANCE,
   "added NIFTI_ECODE_CARET for J. Harwell",
   NULL
 } ,

 { 26, APR, 2010, RCR, "afni_proc.py", MINOR, TYPE_NEW_OPT,
   "added -regress_opts_reml",
   NULL
 } ,

 { 26, APR, 2010, RCR, "3dDeconvolve", MINOR, TYPE_ENHANCE,
   "add $* to end of 3dREMLfit script command, for additional arguments",
   "Finally getting around to afni_proc.py option -regress_opts_reml..."
 } ,

 { 28, MAR, 2010, RCR, "afni_proc.py", MICRO, TYPE_ENHANCE,
   "applied fitts computation to REML case",
   NULL
 } ,

 { 25, MAR, 2010, RCR, "1d_tool.py", MICRO, TYPE_ENHANCE,
   "small help update",
   NULL
 } ,

 { 25, MAR, 2010, RCR, "afni_proc.py", MICRO, TYPE_ENHANCE,
   "small help update describing help sections",
   NULL
 } ,

 { 25, MAR, 2010, RCR, "plug_crender", MICRO, TYPE_GENERAL,
   "changed name in plugin list to original 'Render Dataset'",
   "Also changed plug_render to 'Render [old]', though it is no longer\n"
   "built by default."
 } ,

 { 25, MAR, 2010, RCR, "3dcopy", MICRO, TYPE_GENERAL,
   "on failure, warn user that sub-brick selection is not allowed",
   "Requested by T Nycum."
 } ,

 { 23, MAR, 2010, RCR, "afni_proc.py", MINOR, TYPE_NEW_OPT,
   "added -regress_compute_fitts option, to save memory in 3dDeconvolve",
   NULL
 } ,

 { 19, MAR, 2010, RCR, "afni_util.py", MICRO, TYPE_MODIFY,
   "round to 3 bits below 4 (above, truncate to int)",
   NULL
 } ,

 { 19, MAR, 2010, RCR, "3dfractionize", MICRO, TYPE_GENERAL,
   "added 3dAllineate example of inverse tlrc warp",
   NULL
 } ,

 { 18, MAR, 2010, RCR, "afni_proc.py", MINOR, TYPE_MODIFY,
   "handle args with '\\n' in them (probably from quoted newlines)",
   NULL
 } ,

 { 18, MAR, 2010, RCR, "afni_proc.py", MICRO, TYPE_GENERAL,
   "small updates to help for alignment options",
   NULL
 } ,

 { 17, MAR, 2010, RCR, "timing_tool.py", MINOR, TYPE_BUG_FIX,
   "fixed timing_to_1D when some runs are empty",
   "Problem found by L Thomas and B Bones."
 } ,

 { 16, MAR, 2010, RCR, "3dAttribute", MICRO, TYPE_ENHANCE,
   "set_dataset_attributes() on read - so can use on non-AFNI datasets",
   NULL
 } ,

 { 16, MAR, 2010, RCR, "3dbucket", MINOR, TYPE_BUG_FIX,
   "fixed getting incorrect FDR curves (noted by D Glen)",
   NULL
 } ,

 { 16, MAR, 2010, RCR, "NIFTI", MICRO, TYPE_ENHANCE,
   "added NIFTI_ECODE_VOXBO for D. Kimberg",
   NULL
 } ,

 { 11, MAR, 2010, RCR, "3dsvm_common.c", MICRO, TYPE_GENERAL,
   "some compilers choke on mid-block variable definitions",
   NULL
 } ,

 {  9, MAR, 2010, RCR, "3dNotes", MICRO, TYPE_GENERAL,
   "send -help output to stdout, not stderr (req by T Nycum)",
   NULL
 } ,

 {  9, MAR, 2010, RCR, "thd_gifti.c", MICRO, TYPE_MODIFY,
   "init ptr and clear accidental debug output",
   NULL
 } ,

 {  8, MAR, 2010, RCR, "afni_proc.py", MICRO, TYPE_GENERAL,
   "modified option order in some help examples",
   NULL
 } ,

 {  8, MAR, 2010, RCR, "thd_gifti.c", MICRO, TYPE_MODIFY,
   "corresponding update of lt->index to lt->key",
   NULL
 } ,

 {  8, MAR, 2010, RCR, "GIFTI", MINOR, TYPE_MODIFY,
   "GIfTI LabelTable format change: Index to Key",
   "modified gifti_xml.[ch], gifti_io.[ch]"
 } ,

 {  5, MAR, 2010, RCR, "thd_gifti.c", MICRO, TYPE_MODIFY,
   "try to read gifti UINT32 as INT32 (for FreeSurfer aparc files)",
   NULL
 } ,

 {  4, MAR, 2010, RCR, "GIFTI", MINOR, TYPE_MODIFY,
   "minor changes (also see NITRC IDs 4619 and 4644)",
   " - for integers, make default approx test to be equality\n"
   " - small changes to zlib failure strings\n"
   " - cast to avoid compile warning on some systems\n"
   " - made NITRC gifti.dtd link that will not change"
 } ,

 {  3, MAR, 2010, RCR, "afni_proc.py", MICRO, TYPE_MODIFY,
   "when censoring, create uncensored ideals and sum",
   NULL
 } ,

 { 20, FEB, 2010, RCR, "timing_tool.py", MINOR, TYPE_NEW_OPT,
   "added -timing_to_1D, -tr and -min_frac for PPI scripting (and B Benson)",
   NULL
 } ,

 { 18, FEB, 2010, RCR, "SUMA_Makefile_NoDev", MICRO, TYPE_GENERAL,
   "added '--includedir /usr/local/netpbm' for libgts.a build on new Linux",
   NULL
 } ,

 { 5, FEB, 2010, RCR, "GIFTI", MINOR, TYPE_MODIFY,
   "thd_gifti: if LabelTable use INTENT_LABEL, suma_gifti.c: no normals",
   "done with Ziad"
 } ,

 { 21, JAN, 2010, RCR, "afni_proc.py", MICRO, TYPE_NEW_OPT,
   "added -tlrc_opts_at; made tiny mod to scaling operation",
   NULL
 } ,

 { 15, JAN, 2010, RCR, "afni_proc.py", MICRO, TYPE_NEW_OPT,
   "added -regress_fout yes/no option for G. Pagnoni",
   NULL
 } ,

 { 14, JAN, 2010, RCR, "3dVol2Surf", MINOR, TYPE_BUG_FIX,
   "Fixed crash w/labels on '-map_func seg_vals' -> NIML",
   "Problem found by Swaroop at Dartmouth."
 } ,

 { 12, JAN, 2010, RCR, "2dImReg", MICRO, TYPE_BUG_FIX,
   "Fixed crash if ny > nx.  Go back to failure and ponder fix.",
   NULL
 } ,

 { 7, JAN, 2010, RCR, "afni-general", MICRO, TYPE_BUG_FIX,
   "stdint.h should not be included on a SOLARIS_OLD system",
   NULL
 } ,

 { 6, JAN, 2010, RCR, "thd_intlist.c", MINOR, TYPE_BUG_FIX,
   "fixed sub-brick selection of datasets without labels (e.g. NIfTI)",
   NULL
 } ,

 { 24, DEC, 2009, RCR, "gifti_tool", MINOR, TYPE_NEW_OPT,
   "added -approx_gifti option",
   NULL
 } ,

 { 24, DEC, 2009, RCR, "GIFTI", MINOR, TYPE_ENHANCE,
   "added approximate difference functions",
   "- added gifti_approx_gifti_images, DA_pair, labeltables, diff_offset\n"
   "- added gifti_triangle_diff_offset\n"
   "- gifti_compare_coordsys takes comp_data param"
 } ,

 {  8, DEC, 2009, RCR, "GIFTI", MINOR, TYPE_ENHANCE,
   "added ability to read/write GIFTI LabelTables with colors in thd_gifti.c",
   NULL
 } ,

 {  4, DEC, 2009, RCR, "3dWarp", MICRO, TYPE_GENERAL,
   "add help example of going from +tlrc space to +orig space",
   NULL
 } ,

 { 30, NOV, 2009, RCR, "afni-general", MINOR, TYPE_BUG_FIX,
   "afni crashes on short ANALYZE file from double fclose()",
   NULL
 } ,

 { 16, NOV, 2009, RCR, "afni_proc.py", MINOR, TYPE_ENHANCE,
   "allow motion censoring with varying run lengths",
   "Also, if a max is applied in scaling, explicitly limit to [0,max].\n"
 } ,

 { 16, NOV, 2009, RCR, "1d_tool.py", MINOR, TYPE_ENHANCE,
   "allow motion censoring with varying run lengths",
   NULL
 } ,

 {  4, NOV, 2009, RCR, "Dimon", MICRO, TYPE_MODIFY,
   "small change to check on sort problems",
   NULL
 } ,

 { 27, OCT, 2009, RCR, "GIFTI", MINOR, TYPE_ENHANCE,
   "added support for optional LabelTable RGBA attributes",
   NULL
 } ,

 { 23, OCT, 2009, RCR, "1d_tool.py", MINOR, TYPE_NEW_OPT,
   "added -censor_fill and -censor_fill_par",
   "These options are to zero-pad TRs that were censored by 3dDeconvolve."
 } ,

 { 19, OCT, 2009, RCR, "afni_proc.py", MINOR, TYPE_NEW_OPT,
   "added options for using 3dBlurInMask, instead of 3dmerge",
   "- added -blur_in_mask, -blur_in_automask and -blur_opts_BIM\n"
   "- added -sep_char and -subj_curly"
 } ,

 { 16, OCT, 2009, RCR, "1d_tool.py", MICRO, TYPE_NEW_OPT,
   "added -demean, to demean motion parameters, for example",
   "The polort 0 values should be more accurate baseline constants.\n"
   "Useful for creating a proper polort baseline w/3dSynthesize."
 } ,

 { 14, OCT, 2009, RCR, "3dTcat", MICRO, TYPE_ENHANCE,
   "allow creation of single volume dataset",
   "as requested by N Vack (among many others)"
 } ,

 { 6, OCT, 2009, RCR, "1d_tool.py", MICRO, TYPE_NEW_OPT,
   "added -set_run_lengths option, for varying run lengths",
   "Added for motion censoring and run padding."
 } ,

 { 2, OCT, 2009, RCR, "1d_tool.py", MICRO, TYPE_ENHANCE,
   "also output cosines with -show_cormat_warnings",
   NULL
 } ,

 { 1, OCT, 2009, RCR, "@Reorder", MICRO, TYPE_MODIFY,
   "minor changes:",
   "- changed warnings on varying incidence counts (JB's woriding)\n"
   "- discard indices which are not valid sub-bricks\n"
   "- do not call 3dTstat if only one sub-brick"
 } ,

 { 1, OCT, 2009, RCR, "afni-general", MICRO, TYPE_GENERAL,
   "9/29, defined isblank() in case of SOLARIS_OLD ... and then removed it",
   NULL
 } ,

 { 29, SEP, 2009, RCR, "@Reorder", MINOR, TYPE_NEW_PROG,
   "script version of reorder plugin, for J. Bjork",
   NULL
 } ,

 { 16, SEP, 2009, RCR, "timing_tool.py", MICRO, TYPE_NEW_OPT,
   "added -scale_data for J Meltzer",
   NULL
 } ,

 { 16, SEP, 2009, RCR, "plug_vol2surf", MICRO, TYPE_ENHANCE,
   "can init debug level via AFNI_DEBUG_PLUG_VOL2SURF",
   NULL
 } ,

 { 16, SEP, 2009, RCR, "3ddot", MINOR, TYPE_BUG_FIX,
   "de-meaning data causes permission-based seg fault, apply means upon read",
   "Problem found by Giuseppe Pagnoni."
 } ,

 {  8, SEP, 2009, RCR, "realtime_receiver.py", MICRO, TYPE_MODIFY,
   "bind to open host, so a /etc/hosts entry is not required",
   NULL
 } ,

 {  4, SEP, 2009, RCR, "plug_realtime", MINOR, TYPE_ENHANCE,
   "registration can now be consistent across runs",
   "Reg Base can be 'Current': to set the base volume from the current run\n"
   "(call this the old way), 'Current & Keep': use current run, but then\n"
   "store that base and apply it to future runs, 'External Dataset': fix the\n"
   "base from some chosen dataset.\n"
   "\n"
   "Using 'Current & Keep' makes sense for realtime registration.\n"
 } ,

 {  4, SEP, 2009, RCR, "@update.afni.binaries", MICRO, TYPE_NEW_OPT,
   "if wget fails, try curl; added -curl and -testing options",
   NULL
 } ,

 { 28, AUG, 2009, RCR, "afni_util.py", MICRO, TYPE_BUG_FIX,
   "fixed make_CENSORTR_string, comma delimitation needs run: prefix",
   NULL
 } ,

 { 27, AUG, 2009, RCR, "afni_proc.py", MICRO, TYPE_BUG_FIX,
   "fixed motion_ prefix in '3dDeconvolve -censor'",
   "Problem found by B Bones."
 } ,

 { 27, AUG, 2009, RCR, "afni_proc.py", MICRO, TYPE_NEW_OPT,
   "added -regress_local_times, -regress_global_times",
   "Since the -local_times and -global_times options in 3dDeconvolve must be\n"
   "processed before the stimuli they refer to, it does nothing to pass them\n"
   "via -regress_opts_3dD.  Hence, the options are needed.\n"
 } ,

 { 26, AUG, 2009, RCR, "afni_proc.py", MICRO, TYPE_MODIFY,
   "in scaling block, explicitly remove any negative data values",
   NULL
 } ,

 { 25, AUG, 2009, RCR, "afni_proc.py", MINOR, TYPE_ENHANCE,
   "if volreg block, always create motion_${subj}_enorm.1D",
   NULL
 } ,

 { 25, AUG, 2009, RCR, "1d_tool.py", MICRO, TYPE_ENHANCE,
   "with -censor_motion, also output PREFIX_enorm.1D",
   NULL
 } ,

 { 21, AUG, 2009, RCR, "afni_proc.py", MINOR, TYPE_NEW_OPT,
   "added -regress_censor_motion and -regress_censor_prev",
   "Motivated by L Thomas and B Bones."
 } ,

 { 21, AUG, 2009, RCR, "1d_tool.py", MICRO, TYPE_NEW_OPT,
   "added -show_censor_count",
   NULL
 } ,

 { 20, AUG, 2009, RCR, "1d_tool.py", MINOR, TYPE_NEW_OPT,
   "added motion censoring options",
   "Added -censor_motion, -censor_prev_TR,  -collapse_cols, -extreme_mask,\n"
   "      -set_tr, -write_censor and -write_CENSORTR.\n"
   "Also modified afni_util.py, lib_afni1D.py and option_list.py."
 } ,

 { 14, AUG, 2009, RCR, "afni_proc.py", MINOR, TYPE_NEW_OPT,
   "added -align_epi_ext_dset, to align anat to external EPI",
   "This may be important for multi-channel coil EPI data with low internal\n"
   "structural contrast.  Users might align to the first (pre-steady-state)\n"
   "TR, even though that volume is not used in the analysis."
 } ,

 { 13, AUG, 2009, RCR, "afni_proc.py", MINOR, TYPE_NEW_OPT,
   "added -volreg_tlrc_adwarp, to apply a manual Talairach transformation",
   NULL
 } ,

 { 10, AUG, 2009, RCR, "afni_proc.py", MINOR, TYPE_MODIFY,
   "truncate min dim to 3 sig bits for -volreg_tlrc_warp/-volreg_align_e2s",
   "The old default was 2 bits, -volreg_warp_dxyz overrides."
 } ,

 { 10, AUG, 2009, RCR, "3dSurf2Vol", MINOR, TYPE_ENHANCE,
   "allow processing of -overwrite and AFNI_DECONFLICT",
   NULL
 } ,

 {  6, AUG, 2009, RCR, "afni_proc.py", MINOR, TYPE_BUG_FIX,
   "fixed problems found by I Mukai and K Bahadur",
   "- fixed -volreg_align_to base as applied in align_epi_anat.py\n"
   "- fixed blur 'averages' computation when only one run"
 } ,

 {  4, AUG, 2009, RCR, "realtime_receiver.py", MINOR, TYPE_ENHANCE,
   "added basic demo interface and itemized exception traps",
   NULL
 } ,

 { 31, JUL, 2009, RCR, "prompt_user", MICRO, TYPE_ENHANCE,
   "apply some escape sequences, mostly to display newlines",
   NULL
 } ,

 { 29, JUL, 2009, RCR, "afni_proc.py", MINOR, TYPE_BUG_FIX,
   "fixed creation of extents mask when only 1 run",
   NULL
 } ,

 { 28, JUL, 2009, RCR, "3dREMLfit", MINOR, TYPE_MODIFY,
   "if known, require proper slice regressor ordering in -slibase* opts\n",
   NULL
 } ,

 { 27, JUL, 2009, RCR, "afni_proc.py", MINOR, TYPE_BUG_FIX,
   "use -slibase_sm instead of -slibase in 3dREMLfit",
   NULL
 } ,

 { 27, JUL, 2009, RCR, "1d_tool.py", MINOR, TYPE_NEW_OPT,
   "added -show_labels and -show_label_ordering",
   NULL
 } ,

 { 27, JUL, 2009, RCR, "3dREMLfit", MINOR, TYPE_NEW_OPT,
   "added -slibase_sm, for slice-major ordering of regressors",
   "RetroTS and afni_proc.py were incorrectly using this ordering.\n"
   "** Analysis done prior to this probably needs to be re-done."
 } ,

 { 27, JUL, 2009, RCR, "plug_realtime", MICRO, TYPE_ENHANCE,
   "added Y/N AFNI_REALTIME_reset_output_index, to start each dset at 001",
   "Also, changed prefix separator to double underscore '__'.",
 } ,

 { 27, JUL, 2009, RCR, "afni-general", MICRO, TYPE_GENERAL,
   "added SOLARIS_OLD atanhf #define to machdep.h",
   NULL
 } ,

 { 23, JUL, 2009, RCR, "afni_run_R", MINOR, TYPE_ENHANCE,
   "allow any number of args, but where first is program, last is output",
   NULL
 } ,

 { 23, JUL, 2009, RCR, "timing_tool.py", MINOR, TYPE_NEW_OPT,
   "added -partition option",
   NULL
 } ,

 { 22, JUL, 2009, RCR, "realtime_receiver.py", MAJOR, TYPE_NEW_PROG,
   "python replacement for serial helper",
   "New 'data_choice' options can be added to compute_data_for_serial_port\n"
   "for sending results of a different computation to the serial port."
 } ,

 { 16, JUL, 2009, RCR, "@update.afni.binaries", MICRO, TYPE_MODIFY,
   "check for 'wget' and whine to user if missing",
   NULL
 } ,

 { 14, JUL, 2009, RCR, "make_random_timing.py", MINOR, TYPE_NEW_OPT,
   "added -max_rest, to limit the maximum duration of rest periods",
   NULL
 } ,

 { 7, JUL, 2009, RCR, "afni_proc.py", MICRO, TYPE_GENERAL,
   "warn users to modify script for _AM1 in case of basis function dmBLOCK",
   NULL
 } ,

 { 26, JUN, 2009, RCR, "afni_proc.py", MICRO, TYPE_MODIFY,
   "comment changes and mod to afni_util.py for line wrapping",
   NULL
 } ,

 { 25, JUN, 2009, RCR, "Dimon", MINOR, TYPE_BUG_FIX,
   "fixed dz sent to RT plugin for oblique datasets",
   NULL
 } ,

 { 25, JUN, 2009, RCR, "3dretroicor", MICRO, TYPE_BUG_FIX,
   "pass MRI_IMAGE structs without const",
   NULL
 } ,

 { 24, JUN, 2009, RCR, "afni-general", MINOR, TYPE_BUG_FIX,
   "applied print changes from B Feige (26 files):",
   "3dfim.c afni.c afni_niml.c mri_free.c mrilib.h 3dmatmult.c NLfit_model.c\n"
   "suma_datasets.h gifti/gifti_tool.c rickr/serial_helper.c\n"
   "SUMA/  SUMA_3dSurfMask.c SUMA_ConvertSurface.c SUMA_CreateIcosahedron.c\n"
   "       SUMA_Load_Surface_Object.c SUMA_MapIcosahedron.c SUMA_NikoMap.c\n"
   "       SUMA_ParseCommands.h SUMA_SphericalMapping.c\n"
   "       SUMA_Surf2VolCoord_demo.c SUMA_Surface_IO.c SUMA_SurfWarp.c\n"
   "       SUMA_compare_surfaces.c SUMA_xColBar.c\n"
   "svm/3dsvm.c svm/3dsvm_common.c volpack/vp_octree.c"
 } ,

 { 23, JUN, 2009, RCR, "NIFTI", MINOR, TYPE_BUG_FIX,
   "added 4 checks of alloc() returns",
   NULL
 } ,

 { 17, JUN, 2009, RCR, "make_random_timing.py", MINOR, TYPE_NEW_OPT,
   "added -make_3dd_contrasts and used general accuracy in block durations",
   NULL
 } ,

 { 17, JUN, 2009, RCR, "afni_proc.py", MAJOR, TYPE_NEW_OPT,
   "version 2.0 : call e2a alignment and warp to standard space ready",
   "- mask warped EPI by its extents (at volreg step)\n"
   "- added -volreg_no_extent_mask, to block this masking\n"
   "- added 'extents' to list of mask in -mask_apply\n"
   "- change block dividers to more visual '===' with block names"
 } ,

 { 15, JUN, 2009, RCR, "3dmerge", MINOR, TYPE_ENHANCE,
   "allowed short/byte datasets to use FIR blur, so no Fourier interpolation",
   "Also added Y/N AFNI_BLUR_INTS_AS_OLD env var to use previous method."
 } ,

 { 12, JUN, 2009, RCR, "xmat_tool.py", MICRO, TYPE_GENERAL,
   "used some wx IDs, per Daniel's suggestion",
   NULL
 } ,

 { 11, JUN, 2009, RCR, "afni_proc.py", MINOR, TYPE_NEW_OPT,
   "added masking abilities",
   "- in mask block, try to create anat and group masks\n"
   "- added -mask_apply option, for choosing mask to apply to regression\n"
   "- added -align_opts_aea, for extra opts to align_epi_anat.py"
 } ,

 { 8, JUN, 2009, RCR, "afni_proc.py", MICRO, TYPE_NEW_OPT,
   "added -despike_mask, fixed missing block warning, reordered terminal opts",
   NULL
 } ,

 { 8, JUN, 2009, RCR, "afni_base.py", MICRO, TYPE_GENERAL,
   "added many afni_name descripts to __doc__ lines, check error in dset_dims",
   NULL
 } ,

 { 3, JUN, 2009, RCR, "3dcopy", MICRO, TYPE_MODIFY,
   "changed 'missing dataset' ERROR to 'missing view dataset' WARNING",
   NULL
 } ,

 { 29, MAY, 2009, RCR, "afni_proc.py", MINOR, TYPE_NEW_OPT,
   "added -execute and now fail if block options have no corresponding blocks",
   NULL
 } ,

 { 29, MAY, 2009, RCR, "@build_afni_Xlib", MICRO, TYPE_MODIFY,
   "added -m64 if building for lib64 on a mac, fixed CFLAGS to allow a list",
   NULL
 } ,

 { 29, MAY, 2009, RCR, "afni_util.py", MICRO, TYPE_MODIFY,
   "improved line wrapping",
   NULL
 } ,

 { 28, MAY, 2009, RCR, "strblast", MINOR, TYPE_BUG_FIX,
   "partial words had resulted in skipping ahead",
   "found by R Notestine of UCSD"
 } ,

 { 28, MAY, 2009, RCR, "afni_proc.py", MINOR, TYPE_GENERAL,
   "example updates for AFNI_data4 and new options",
   NULL
 } ,

 { 27, MAY, 2009, RCR, "afni_proc.py", MINOR, TYPE_NEW_OPT,
   "updates for alignment/warp/varying run lengths",
   "- added -volreg_warp_dxyz option\n"
   "- if align a2e, add -no_ss to @auto_tlrc\n"
   "- for varying run lengths, fixed application of '-volreg_align_to last'\n"
   "  and the -regress_est_blur_* options\n"
   "  (blur estimation loops were modified for this)\n"
   "- warping to new grid truncates to 2 significant bits (if < 2 mm)"
 } ,

 { 21, MAY, 2009, RCR, "afni_proc.py", MINOR, TYPE_NEW_OPT,
   "added 'align' processing block and -volreg_align_e2a option",
   NULL
 } ,

 { 19, MAY, 2009, RCR, "3dbucket", MICRO, TYPE_GENERAL,
   "suggest -overwrite if -glueto is not allowed (for Mike B)",
   NULL
 } ,

 { 15, MAY, 2009, RCR, "afni_proc.py", MAJOR, TYPE_NEW_OPT,
   "added -volreg_tlrc_warp option: can warp to standard space at volreg step",
   NULL
 } ,

 { 15, MAY, 2009, RCR, "afni_util", MICRO, TYPE_NEW_OPT,
   "added get_truncated_grid_dim",
   NULL
 } ,

 { 14, MAY, 2009, RCR, "afni_proc.py", MICRO, TYPE_BUG_FIX,
   "no 'rm rm.*' if such files were not created",
   NULL
 } ,

 { 14, MAY, 2009, RCR, "3dDeconvolve", MICRO, TYPE_BUG_FIX,
   "fixed -glt_label > -num_glt error message and -dmbase def for polort >= 0",
   NULL
 } ,

 { 12, MAY, 2009, RCR, "afni_proc.py", MICRO, TYPE_BUG_FIX,
   "fixed 'cat' of 'across-runs' ricor regressors",
   NULL
 } ,

 { 8, MAY, 2009, RCR, "afni_proc.py", MICRO, TYPE_MODIFY,
   "tlrc (for anat) is now a processing block, for easy manipulation",
   NULL
 } ,

 { 8, MAY, 2009, RCR, "afni_proc.py", MICRO, TYPE_BUG_FIX,
   "small cut-n-paste errors in db_mod.py and afni_util.py",
   NULL
 } ,

 { 5, MAY, 2009, RCR, "@update.afni.binaries", MINOR, TYPE_NEW_PROG,
   "another script to update the AFNI package",
   NULL
 } ,

 { 5, MAY, 2009, RCR, "plug_render", MINOR, TYPE_MODIFY,
   "now built from plug_null.c, so it will no longer be available",
   NULL
 } ,

 { 1, MAY, 2009, RCR, "Makefile.linux_xorg7_64", MICRO, TYPE_MODIFY,
   "link to local libGLws.a, as with 32-bit xorg7 package",
   NULL
 } ,

 { 30, APR, 2009, RCR, "3dcalc", MINOR, TYPE_MODIFY,
   "changed atan2(y,x) to proceed if y OR x is non-zero",
   NULL
 } ,

 { 30, APR, 2009, RCR, "thd_niftiread", MINOR, TYPE_MODIFY,
   "be sure to warn users when nifti is converted to float (w/dglen)",
   NULL
 } ,

 { 30, APR, 2009, RCR, "vol2surf", MINOR, TYPE_NEW_OPT,
   "return a node v2s time series when afni changes xhair position",
   NULL
 } ,

 { 29, APR, 2009, RCR, "to3d", MINOR, TYPE_BUG_FIX,
   "when opening -geomparent, allow for known non-afni extensions",
   NULL
 } ,

 { 29, APR, 2009, RCR, "vol2surf", MICRO, TYPE_MODIFY,
   "prep to return node v2s time series to suma, just check-in for now",
   "modified: afni.h, afni_niml.c, afni_vol2surf.c, vol2surf.c, vol2surf.h"
 } ,

 { 28, APR, 2009, RCR, "NIFTI", MINOR, TYPE_MODIFY,
   "uppercase file extensions are now valid",
   NULL
 } ,

 { 27, APR, 2009, RCR, "3dresample", MICRO, TYPE_MODIFY,
   "show help if no arguments",
   NULL
 } ,

 { 23, APR, 2009, RCR, "3dresample", MICRO, TYPE_MODIFY,
   "small changes to help",
   NULL
 } ,

 { 23, APR, 2009, RCR, "afni_util.py", MICRO, TYPE_MODIFY,
   "moved function comments into the functions as docstrings",
   NULL
 } ,

 { 23, APR, 2009, RCR, "afni_proc.py", MINOR, TYPE_MODIFY,
   "updates to help and tcsh options",
   "- added -f as a recommended tcsh option\n"
   "- added help section 'SCRIPT EXECUTION NOTE'\n"
   "- reordered help: intro, BLOCKS, DEFAULTS, EXAMPLES, NOTEs, OPTIONS\n"
   "- shifted execution command to separate line"
 } ,

 { 17, APR, 2009, RCR, "GIFTI", MICRO, TYPE_MODIFY,
   "more -set_extern_filelist help, allow DA size to vary over external files",
   NULL
 } ,

 { 14, APR, 2009, RCR, "afni_util.py", MICRO, TYPE_BUG_FIX,
   "possible to have truncation cause a negative variance in stdev_ub",
   NULL
 } ,

 { 14, APR, 2009, RCR, "NIFTI", MINOR, TYPE_NEW_OPT,
   "added sample nifticlib program: clib_01_read_write.c",
   NULL
 } ,

 { 11, APR, 2009, RCR, "afni-general", MICRO, TYPE_NEW_OPT,
   "added calls to opts.check_special_opts() in 7 more python programs:",
   "gen_epi_review.py, make_random_timing.py, make_stim_times.py\n"
   "neuro_deconvolve.py, python_module_test.py, timing_tool.py, ui_xmat.py"
 } ,

 { 11, APR, 2009, RCR, "afni_proc.py", MINOR, TYPE_NEW_OPT,
   "added -volreg_regress_per_run",
   "This is to apply the motion parameters of each run as separate regressors."
 } ,

 { 11, APR, 2009, RCR, "option_list.py", MICRO, TYPE_NEW_OPT,
   "enhanced special option processing",
   "- added check_special_opts(), to be called before any processing\n"
   "- renamed -verbose_opts to -optlist_verbose\n"
   "- added -optlist_no_show_count"
 } ,

 { 11, APR, 2009, RCR, "eg_main_chrono.py", MICRO, TYPE_MODIFY,
   "removed -verbose opts (see -optlist_ options)",
   NULL
 } ,

 { 11, APR, 2009, RCR, "1d_tool.py", MINOR, TYPE_NEW_OPT,
   "added -derivative and -set_nruns, fixed -show_cormat_warnings typo",
   NULL
 } ,

 { 11, APR, 2009, RCR, "afni_proc.py", MICRO, TYPE_BUG_FIX,
   "fixed use of -regress_errts_prefix with blur est",
   NULL
 } ,

 { 10, APR, 2009, RCR, "Dimon", MINOR, TYPE_NEW_OPT,
   "added -use_last_elem option for setting DICOM elements",
   NULL
 } ,

 { 10, APR, 2009, RCR, "to3d", MINOR, TYPE_NEW_OPT,
   "added -use_last_elem option for setting DICOM elements",
   "Can also use AFNI_DICOM_USE_LAST_ELEMENT environment variable."
 } ,

 { 10, APR, 2009, RCR, "1d_tool.py", MINOR, TYPE_MODIFY,
   "fix for old versions of python, like on solaris",
   "Each of copy.deepcopy(), sum(), and sort(reverse=True) failed."
 } ,

 { 9, APR, 2009, RCR, "1d_tool.py", MINOR, TYPE_NEW_OPT,
   "added -show_cormat_warnings and -cormat_cutoff",
   NULL
 } ,

 { 9, APR, 2009, RCR, "afni_proc.py", MAJOR, TYPE_NEW_OPT,
   "'official' release with RETROICOR processing block: ricor",
   "o  added 'across-runs' ricor_regress_method\n"
   "o  added ricor information and usage to help (see 'RETROICOR NOTE')\n"
   "o  maintain unscaled shorts if they are input\n"
   "o  added -ricor_datum"
 } ,

 { 8, APR, 2009, RCR, "1d_tool.py", MINOR, TYPE_NEW_OPT,
   "added -show_rows_cols option",
   NULL
 } ,

 { 2, APR, 2009, RCR, "3dDeconvolve", MINOR, TYPE_MODIFY,
   "changed CHECK_NIFTI to CHECK_NEEDS_FLOATS, including other dset types",
   NULL
 } ,

 { 1, APR, 2009, RCR, "afni_proc.py", MINOR, TYPE_MODIFY,
   "added 'ricor' processing block, for RETROICOR regressor removal",
   NULL
 } ,

 { 1, APR, 2009, RCR, "afni_util.py", MICRO, TYPE_MODIFY,
   "slight change in add_line_wrapper()",
   NULL
 } ,

 { 31, MAR, 2009, RCR, "afni_proc.py", MINOR, TYPE_MODIFY,
   "small changes, and prep for retroicor",
   "- by default, the script will now terminate on any error\n"
   "- added -exit_on_error, -check_setup_errors\n"
   "- whine about block order problems"
 } ,

 { 31, MAR, 2009, RCR, "1d_tool.py", MINOR, TYPE_NEW_OPT,
   "added -pad_to_many_runs, -reverse",
   NULL
 } ,

 { 31, MAR, 2009, RCR, "afni_util.py", MICRO, TYPE_NEW_OPT,
   "added get_typed_dset_attr_list, enhanced decode_1D_ints",
   NULL
 } ,

 { 31, MAR, 2009, RCR, "option_list.py", MICRO, TYPE_NEW_OPT,
   "added global -verbose_opts option",
   NULL
 } ,

 { 26, MAR, 2009, RCR, "afni_proc.py", MICRO, TYPE_MODIFY,
   "added helpstr to options",
   NULL
 } ,

 { 26, MAR, 2009, RCR, "1d_tool.py", MICRO, TYPE_BUG_FIX,
   "small array fix for older python in write()",
   NULL
 } ,

 { 26, MAR, 2009, RCR, "option_list.py", MICRO, TYPE_MODIFY,
   "base 'name' size on max len in show()",
   NULL
 } ,

 { 25, MAR, 2009, RCR, "afni_proc.py", MINOR, TYPE_MODIFY,
   "+view now comes from data: so it works with +tlrc",
   NULL
 } ,

 { 24, MAR, 2009, RCR, "afni_proc.py", MINOR, TYPE_MODIFY,
   "by default now, no mask is applied in the scale and regression steps",
   "Also added -regress_apply_mask option."
 } ,

 { 20, MAR, 2009, RCR, "@build_afni_Xlib", MINOR, TYPE_NEW_PROG,
   "moved from X/@build.Xlib, for distribution",
   "and added to SCRIPTS for building afni_src.tgz in Makefile.INCLUDE"
 } ,

 { 19, MAR, 2009, RCR, "1d_tool.py", MAJOR, TYPE_NEW_PROG,
   "added lib_afni1D.py and 1d_tool.py",
   "This is a library and tool for manipulating 1D files.\n"
   "Many functions will still be added."
 } ,

 { 19, MAR, 2009, RCR, "afni_util.py", MINOR, TYPE_NEW_OPT,
   "a few additions and changes",
   "- allow container chars (e.g. []) in decode_1D_ints()\n"
   "- added is_valid_int_list()\n"
   "- changed str vars to istr (as str is a keyword)"
 } ,

 { 19, MAR, 2009, RCR, "eg_main_chrono.py", MINOR, TYPE_NEW_OPT,
   "added -verbose_opts option, for being verbose during option processing",
   NULL
 } ,

 { 18, MAR, 2009, RCR, "eg_main_chrono.py", MINOR, TYPE_NEW_PROG,
   "sample main python program using a library and chronological options",
   NULL
 } ,

 { 16, MAR, 2009, RCR, "3dBrickStat", MINOR, TYPE_BUG_FIX,
   "malloc extra val in case of percentile truncation",
   NULL
 } ,

 { 12, MAR, 2009, RCR, "afni_proc.py", MINOR, TYPE_MODIFY,
   "warn user about masking in orig space",
   "- if despiking and no regression mask, apply -nomask\n"
   "- added 'MASKING NOTE', to suggest no regression mask until group space"
 } ,

 { 12, MAR, 2009, RCR, "afni_proc.py", MINOR, TYPE_NEW_OPT,
   "added -regress_reml_exec and -regress_3dD_stop",
   "One can execute 3dREMLfit and/or 3dDeconvolve.  Error blur is from each."
 } ,

 { 10, MAR, 2009, RCR, "NIFTI", MICRO, TYPE_MODIFY,
   "added NIFTI_ECODEs 18-28 for the LONI MiND group",
   NULL
 } ,

 { 9, MAR, 2009, RCR, "3dcalc", MICRO, TYPE_MODIFY,
   "added edge/erode/dilate example to 3dcalc -help",
   NULL
 } ,

 { 9, MAR, 2009, RCR, "suma-general", MICRO, TYPE_MODIFY,
   "removed r_sprintf_long_to_hex from SUMA_Color.[ch]",
   NULL
 } ,

 { 9, MAR, 2009, RCR, "suma", MICRO, TYPE_NEW_OPT,
   "added -motif_ver option",
   NULL
 } ,

 { 6, MAR, 2009, RCR, "lesstif-general", MICRO, TYPE_MODIFY,
   "motif/lesstif : put AFNI_MOTIF_TYPE in Xm.h.in : see 'afni -motif_ver'",
   NULL
 } ,

 { 6, MAR, 2009, RCR, "3dDeconvolve", MINOR, TYPE_BUG_FIX,
   "if mri_automask_image() input is not really 3D, only apply clip",
   "3dD uses automask for misfit warning, let this apply to niml.dset"
 } ,

 { 5, MAR, 2009, RCR, "lesstif-general", MICRO, TYPE_MODIFY,
   "init for every assignable argument to XtVaGetValues (12 files)",
   NULL
 } ,

 { 5, MAR, 2009, RCR, "afni-general", MICRO, TYPE_MODIFY,
   "init for every assignable argument to XtVaGetValues (19 files)",
   NULL
 } ,

 { 5, MAR, 2009, RCR, "@build.Xlib", MICRO, TYPE_NEW_OPT,
   "change -noinstall option to -localinstall",
   NULL
 } ,

 { 5, MAR, 2009, RCR, "afni", MINOR, TYPE_BUG_FIX,
   "free vox_warp via KILL_list rather than directly when deleting dataset",
   "Fixes afni crash: set acpc markers -> acpc view -> orig view \n"
   "               -> new markers -> acpc view -> death ..."
 } ,

 { 4, MAR, 2009, RCR, "@build.Xlib", MICRO, TYPE_NEW_OPT,
   "added -noinstall option",
   NULL
 } ,

 { 4, MAR, 2009, RCR, "afni", MICRO, TYPE_NEW_OPT,
   "added -motif_ver option",
   NULL
 } ,

 { 4, MAR, 2009, RCR, "X-general", MINOR, TYPE_MODIFY,
   "added openmotif build tree, updated @build.Xlib and README under X",
   NULL
 } ,

 { 3, MAR, 2009, RCR, "afni-general", MICRO, TYPE_MODIFY,
   "modified Makefile.linux_xorg7 and _64 for local X builds",
   NULL
 } ,

 { 3, MAR, 2009, RCR, "xutil.c", MICRO, TYPE_MODIFY,
   "another probably useless init (being cautious)",
   NULL
 } ,

 { 3, MAR, 2009, RCR, "@build.Xlib", MINOR, TYPE_NEW_PROG,
   "this is a build script for the local X packages",
   NULL
 } ,

 { 27, FEB, 2009, RCR, "X-general", MINOR, TYPE_MODIFY,
   "added lesstif and libXt trees to cvs",
   NULL
 } ,

 { 20, FEB, 2009, RCR, "afni-general", MICRO, TYPE_BUG_FIX,
   "many inits to appease lesstif and Xt (w/Ziad)",
   NULL
 } ,

 { 13, FEB, 2009, RCR, "dmat44.c", MICRO, TYPE_BUG_FIX,
   "cut-and-paste error ...",
   NULL
 } ,

 { 13, FEB, 2009, RCR, "afni-general", MICRO, TYPE_MODIFY,
   "malloc changes: 5 more files",
   "Friday the 13th, oooooooo...  @ 18:31:30 EST: time will be 1234567890."
 } ,

 { 12, FEB, 2009, RCR, "afni-general", MICRO, TYPE_MODIFY,
   "added memsets following some malloc calls, or used calloc (14 files)",
   NULL
 } ,

 { 11, FEB, 2009, RCR, "3dDeconvolve", MICRO, TYPE_MODIFY,
   "removed duplicate -Rerrts option in output 3dREMLfit command",
   NULL
 } ,

 { 9, FEB, 2009, RCR, "xmat_tool.py", MINOR, TYPE_MODIFY,
   "random updates, plus those for Fedora 10",
   NULL
 } ,

 { 9, FEB, 2009, RCR, "python-general", MICRO, TYPE_GENERAL,
   "added new beginning-stage libraries lib_matplot.py and lib_wx.py",
   NULL
 } ,

 { 6, FEB, 2009, RCR, "NIFTI", MICRO, TYPE_MODIFY,
   "added NIFTI_ECODE_PYPICKLE for MH; imported HJ's cast changes",
   NULL
 } ,

 { 5, FEB, 2009, RCR, "make_random_timing.py", MICRO, TYPE_MODIFY,
   "added timing_tool.py use to sort times in example #7",
   NULL
 } ,

 { 4, FEB, 2009, RCR, "vol2surf", MINOR, TYPE_BUG_FIX,
   "fixed norm reversal application and norm dir check computation",
   "Thanks to Xiaopeng Zong for finding these problems."
 } ,

 { 4, FEB, 2009, RCR, "suma-general", MICRO, TYPE_MODIFY,
   "update SUMA_paperplane.c and Makefile.solaris28_gcc for v1280 builds",
   "Makefile now uses PREREQ=suma, gmake, -L/usr/dt/lib."
 } ,

 { 3, FEB, 2009, RCR, "afni-general", MICRO, TYPE_MODIFY,
   "fix machdep.h Makefile.solaris28_gcc for v1280 builds",
   NULL
 } ,

 { 7, JAN, 2009, RCR, "plug_crender", MICRO, TYPE_MODIFY,
   "if lesstif, set threshold slider bar width",
   NULL
 } ,

 { 2, JAN, 2009, RCR, "Makefile", MICRO, TYPE_MODIFY,
   "do not build balloon in Makefile.macosx_10.5_Intel_64 - libgsl is 32-bit",
   NULL
 } ,

 { 2, JAN, 2009, RCR, "afni_environ.c", MICRO, TYPE_BUG_FIX,
   "fixed bad lvalue when USE_TRACING is not defined",
   "also fixed define for USE_TRACING in solaris and cygwin Makefiles"
 } ,

 { 31, DEC, 2008, RCR, "afni", MINOR, TYPE_BUG_FIX,
   "fix for lesstif crash on 'where am i', along with ziad",
   NULL
 } ,

 { 24, DEC, 2008, RCR, "timing_tool.py", MICRO, TYPE_MODIFY,
   "redefine 'sum' for older python versions",
   "This also affects afni_util.py and make_random_timing.py."
 } ,

 { 15, DEC, 2008, RCR, "Makefile", MICRO, TYPE_MODIFY,
   "added USE_LESSTIF directive",
   "Modified Makefile.linux_xorg7[_64], Makefile.macosx_10.5_Intel[_64]."
 } ,

 { 10, DEC, 2008, RCR, "afni_proc.py", MINOR, TYPE_NEW_OPT,
   "added new options for extra stimuli, RONI and an external volreg base",
   "- allow NIfTI datasets as input (but process as AFNI)\n"
   "- added -regress_extra_stim_files and -regress_extra_stim_labels\n"
   "- added -regress_RONI and -volreg_base_dset (for Jill Weisberg)"
 } ,

 {  8, DEC, 2008, RCR, "xmat_tool.py", MICRO, TYPE_MODIFY,
   "allow -test_libs to proceed without numpy",
   NULL
 } ,

 {  8, DEC, 2008, RCR, "Makefile", MICRO, TYPE_GENERAL,
   "added Makefile.macosx_10.5_G4",
   NULL
 } ,

 {  4, DEC, 2008, RCR, "Makefile.INCLUDE", MINOR, TYPE_MODIFY,
   "added balloon target for M Belmonte",
   "Also modified Makefile.linux_xorg7_64 and macosx_10.4_G5/Intel and 5_Int*."
 } ,

 {  4, DEC, 2008, RCR, "balloon", MICRO, TYPE_NEW_PROG,
   "new program by M Belmonte",
   NULL
 } ,

 {  1, DEC, 2008, RCR, "timing_tool.py", MAJOR, TYPE_NEW_PROG,
   "a tool for manipulating and evaluating stimulus timing files",
   "This is useful for getting statistics on rest timing."
 } ,

 {  1, DEC, 2008, RCR, "option_list.py", MICRO, TYPE_MODIFY,
   "added 'opt' param to more get_* functions",
   NULL
 } ,

 {  1, DEC, 2008, RCR, "make_random_timing.py", MICRO, TYPE_MODIFY,
   "moved min_mean_max_stdev to afni_util.py and modified help examples",
   NULL
 } ,

 {  24, NOV, 2008, RCR, "Dimon", MINOR, TYPE_NEW_OPT,
   "added options -infile_list and -show_sorted_list",
   "The -show_sorted_list option will print a list of files by run/index."
 } ,

 {  21, NOV, 2008, RCR, "xmat_tool.py", MINOR, TYPE_NEW_OPT,
   "added Options menu, Show Cosmat and GUI help",
   "This is the initial release version, 1.0."
 } ,

 {  21, NOV, 2008, RCR, "xmat_tool.py", MINOR, TYPE_NEW_OPT,
   "added -test_libs option",
   NULL
 } ,

 {  21, NOV, 2008, RCR, "python_module_test.py", MINOR, TYPE_NEW_OPT,
   "removed 'R' from basic test list, and applied verb 2 to base usage",
   NULL
 } ,

 {  20, NOV, 2008, RCR, "plug_realtime", MINOR, TYPE_NEW_OPT,
   "incorporated real-time volume writing from V. Roopchansingh of MCW",
   NULL
 } ,

 {  18, NOV, 2008, RCR, "xmat_tool.py", MINOR, TYPE_NEW_OPT,
   "added -test, -show_col_types, -show_cosmat, -show_fit_ts, -cormat_cutoff",
   "also added the main help"
 } ,

 {  18, NOV, 2008, RCR, "afni_xmat.py", MICRO, TYPE_MODIFY,
   "added extra_cols param to make_show_conds_str",
   NULL
 } ,

 {  7, NOV, 2008, RCR, "xmat_tool.py", MINOR, TYPE_MODIFY,
   "more updates:",
   "- scipy is only tested for when necessary\n"
   "- compute norms locally if no scipy\n"
   "- solve_against_1D, linear_combo: return error string instead of code\n"
   "- added -chrono option, to make all options chronological\n"
   "  (so options are essentially scriptable)"
 } ,

 {  6, NOV, 2008, RCR, "xmat_tool.py", MINOR, TYPE_NEW_OPT,
   "pre-release updates:",
   "  - added many initial command-line options\n"
   "  - added plot_xmat_as_one toggle button\n"
   "  - added computation of cosine matrix and cosmat_warnings\n"
   "  - separated GUI code into new file gui_xmat.py"
 } ,

 {  6, NOV, 2008, RCR, "option_list.py", MICRO, TYPE_NEW_OPT,
   "added opt param to get_type_opt and get_type_list",
   "had to modify calls in make_random_timing.py and gen_epi_review.py"
 } ,

 {  6, NOV, 2008, RCR, "python_module_test.py", MINOR, TYPE_NEW_OPT,
   "added option -full_test",
   NULL
 } ,

 {  4, NOV, 2008, RCR, "plug_vol2surf", MICRO, TYPE_MODIFY,
   "fail if NIML output dataset does end in .niml.dset",
   NULL
 } ,

 {  4, NOV, 2008, RCR, "3dVol2Surf", MICRO, TYPE_MODIFY,
   "fail if NIML output dataset does end in .niml.dset",
   NULL
 } ,

 {  4, NOV, 2008, RCR, "vol2surf", MICRO, TYPE_MODIFY,
   "only complain about statsym_string in debug mode",
   NULL
 } ,

 { 31, OCT, 2008, RCR, "afni_util.py", MICRO, TYPE_MODIFY,
   "moved functions encode_1D_ints and decode_1D_ints here",
   NULL
 } ,

 { 31, OCT, 2008, RCR, "make_random_timing.py", MINOR, TYPE_NEW_OPT,
   "added -show_timing_stats option",
   "Also, made a small change affecting timing (old results will not match)."
 } ,

 { 29, OCT, 2008, RCR, "xmat_tool.py", MINOR, TYPE_MODIFY,
   "if the X-matrix has a constant regressor, do not de-mean it",
   "In such a case, the cormat would not exactly be a correlation matrix."
 } ,

 { 29, OCT, 2008, RCR, "python_module_test.py", MINOR, TYPE_NEW_PROG,
   "program to test python module imports (interface to module_test_lib.py)",
   NULL
 } ,

 { 28, OCT, 2008, RCR, "module_test_lib.py", MINOR, TYPE_NEW_PROG,
   "library to test python module imports",
   "One might want to apply this module at the top of any python file."
 } ,

 { 28, OCT, 2008, RCR, "xmat_tool.py", MICRO, TYPE_MODIFY,
   "use module_test_lib to test imports",
   NULL
 } ,

 { 27, OCT, 2008, RCR, "afni_proc.py", MINOR, TYPE_NEW_OPT,
   "added -regress_motion_file option",
   NULL
 } ,

 { 27, OCT, 2008, RCR, "make_random_timing.py", MINOR, TYPE_NEW_OPT,
   "added -offset option",
   NULL
 } ,

 { 27, OCT, 2008, RCR, "make_random_timing.py", MINOR, TYPE_BUG_FIX,
   "actually applied -min_rest, sorry...",
   NULL
 } ,

 { 24, OCT, 2008, RCR, "xmat_tool.py", SUPER, TYPE_NEW_PROG,
   "program to inspect a .xmat.1D X-matrix, possibly against a time series",
   "This is a Graphical tool for plotting a design matrix, reviewing\n"
   "condition numbers or the correlation matrix, and fitting to a 1D\n"
   "time series."
 } ,

 { 23, OCT, 2008, RCR, "Makefile.INCLUDE", MINOR, TYPE_BUG_FIX,
   "removed reference to cdflib, for 'make afni_src.tgz'",
   NULL
 } ,

 { 23, OCT, 2008, RCR, "afni_util.py", MICRO, TYPE_NEW_OPT,
   "added lists_are_same function",
   NULL
 } ,

 { 20, OCT, 2008, RCR, "afni_util.py", MINOR, TYPE_NEW_OPT,
   "added write_text_to_file function",
   NULL
 } ,

 { 20, OCT, 2008, RCR, "afni_driver.c", MINOR, TYPE_NEW_OPT,
   "added 'GETENV' to the list of DRIVE_AFNI commands",
   NULL
 } ,

 { 16, OCT, 2008, RCR, "thd_mastery", MICRO, TYPE_MODIFY,
   "THD_copy_dset_subs should not need to add a warp structure",
   NULL
 } ,

 { 14, OCT, 2008, RCR, "thd_mastery", MICRO, TYPE_MODIFY,
   "verify sub-brick list in THD_copy_dset_subs()",
   NULL
 } ,

 { 14, OCT, 2008, RCR, "afni_util.py", MICRO, TYPE_MODIFY,
   "added wrap string param to add_line_wrappers (to wrap with newlines)",
   NULL
 } ,

 { 8, OCT, 2008, RCR, "NIFTI", MICRO, TYPE_MODIFY,
   "allow cbl with indices in 0..nt*nu*nv*nw-1",
   NULL
 } ,

 { 7, OCT, 2008, RCR, "NIFTI", MICRO, TYPE_MODIFY,
   "added nifti_NBL_matches_nim() check for write_bricks()",
   NULL
 } ,

 { 2, OCT, 2008, RCR, "GIFTI", MICRO, TYPE_MODIFY,
   "minor changes",
   "- separate diffs in DAs from those in gifti_image\n"
   "- decode additional data types: INT8, UINT16, INT64\n"
   "- add link flags to libgiftiio_la target"
 } ,

 { 29, SEP, 2008, RCR, "3dmatmult", MAJOR, TYPE_NEW_PROG,
   "program to multiply AFNI datasets slice-by-slice as matrices",
   NULL
 } ,

 { 23, SEP, 2008, RCR, "afni_proc.py", MINOR, TYPE_NEW_OPT,
   "added -remove_preproc_files option (akin to -move_preproc_files)",
   NULL
 } ,

 { 23, SEP, 2008, RCR, "gen_epi_review.py", MINOR, TYPE_MODIFY,
   "in script, check for existence of given datasets\n",
   NULL
 } ,

 { 17, SEP, 2008, RCR, "make_stim_times.py", MINOR, TYPE_NEW_OPT,
   "added -labels option, for including labels in filenames",
   NULL
 } ,

 { 16, SEP, 2008, RCR, "3drefit", MINOR, TYPE_BUG_FIX,
   "allow attribute editing of NIfTI datasets",
   NULL
 } ,

 { 10, SEP, 2008, RCR, "plug_realtime", MICRO, TYPE_BUG_FIX,
   "re-added sending of magic_bye string on MP socket close",
   NULL
 } ,

 { 3, SEP, 2008, RCR, "plug_realtime", MICRO, TYPE_MODIFY,
   "moved drive_wait execution to RT_tell_afni",
   NULL
 } ,

 { 2, SEP, 2008, RCR, "GIFTI", MICRO, TYPE_MODIFY,
   "have distribution Makefiles build with GIFTI/expat/zlib",
   NULL
 } ,

 { 29, AUG, 2008, RCR, "vol2surf", MINOR, TYPE_MODIFY,
   "fill in COLMS_STATSYM attribute when writing .niml.dset dataset",
   NULL
 } ,

 { 26, AUG, 2008, RCR, "3dAllineate", MINOR, TYPE_BUG_FIX,
   "initialized ntask in all cases",
   NULL
 } ,

 { 22, AUG, 2008, RCR, "Dimon", MICRO, TYPE_NEW_OPT,
   "added -drive_wait option",
   NULL
 } ,

 { 22, AUG, 2008, RCR, "plug_realtime", MINOR, TYPE_NEW_OPT,
   "added DRIVE_WAIT command string",
   "The command will be executed after the first volume is processed,\n"
   "which is good for opening windows appropriate to a new dataset."
 } ,

 { 21, AUG, 2008, RCR, "afni", MINOR, TYPE_NEW_OPT,
   "added -disable_done option to safeguard real-time mode",
   NULL
 } ,

 { 21, AUG, 2008, RCR, "Dimon", MICRO, TYPE_MODIFY,
   "updated help and suggest -num_slices with -sleep_init",
   NULL
 } ,

 { 21, AUG, 2008, RCR, "afni-general", MINOR, TYPE_MODIFY,
   "in edt_dsetitems, if storage mode can be inferred from prefix, apply it",
   NULL
 } ,

 { 21, AUG, 2008, RCR, "ANOVA", MINOR, TYPE_MODIFY,
   "use DSET_BRIKNAME for dataset control, as that is updated for smode",
   NULL
 } ,

 { 18, AUG, 2008, RCR, "plug_realtime", MINOR, TYPE_MODIFY,
   "increase DRIVE_LIMIT to 4Kb, read env vars each run",
   "These variables can now be controlled through drive_afni 'SETENV'\n"
   "(either via 'plugout_drive' or 'Dimon -drive_afni'):\n"
   "    - AFNI_REALTIME_Mask_Vals  : specify what gets sent to serial_helper\n"
   "    - AFNI_REALTIME_SHOW_TIMES : specify whether to show data timestamps\n"
   "    - AFNI_REALTIME_SEND_VER   : specify whether to send comm version"
 } ,

 { 15, AUG, 2008, RCR, "afni", MINOR, TYPE_BUG_FIX,
   "init graph->grid_spacing, to prevent potential div by 0 via DRIVE",
   NULL
 } ,

 { 14, AUG, 2008, RCR, "Dimon", MICRO, TYPE_MODIFY,
   "moved num_slices check to separate function",
   NULL
 } ,

 { 14, AUG, 2008, RCR, "3dBrickStat", MINOR, TYPE_BUG_FIX,
   "do not automatically print -max along with -var",
   NULL
 } ,

 { 5, AUG, 2008, RCR, "to3d", MINOR, TYPE_BUG_FIX,
   "re-added the un16 fix from July 1",
   NULL
 } ,

 { 3, AUG, 2008, RCR, "nifti_tool", MINOR, TYPE_NEW_OPT,
   "added -help_ana, -disp_ana, -swap_as_analyze, -swap_as_nifti, -swap_as_old",
   NULL
 } ,

 { 3, AUG, 2008, RCR, "nifticlib", MINOR, TYPE_MODIFY,
   "added swap ability for ANALYZE 7.5 format, and made swapping complete",
   "- added nifti_analyze75 struct\n"
   "- modified swap_nifti_header to swap all fields (analyze or nifti)\n"
   "- added regression testing script c16.rand.swap\n"
   "These changes were motivated by C Burns."
 } ,

 { 31, JUL, 2008, RCR, "Dimon", MINOR, TYPE_NEW_OPT,
   "added -num_slices option, and full real-time example E",
   NULL
 } ,

 { 31, JUL, 2008, RCR, "serial_helper", MINOR, TYPE_NEW_OPT,
   "added HELLO version 2 to work as -disp_all",
   "See 'HELLO versions' from 'serial_helper -help' for details.\n"
   "See 'example E' from 'Dimon -help' for a complete testing example."
 } ,

 { 31, JUL, 2008, RCR, "plug_realtime", MINOR, TYPE_NEW_OPT,
   "enhancements to communication with serial helper",
   "- added 'Motion Only' to methods\n"
   "- parameter methods can easily be switched per run\n"
   "- SEND_VER replaces HELLO_VER as Y/N variable\n"
 } ,

 { 30, JUL, 2008, RCR, "plug_realtime", MINOR, TYPE_NEW_OPT,
   "added HELLO version 1 and show_times option",
   "These are set via AFNI_REALTIME_SEND_VER and AFNI_REALTIME_SHOW_TIMES."
 } ,

 { 30, JUL, 2008, RCR, "serial_helper", MINOR, TYPE_NEW_OPT,
   "added HELLO version 1 and -show_times option",
   NULL
 } ,

 { 29, JUL, 2008, RCR, "plug_realtime", MINOR, TYPE_MODIFY,
   "print more socket error info, send MP vals w/out mask",
   NULL
 } ,

 { 29, JUL, 2008, RCR, "serial_helper", MINOR, TYPE_MODIFY,
   "captured and output more signal and error info, flushed output buffer",
   NULL
 } ,

 { 28, JUL, 2008, RCR, "plug_realtime", MINOR, TYPE_BUG_FIX,
   "alter check for bad socket: use tcp_alivecheck over tcp_writecheck",
   NULL
 } ,

 { 25, JUL, 2008, RCR, "Dimon", MINOR, TYPE_MODIFY,
   "allow -sleep_vol to be very small without early run termination",
   NULL
 } ,

 { 23, JUL, 2008, RCR, "3dttest", MINOR, TYPE_NEW_OPT,
   "added -base1_dset option, where -base1 value can vary over voxels\n",
   "Added for M Beauchamp."
 } ,

 { 18, JUL, 2008, RCR, "3dNLfim", MINOR, TYPE_MODIFY,
   "listed signal and noise models in -help output",
   NULL
 } ,

 { 17, JUL, 2008, RCR, "3dNLfim", MINOR, TYPE_MODIFY,
   "warn the user if DSET_NVALS is not the same as DSET_NUMTIMES",
   "That would suggest the dataset has no time axis."
 } ,

 { 16, JUL, 2008, RCR, "serial_helper", MINOR, TYPE_NEW_OPT,
   "added -disp_all to give formatted display of 'all' mask data",
   "This was added for P Kundu.\n"
 } ,

 { 16, JUL, 2008, RCR, "plug_realtime", MINOR, TYPE_NEW_OPT,
   "added choice of 'Vals to Send' to serial_helper",
   "Can now send index,i,j,k,x,y,z,value for every value in mask."
 } ,

 { 14, JUL, 2008, RCR, "Dimon", MINOR, TYPE_NEW_OPT,
   "added -sleep_init, -sleep_vol, -sleep_frac",
   "These options control the timeout periods between data checks."
 } ,

 { 14, JUL, 2008, RCR, "plug_realtime", MINOR, TYPE_MODIFY,
   "terminate TCP transmission to serial_helper if mask is bad\n",
   NULL
 } ,

 { 14, JUL, 2008, RCR, "afni_history", MINOR, TYPE_MODIFY,
   "a single integer option is interpreted as with -past_entries",
   NULL
 } ,

 { 11, JUL, 2008, RCR, "Dimon", MICRO, TYPE_MODIFY,
   "include last 4 elements of obl_matrix, even though probably useless",
   NULL
 } ,

 { 10, JUL, 2008, RCR, "plug_realtime", MAJOR, TYPE_MODIFY,
   "receive oblique transform matrix via new OBLIQUE_XFORM interface",
   NULL
 } ,

 { 10, JUL, 2008, RCR, "Dimon", MAJOR, TYPE_MODIFY,
   "if the data is oblique, pass the transformation matrix to plug_realtime",
   NULL
 } ,

 {  9, JUL, 2008, RCR, "plug_realtime", MICRO, TYPE_MODIFY,
   "if user closes graph window, allow comm with serial_helper to proceed",
   NULL
 } ,

 {  7, JUL, 2008, RCR, "afni_util.py", MICRO, TYPE_MODIFY,
   "move extra newline from args_as_command to show_args_as_command",
   NULL
 } ,

 {  3, JUL, 2008, RCR, "plug_drawdset", MICRO, TYPE_BUG_FIX,
   "edt_dset_items.c: for .hdr, use .img brick file, storage_mode = BY_NIFTI",
   NULL
 } ,

 {  2, JUL, 2008, RCR, "Dimon", MICRO, TYPE_MODIFY,
   "provide suggestions in the case of a real-time TCP connection failure",
   NULL
 } ,

 {  1, JUL, 2008, RCR, "to3d", MINOR, TYPE_BUG_FIX,
   "fixed crash in case of mosaic and un16, no longer having im data",
   "Problem found by R. McColl."
 } ,

 {  1, JUL, 2008, RCR, "Makefile.INCLUDE", MINOR, TYPE_MODIFY,
   "modified the make system for building programs in the install directory",
   "- modified Makefile.INCLUDE's INFLAGS and ISFLAGS\n"
   "- modified SUMA_INPATH in SUMA_Makefile_NoDev.\n"
   "- removed 'rickr/' dirs from includes in mrilib.h, plug_crender.c and\n"
   "  3dAllineate.c\n\n"
   "Requested by V. Roopchansingh of MCW.\n"
 } ,

 { 30, JUN, 2008, RCR, "afni_proc.py", MINOR, TYPE_NEW_OPT,
   "added -gen_epi_review and -no_epi_review options",
   "By default, a drive_afni script to review EPI data is now generated."
 } ,

 { 30, JUN, 2008, RCR, "gen_epi_review.py", MINOR, TYPE_MODIFY,
   "make script executable, decrease sleep, add usage comment in script",
   NULL
 } ,

 { 27, JUN, 2008, RCR, "gen_epi_review.py", MAJOR, TYPE_NEW_PROG,
   "generate afni/drive_afni script to review initial EPI data",
   "This program was written to be called from the afni_proc.py output script."
 } ,

 { 27, JUN, 2008, RCR, "afni_util.py", MICRO, TYPE_MODIFY,
   "small modification to find_command_end",
   NULL
 } ,

 { 25, JUN, 2008, RCR, "afni_history", MINOR, TYPE_NEW_OPT,
   "added -past_entries option",
   NULL
 } ,

 { 25, JUN, 2008, RCR, "howto", MINOR, TYPE_MODIFY,
   "put disclaimers at the tops of HowTo #1, #2, and #5",
   "references to current AFNI class handouts were included"
 } ,

 { 24, JUN, 2008, RCR, "3dDeconvolve", MINOR, TYPE_MODIFY,
   "added the ability to output 1D iresp datasets",
   NULL
 } ,

 { 20, JUN, 2008, RCR, "libmri", MINOR, TYPE_MODIFY,
   "thd_niftiread: do not scale to float if scale=1 and inter=0",
   NULL
 } ,

 { 19, JUN, 2008, RCR, "file_tool", MICRO, TYPE_MODIFY,
   "removed printing of pointers in disp_ functions",
   NULL
 } ,

 { 19, JUN, 2008, RCR, "make_stim_times.py", MINOR, TYPE_MODIFY,
   "help update, added -show_valid_opts, use '*' as separator w/amplitudes",
   NULL
 } ,

 { 16, JUN, 2008, RCR, "file_tool", MINOR, TYPE_MODIFY,
   "show output for multiple bad files when using -show_bad_backslash",
   NULL
 } ,

 { 13, JUN, 2008, RCR, "3dclust", MINOR, TYPE_MODIFY,
   "in the help, Volume defaults to microliters, unless -dxyz=1 is used",
   NULL
 } ,

 { 13, JUN, 2008, RCR, "nifti_tool", MINOR, TYPE_NEW_OPT,
   "added -with_zlib, and ability to add extensions via 'file:FILENAME'",
   "extension update added for J. Gunter"
 } ,

 { 13, JUN, 2008, RCR, "nifticlib", MINOR, TYPE_NEW_OPT,
   "added nifti_compiled_with_zlib()",
   NULL
 } ,

 { 12, JUN, 2008, RCR, "neuro_deconvolve.py", MINOR, TYPE_NEW_PROG,
   "generate 3dTfitter script to deconvolve a BOLD signal into a neuro signal",
   NULL
 } ,

 { 12, JUN, 2008, RCR, "afni_util.py", MICRO, TYPE_NEW_OPT,
   "added get_dset_reps_tr, get_default_polort, get_dset_reps_tr, max_dim_1D",
   "also, updated find_last_space to deal with long strings"
 } ,

 { 12, JUN, 2008, RCR, "afni_proc.py", MICRO, TYPE_MODIFY,
   "shifted code to afni_util.get_dset_reps_tr and .get_default_polort",
   NULL
 } ,

 { 6, JUN, 2008, RCR, "plug_crender", MINOR, TYPE_BUG_FIX,
   "integral threshold was off by 1",
   NULL
 } ,

 { 6, JUN, 2008, RCR, "make_random_timing.py", MICRO, TYPE_MODIFY,
   "get_*_opt now returns an error code",
   NULL
 } ,

 { 2, JUN, 2008, RCR, "GIFTI", MICRO, TYPE_GENERAL,
   "added CMakeLists.txt and XMLCALL update from Simon Warfield",
   "also added LICENSE.gifti"
 } ,

 { 2, JUN, 2008, RCR, "model_demri_3", MICRO, TYPE_MODIFY,
   "small help update to clarify residual C curve input",
   NULL
 } ,

 { 29, MAY, 2008, RCR, "model_demri_3", MICRO, TYPE_BUG_FIX,
   "help update to clarify use of AFNI_MODEL_D3_R1I_DSET",
   NULL
 } ,

 { 22, MAY, 2008, RCR, "3dTshift", MINOR, TYPE_BUG_FIX,
   "with -rlt, slices without any time shift must still be processed",
   "problem noticed by Jie Huang"
 } ,

 { 21, MAY, 2008, RCR, "model_demri_3", MINOR, TYPE_BUG_FIX,
   "fixed incorrect scaling in Cp computation",
   "The error was introduced on April 8, 2008."
 } ,

 { 21, MAY, 2008, RCR, "make_stim_times.py", MICRO, TYPE_NEW_OPT,
   "added -amplitudes option (for Rutvik Desai)",
   NULL
 } ,

 { 18, MAY, 2008, RCR, "make_random_timing.py", MINOR, TYPE_NEW_OPT,
   "added options for TR-locking and storing '3dDeconvolve -nodata' examples",
   "- added shuffle() to replace that from random (cannot produce all perms)\n"
   "- added options -tr, -tr_locked and -save_3dd_cmd\n"
   "- changed -stim_time option to -stim_dur"
 } ,

 { 18, MAY, 2008, RCR, "afni_history", MICRO, TYPE_MODIFY,
   "sped up comparison (since histories have gotten long)",
   NULL
 } ,

 { 17, MAY, 2008, RCR, "afni_proc.py", MINOR, TYPE_MODIFY,
   "check result of 3dDeconvolve execution in output script",
   "If 3dDeconvolve fails, terminate the script so that the user can\n"
   "see what happened."
 } ,

 { 14, MAY, 2008, RCR, "model_demri_3", MINOR, TYPE_BUG_FIX,
   "fixed application of decay term",
   NULL
 } ,

 { 13, MAY, 2008, RCR, "GIFTI", MINOR, TYPE_NEW_OPT,
   "gifticlib-1.0.0: initial release",
   "includes support for (set/clear/read/write) external data files"
 } ,

 { 13, MAY, 2008, RCR, "gifti_tool", MINOR, TYPE_NEW_OPT,
   "added -set_extern_filelist option, and help for using external data files",
   NULL
 } ,

 { 9, MAY, 2008, RCR, "GIFTI", MINOR, TYPE_MODIFY,
   "gifticlib-0.0.18: giiCoordSystem is now an array of struct pointers",
   "modified GIFTI library, along with suma_gifti.c"
 } ,

 { 8, MAY, 2008, RCR, "model_demri_3", MINOR, TYPE_MODIFY,
   "updated help, NFIRST does not need to imply injection time",
   NULL
 } ,

 { 7, MAY, 2008, RCR, "option_list.py", MINOR, TYPE_NEW_OPT,
   "added get_type_list and other accessor functions",
   NULL
 } ,

 { 7, MAY, 2008, RCR, "plug_3Ddump_V2", MINOR, TYPE_BUG_FIX,
   "allow 4D datasets to be opened (so that buckets are again usable)",
   "PLUGIN_dset_check() now checks NVALS instead of NUM_TIMES..."
 } ,

 { 7, MAY, 2008, RCR, "make_random_timing.py", MAJOR, TYPE_NEW_PROG,
   "generate random stimulus timing files",
   "This generates random timing files suitable for use in 3dDeconvolve.\n"
   "The timing is not restricted to a TR grid, though that is possible.\n"
   "Consider use with '3dDeconvolve -nodata'."
 } ,

 { 1, MAY, 2008, RCR, "model_demri_3", MINOR, TYPE_BUG_FIX,
   "treat RESID_CT as Ct(t), not C(t)",
   NULL
 } ,

 { 30, APR, 2008, RCR, "make_stim_times.py", MICRO, TYPE_BUG_FIX,
   "replaced make_stim_files with make_stim_times.py in help",
   NULL
 } ,

 { 10, APR, 2008, RCR, "afni_proc.py", MICRO, TYPE_GENERAL,
   "updated the -help with information regarding runs of different lengths",
   NULL
 } ,

 {  8, APR, 2008, RCR, "2dImReg", MINOR, TYPE_BUG_FIX,
   "allow zero slices, passing input as result",
   "Choleski factorization would fail on an empty slice.  In this case,\n"
   "return the input slices as the result (instead of crashing).\n"
   "Done with D Glen."
 } ,

 {  8, APR, 2008, RCR, "3dNLfim", MICRO, TYPE_MODIFY,
   "only update output every 100 voxels",
   NULL
 } ,

 {  8, APR, 2008, RCR, "model_demri_3", MINOR, TYPE_NEW_ENV,
   "allow residual Ct values via AFNI_MODEL_D3_RESID_CT_DSET dataset",
   "e.g. setenv AFNI_MODEL_D3_RESID_CT_DSET residual_Ct+orig"
 } ,

 {  2, APR, 2008, RCR, "ANOVA", MINOR, TYPE_MODIFY,
   "extended maximum number of contrasts to 75",
   NULL
 } ,

 {  1, APR, 2008, RCR, "ANOVA", MINOR, TYPE_MODIFY,
   "increased internal memory for 3dbucket and 3drefit command creation",
   NULL
 } ,

 { 31, MAR, 2008, RCR, "ANOVA", MINOR, TYPE_MODIFY,
   "extended maximum number of means, diffs and contrasts to 50",
   NULL
 } ,

 { 28, MAR, 2008, RCR, "gifticlib", MICRO, TYPE_NEW_OPT,
   "added routines to copy MetaData",
   NULL
 } ,

 { 28, MAR, 2008, RCR, "gifti_tool", MINOR, TYPE_NEW_OPT,
   "added -copy_gifti_meta and -copy_DA_meta options",
   NULL
 } ,

 { 26, MAR, 2008, RCR, "gifticlib", MICRO, TYPE_MODIFY,
   "in compare, if comp_data is not set, state the fact",
   NULL
 } ,

 { 25, MAR, 2008, RCR, "GIFTI", MINOR, TYPE_MODIFY,
   "minor changes:",
   "  - NIFTI_INTENT_NONE is considered valid\n"
   "  - added compare_gifti_data functions\n"
   "  - LabelTables are now written using CDATA"
 } ,

 { 25, MAR, 2008, RCR, "gifti_tool", MINOR, TYPE_MODIFY,
   "the -compare_data option is not separate from -compare_gifti",
   NULL
 } ,

 { 24, MAR, 2008, RCR, "Dimon", MINOR, TYPE_NEW_OPT,
   "added GERT_Reco options (request of D Glen)",
   "  -gert_filename    : specify a name for the GERT_Reco script\n"
   "  -gert_nz          : override nz=1 in mosaic image files\n"
   "  -gert_to3d_prefix : specify a dataset prefix for the to3d command"
 } ,

 { 24, MAR, 2008, RCR, "@Align_Centers", MINOR, TYPE_BUG_FIX,
   "applied proper follower dataset orientation and floating point shifts",
   "The shift applied to the child datasets was based on the parent's\n"
   "orientation.  The shifts were also being truncated to integers.\n"
   "Changed with D Glen.\n"
 } ,

 { 18, MAR, 2008, RCR, "GIFTI", MINOR, TYPE_NEW_OPT,
   "added comparison functions to gifticlib",
   NULL
 } ,

 { 20, MAR, 2008, RCR, "GIFTI", MINOR, TYPE_NEW_ENV,
   "AFNI_WRITE_1D_AS_PREFIX allows writing 1D or surface data given the prefix",
   "For example, setting this to YES will allow writing surface data to NIfTI."
 } ,

 { 18, MAR, 2008, RCR, "gifti_tool", MINOR, TYPE_NEW_OPT,
   "added -compare_gifti option",
   "See 'gifti_tool -help' for details, including example #7."
 } ,

 { 17, MAR, 2008, RCR, "Dimon", MINOR, TYPE_MODIFY,
   "if 1 volume, GERT_Reco_dicom does not give (useless) timing to to3d",
   NULL
 } ,

 { 13, MAR, 2008, RCR, "3dmerge", MINOR, TYPE_GENERAL,
   "added some examples to the -help output",
   NULL
 } ,

 { 11, MAR, 2008, RCR, "model_demri_3", MINOR, TYPE_NEW_OPT,
   "added control of hematocrit via AFNI_MODEL_D3_HCT",
   NULL
 } ,

 { 10, MAR, 2008, RCR, "GIFTI", MINOR, TYPE_NEW_ENV,
   "AFNI_GIFTI_VERB sets the verbose level in the gifti I/O library",
   "The default is 1, 0 is quiet, and values go up to 7."
 } ,

 { 10, MAR, 2008, RCR, "GIFTI", MINOR, TYPE_GENERAL,
   "AFNI can read/write .gii.dset as with .gii",
   NULL
 } ,

 { 10, MAR, 2008, RCR, "Dimon", MINOR, TYPE_NEW_OPT,
   "applied -gert_outdir in the case of dicom images",
   NULL
 } ,

 { 10, MAR, 2008, RCR, "Dimon", MINOR, TYPE_MODIFY,
   "if only 1 run, GERT_Reco_dicom is named per run",
   NULL
 } ,

 { 10, MAR, 2008, RCR, "SUMA_SurfMeasures", MAJOR, TYPE_BUG_FIX,
   "averages did not include nodes lost to -cmask",
   "Noticed by M Beauchamp."
 } ,

 {  7, MAR, 2008, RCR, "make_stim_times.py", MINOR, TYPE_BUG_FIX,
   "properly ignore empty lines, and exit on short files",
   NULL
 } ,

 {  6, MAR, 2008, RCR, "GIFTI", MICRO, TYPE_MODIFY,
   "allow functional control over GIFTI encoding" ,
   NULL
 } ,

 {  5, MAR, 2008, RCR, "GIFTI", MINOR, TYPE_BUG_FIX,
   "fixed passing of INDEX_LIST" ,
   NULL
 } ,

 {  5, MAR, 2008, RCR, "GIFTI", MINOR, TYPE_MODIFY,
   "do not duplicate data when reading and writing GIFTI from AFNI",
   NULL
 } ,

 {  4, MAR, 2008, RCR, "3dTstat", MINOR, TYPE_NEW_OPT,
   "added -accumulate option, to output each partial sum" ,
   "for k = 0..N-1 : output[k] = sum(input[i]) over i = 0..k"
 } ,

 {  3, MAR, 2008, RCR, "website", MINOR, TYPE_MODIFY,
   "updated the AFNI History website pages, with a table of entries",
   NULL
 } ,

 { 29, FEB, 2008, RCR, "afni_history", MINOR, TYPE_NEW_OPT,
   "added a TYPE, -type, a new level, and a string to identify each level",
   NULL
 } ,

 { 28, FEB, 2008, RCR, "afni_history", MINOR, TYPE_NEW_OPT,
   "added -list_authors option and adjusted spacing",
   NULL
 } ,

 { 27, FEB, 2008, RCR, "afni_history", SUPER, TYPE_NEW_PROG,
   "program to display the history of AFNI updates" ,
   "This will be used to create a web page of AFNI updates.\n"
   "Please see 'afni_history -help' for more details."
 } ,

 { 27, FEB, 2008, RCR, "afni_proc.py", MINOR, TYPE_BUG_FIX,
   "fixed -regress_use_stim_files typo (was -regress_use_stim_times)", 
   NULL
 } ,

 { 26, FEB, 2008, RCR, "afni_history", MICRO, TYPE_GENERAL,
   "checked in initial afni_history files", 
   NULL
 } ,

 { 25, FEB, 2008, RCR, "plug_vol2surf", MAJOR, TYPE_BUG_FIX,
   "fixed application of cluster for sending data to suma",

   "Previously, clustering was only applied when the Olay and Thr sub-bricks\n"
   "were the same."
 } ,

 { 24, FEB, 2008, RCR, "GIFTI", MINOR, TYPE_MODIFY,
   "GIFTI library now considers MetaData without Value as valid",

   NULL
 } ,

 /* pre-afni_history updates, mostly new programs and data formats */

 { 21, FEB, 2008, RCR, "GIFTI", SUPER, TYPE_GENERAL,
   "AFNI programs can now read and write GIFTI datasets",

   "GIFTI datasets are for data in the surface domain, with file suffix .gii.\n"
   "Support must be requested at compile time, and it requires libexpat.\n"
   "Please see http://www.nitrc.org/projects/gifti for many details."
 } ,

 {  6, FEB, 2008, RCR, "3dbucket", MINOR, TYPE_GENERAL,
   "modified to copy FDR curves",
   NULL
 } ,

 {  22, JAN, 2008, RCR, "afni_proc.py", MINOR, TYPE_NEW_OPT,
   "added options to estimate smoothness in data for use in AlphaSim",
   "See help options -regress_est_blur_epits and -regress_est_blur_errts."
 } ,

 {  28, DEC, 2007, RCR, "gifti_tool", MAJOR, TYPE_NEW_PROG,
   "program to read and write GIFTI datasets",
   NULL
 } ,

 {   3, DEC, 2007, RCR, "GIFTI", MAJOR, TYPE_GENERAL,
   "initial release of gifti I/O C API",
   NULL
 } ,

 {  31, AUG, 2007, RCR, "DECONFLICT", MAJOR, TYPE_MODIFY,
   "modified default behavior of programs from deconflict to no overwrite",
   "See AFNI_DECONFLICT in README.environment."
 } ,

 {  31, AUG, 2007, RCR, "model_conv_diffgamma", MINOR, TYPE_NEW_PROG,
   "NLfim model to compute the convolution of the difference of gammas",
   NULL
 } ,

 {  30, JUL, 2007, RCR, "regression_tests", MAJOR, TYPE_GENERAL,
   "added setup for regression testing to NIFTI package",
   "This can be used as a template for testing any command-line programs."
 } ,

 {  20, DEC, 2006, RCR, "afni_proc.py", SUPER, TYPE_NEW_PROG,
   "program to write complete single subject FMRI processing script", 
   NULL
 } ,

 {  11, DEC, 2006, RCR, "make_stim_times.py", MINOR, TYPE_NEW_PROG,
   "program to convert stim_files to stim_times files",
   NULL
 } ,

 {  22, OCT, 2006, RCR, "model_demri_3", MAJOR, TYPE_NEW_PROG,
   "NLfim model for Dynamic Enhanced MRI", 
   NULL
 } ,

 {  12, OCT, 2006, RCR, "serial_writer", MINOR, TYPE_NEW_PROG,
   "program to send data from a file, pipe or made up to a given serial port",
   NULL
 } ,

 {   8, AUG, 2006, RCR, "C++", MINOR, TYPE_MODIFY,
   "afni program compiles in C++ (effort with Rich and Greg Balls)",
   NULL
 } ,

 {   3, AUG, 2006, RCR, "NI_SURF_DSET", SUPER, TYPE_GENERAL,
   "added a new surface dataset format, with read/write ability in AFNI",
   NULL
 } ,

 {  25, JAN, 2006, RCR, "model_michaelis_menton", MAJOR, TYPE_NEW_PROG,
   "NLfim model function for ethanol studies",
   NULL
 } ,

 {   2, DEC, 2005, RCR, "ANOVA", SUPERDUPER, TYPE_MODIFY,
   "changed variance computations in 3dANOVA programs to not assume sphericity",
   "For details, see http://afni.nimh.nih.gov/sscc/gangc/ANOVA_Mod.html ."
 } ,

 {  11, OCT, 2005, RCR, "3dmaxima", MAJOR, TYPE_NEW_PROG,
   "command-line version of maxima plugin",
   NULL
 } ,

 {   5, JUL, 2005, RCR, "Dimon", SUPER, TYPE_NEW_PROG,
   "program to monitor real-time acquisition of DICOM images",
   NULL
 } ,

 {  25, APR, 2005, RCR, "NIFTI", SUPER, TYPE_GENERAL,
   "AFNI can read and write NIFTI datasets (effort with Bob and Rich)",
   NULL
 } ,

 {  7, JAN, 2005, RCR, "nifti_tool", SUPER, TYPE_NEW_PROG,
   "program to directly manipulate or compare NIFTI dataset headers",
   NULL
 } ,

 {  7, JAN, 2005, RCR, "NIFTI", SUPER, TYPE_GENERAL,
   "initial release of NIFTI library",
   NULL
 } ,

 {  4, OCT, 2004, RCR, "vol2surf", SUPER, TYPE_GENERAL,
   "added vol2surf interface for real-time mapping from afni to suma",
   NULL
 } ,

 { 31, MAR, 2004, RCR, "serial_helper", MAJOR, TYPE_NEW_PROG,
   "program to pass realtime registration params from TCP to serial port",
   NULL
 } ,

 {  1, DEC, 2003, RCR, "SurfMeasures", MAJOR, TYPE_NEW_PROG,
   "program to compute various measures over surfaces",
   NULL
 } ,

 {  5, AUG, 2003, RCR, "3dVol2Surf", SUPER, TYPE_NEW_PROG,
   "program to map data from the volume to domain to the surface domain",
   NULL
 } ,

 { 29, MAY, 2003, RCR, "3dSurf2Vol", SUPER, TYPE_NEW_PROG,
   "program to map data from the surface domain to the volume domain",
   NULL
 } ,

 { 15, JAN, 2003, RCR, "Imon", MAJOR, TYPE_NEW_OPT,
   "added connection to the realtime plugin in afni",
   NULL
 } ,

 { 27, NOV, 2002, RCR, "Imon", SUPER, TYPE_NEW_PROG,
   "program to monitor GE I-files as they are written to the scanner",
   NULL
 } ,

 {  1, OCT, 2002, RCR, "file_tool", SUPER, TYPE_NEW_PROG,
   "program to perform generic manipulations of binary files",
   NULL
 } ,

 { 20, JUN, 2002, RCR, "@make_stim_file", MINOR, TYPE_NEW_PROG,
   "script to create binary stim files",
   NULL
 } ,

 {  6, JUN, 2002, RCR, "@SUMA_Make_Spec_FS", MAJOR, TYPE_NEW_PROG,
   "script to import FreeSurfer surfaces into SUMA",
   NULL
 } ,

 { 21, MAY, 2002, RCR, "3dresample", SUPER, TYPE_NEW_PROG,
   "program to change a dataset orientation and/or grid spacing",
   NULL
 } ,

 {  8, MAR, 2002, RCR, "plug_crender", SUPER, TYPE_NEW_PROG,
   "added rendering plugin to afni",
   NULL
 } ,

 { 99,99,99, NULL,NULL, 99,99, NULL,NULL}  /** the end (do not delete) **/
} ;<|MERGE_RESOLUTION|>--- conflicted
+++ resolved
@@ -49,23 +49,22 @@
 
 afni_history_struct rickr_history[] = {
 
-<<<<<<< HEAD
- {  3,  Feb, 2015, RCR, "model_conv_PRF_6", MINOR, TYPE_ENHANCE,
+ {  9,  Feb, 2015, RCR, "file_tool.c", MINOR, TYPE_ENHANCE,
+   "warn on '\\' without preceding space",
+   "Gang and J Rajendra ran into a problem on OS X 10.9.5."
+ } ,
+
+ {  9,  Feb, 2015, RCR, "afni_proc.py", MINOR, TYPE_ENHANCE,
+   "applied updates matching 3dClustSim (9 table output)",
+   "Output from 3dClustSim is now 9 tables: NN=1,2,3 by 1-,2-,bi-sided tests."
+ } ,
+
+ {  3,  Feb, 2015, RCR, "model_conv_PRF", MINOR, TYPE_ENHANCE,
    "consolodate blur and reorg into one function, to reduce max memory usage",
    "This allows the program to run on weaker systems, cutting the max RAM\n"
    "usage by one half.  A prior step was to allocate main RAM early so that\n"
    "free() would release to the OS (Linux), but that is now moot.\n"
    "This change has no effect on the results (no binary diff)."
-=======
- {  9,  Feb, 2015, RCR, "file_tool.c", MINOR, TYPE_ENHANCE,
-   "warn on '\\' without preceding space",
-   "Gang and J Rajendra ran into a problem on OS X 10.9.5."
- } ,
-
- {  9,  Feb, 2015, RCR, "afni_proc.py", MINOR, TYPE_ENHANCE,
-   "applied updates matching 3dClustSim (9 table output)",
-   NULL
->>>>>>> 5578a7f8
  } ,
 
  { 28,  Jan, 2015, RCR, "afni-general", MICRO, TYPE_ENHANCE,
