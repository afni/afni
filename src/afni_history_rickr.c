--- conflicted
+++ resolved
@@ -49,19 +49,41 @@
 
 afni_history_struct rickr_history[] = {
 
-<<<<<<< HEAD
  {  1,  Jun, 2015, RCR, "nifti_tool", MINOR, TYPE_ENHANCE,
    "diff/disp_hdr detects type; diff_hdr1/2",
    NULL
  } ,
 
+ {  1,  Jun, 2015, RCR, "3dttest++", MICRO, TYPE_NEW_OPT,
+   "added -dupe_ok and more warnings when dataset labels match",
+   NULL
+ } ,
+
  { 27,  May, 2015, RCR, "@Install_TSrestMovieDemo", MICRO, TYPE_BUG_FIX,
    "set and applied $demo as Suma_TSrestMovieDemo",
-=======
- {  1,  Jun, 2015, RCR, "3dttest++", MICRO, TYPE_NEW_OPT,
-   "added -dupe_ok and more warnings when dataset labels match",
->>>>>>> a9663caf
-   NULL
+   NULL
+ } ,
+
+ { 26,  May, 2015, RCR, "3dBlurToFWHM", MICRO, TYPE_MODIFY,
+   "make -help output consistent in using FWHM (along with 3dLocalstat)",
+   NULL
+ } ,
+
+ { 26,  May, 2015, RCR, "NIFTI", MINOR, TYPE_ENHANCE,
+   "nifti_read_header returns generic pointer; rename N-1/2 header read funcs",
+   NULL
+ } ,
+
+ { 22,  May, 2015, RCR, "afni_proc.py", MICRO, TYPE_ENHANCE,
+   "help clarifications for -regress_ROI* options",
+   NULL
+ } ,
+
+ { 22,  May, 2015, RCR, "afni-general", MINOR, TYPE_MODIFY,
+   "allow for small differences when comparing oblique angles",
+   "Define OBLIQ_ANGLE_THRESH=0.01 as a tolerance for the difference.\n"
+   "This was done to fix registration to external dset in realtime.\n"
+   "Thanks to V Roopchansingh for bringing up the problem."
  } ,
 
  { 19,  May, 2015, RCR, "3dClustSim", MICRO, TYPE_MODIFY,
