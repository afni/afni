
/** cf. afni_history.h **/

#include "afni_history.h"

/*  basic format: 3-field date, user, program_name, impact_level,
                  short description without newline
                  (optional) long description with intermediate newlines
  
    copy entire section: { ... } ,
  
    Notes: - months are JAN ... DEC (see .h file)

           - levels are :
                    MICRO           - users don't see
                    MINOR           - small affect on users
                    MAJOR           - larger affect on users
                    SUPER           - important changes, like new programs
                    SUPERDUPER      - we expect users to know

           - types are:
                    TYPE_GENERAL    - unspecified update type
                    TYPE_NEW_PROG   - new program
                    TYPE_NEW_OPT    - new program option
                    TYPE_NEW_ENV    - new environment variable or change
                    TYPE_BUG_FIX    - bug fix
                    TYPE_MODIFY     - a change (not new, not a fix)
                    TYPE_ENHANCE    - general improvement

           - PLEASE, stick to what fits on an 80 column terminal
           - it may be nice to put the newest entries at the top
           - leave the last "99, NULL" entry as it is

 -- examples (newest at top) --

 { 26 , FEB , 2008 , RCR , "my_program" , MAJOR , TYPE_GENERAL ,
   "short description of change" ,
   "(optional) detailed description, or where to get more information\n"
   "   - with newlines, if you babble for multiple lines\n"
   "   (but none at the end)"
 } ,

 { 26, MAR, 2008, RCR, "sample", MICRO, TYPE_GENERAL,
   "blah",
   NULL
 } ,

*/

afni_history_struct rickr_history[] = {

<<<<<<< HEAD
 {  1,  May, 2017, RCR, "@diff.files", MINOR, TYPE_NEW_OPT,
   "add option -diff_prog, to use something besides xxdiff",
   NULL
=======
 {  2,  May, 2017, RCR, "GIFTI", MINOR, TYPE_BUG_FIX,
   "properly handle column major order",
   "Convert to row major order on read; can control with gifti_tool."
   "Thanks to JH Lee for noting the problem."
 } ,

 { 25,  Apr, 2017, RCR, "GIFTI", MINOR, TYPE_MODIFY,
   "no COL_MAJOR changes for gifti_DA_rows_cols, write_*_file",
   "Also, init gifti_globs_t struct with verb=1."
>>>>>>> 057f79fc
 } ,

 { 25,  Apr, 2017, RCR, "suma", MICRO, TYPE_MODIFY,
   "SUMA_input.c: 'r'ecord with oversamle - use tcsh -c to delete files",
   "To be explicit about shell in system(), sending errors to /dev/null."
 } ,

 { 25,  Apr, 2017, RCR, "afni_proc.py", MICRO, TYPE_BUG_FIX,
   "fix follower warps for gzipped NL-WARP datasets",
   "Thanks to C Connely for noting the problem."
 } ,

 { 25,  Apr, 2017, RCR, "dcm2niix_afni", MICRO, TYPE_ENHANCE,
   "added to source for build testing",
   NULL
 } ,

 { 17,  Apr, 2017, RCR, "1d_tool.py", MICRO, TYPE_MODIFY,
   "clarify source in -show_censored_trs (if Xmat, use header info)",
   NULL
 } ,

 { 12,  Apr, 2017, RCR, "afni-general", MICRO, TYPE_MODIFY,
   "remove some non-ASCII chars: a couple of bad dashes and some Unicode",
   "some of the Unicode characters are upsetting sed via apsearch"
 } ,

 { 12,  Apr, 2017, RCR, "afni-general", MINOR, TYPE_BUG_FIX,
   "in suggest_best_prog_option(), do not search for -help, -h_* or similar",
   "A program without -help that tests it would otherwise lead to an\n"
   "infinitely recursive system call trying to use -help to suggest an option."
 } ,

 { 11,  Apr, 2017, RCR, "@djunct_dwi_selector.bash", MICRO, TYPE_MODIFY,
   "if bad args, show usage and exit",
   "Else -help would open afni GUI and wait, hanging the build."
 } ,

 { 11,  Apr, 2017, RCR, "afni_proc.py", MICRO, TYPE_GENERAL,
   "add GENERAL ANALYSIS NOTE; mentioned resting state scaling as optional",
   NULL
 } ,

 {  5,  Apr, 2017, RCR, "uber_subject.py", MICRO, TYPE_BUG_FIX,
   "apply subject dir again; allow -cvar subj_dir to override default",
   NULL
 } ,

 {  5,  Apr, 2017, RCR, "3dresample", MICRO, TYPE_MODIFY,
   "show -input as the typical usage, rather than -inset",
   NULL
 } ,

 {  3,  Apr, 2017, RCR, "afni-general", MICRO, TYPE_MODIFY,
   "remove -f from @AddEdge, @DO.examples, @DriveAfni and @DriveSuma",
   "Since OS X is neglecting to pass DYLD variables to child shells,\n"
   "we need to rely on the rc files to reset them when driving GUIs."
 } ,

 { 30,  Mar, 2017, RCR, "uber_subject.py", MICRO, TYPE_ENHANCE,
   "allow subj_dir to affect the GUI (so no subject_results)",
   "Also, apply user command-line variables align_opts_aea and tlrc_opts_at\n"
   "(still not part of the GUI).  Requested by J Rajendra."
 } ,

 { 30,  Mar, 2017, RCR, "gen_ss_review_scripts.py", MICRO, TYPE_MODIFY,
   "run 3dclust -DAFNI_ORIENT=RAI to match SET_DICOM_XYZ coordinate order",
   "Suggested by J Rajendra."
 } ,

 { 27,  Mar, 2017, RCR, "afni_proc.py", MICRO, TYPE_MODIFY,
   "NL warps of all-1 volume now uses -interp cubic for speed",
   "This applies only to interpolation of the warps via 3dNwarpApply.\n"
   "Also, use abs() in lists_are_same for -import_mask."
 } ,

 { 27,  Mar, 2017, RCR, "@SUMA_Make_Spec_FS", MICRO, TYPE_GENERAL,
   "add comment about distortions for -NIFTI",
   NULL
 } ,

 { 27,  Mar, 2017, RCR, "MapIcosahedron", MINOR, TYPE_NEW_OPT,
   "add -write_dist, for writing a distortion vector dataset",
   "After running something like:\n"
   "   MapIcosahedron ... -write_dist test.dist\n"
   "to create test.dist.lh.sphere.reg.gii.txt, get summaries with:\n"
   "   1d_tool.py -collapse_cols euclidean_norm -show_mmms \\\n"
   "              -infile test.dist.lh.sphere.reg.gii.txt"
 } ,

 { 21,  Mar, 2017, RCR, "afni_proc.py", MICRO, TYPE_BUG_FIX,
   "allow for volreg-only script with MIN_OUTLIER",
   NULL
 } ,

 { 21,  Mar, 2017, RCR, "MapIcosahedron", MINOR, TYPE_BUG_FIX,
   "fix projection of surfaces with non-zero centers",
   "Center each surface around 0,0,0 instead of leaving the offset in.\n\n"
   "Many thanks go to I Dewitt for even noticing this subtle issue,\n"
   "much less diagnosing where it might be coming from.  Not easy."
 } ,

 { 21,  Mar, 2017, RCR, "@FS_roi_label", MICRO, TYPE_BUG_FIX,
   "extra quote on line: choose one of $lbls",
   NULL
 } ,

 { 21,  Mar, 2017, RCR, "@SUMA_Make_Spec_FS", MICRO, TYPE_ENHANCE,
   "add -verb to MapIcosahedron if script is in verbose mode",
   NULL
 } ,

 { 16,  Mar, 2017, RCR, "RetroTS.py", MICRO, TYPE_MODIFY,
   "change peak_finder() to read data as floats",
   NULL
 } ,

 {  9,  Mar, 2017, RCR, "afni-general", MICRO, TYPE_ENHANCE,
   "from D Warren: put exception handling around os.chmod calls",
   NULL
 } ,

 {  7,  Mar, 2017, RCR, "RetroTS.py", MINOR, TYPE_BUG_FIX,
   "from J Zosky: default to using numpy.flipud()",
   "The flipud() function did not work in the original Matlab version,\n"
   "but it does in numpy.  Use the new -legacy_transform opt for old\n"
   "(and presumably incorrect) results."
 } ,

 {  6,  Mar, 2017, RCR, "RetroTS.py", MICRO, TYPE_MODIFY,
   "change -p and -v args to be read as floats; apply min(p/n_trace)",
   NULL
 } ,

 {  6,  Mar, 2017, RCR, "AFNI.afnirc", MICRO, TYPE_BUG_FIX,
   "AFNI_COMPRESSOR can be set to GZIP, not gzip",
   NULL
 } ,

 {  3,  Mar, 2017, RCR, "plug_realtime", MINOR, TYPE_NEW_OPT,
   "add optimally combined 'Opt Comb' merge method",
   "Done with V Roopchansingh."
 } ,

 {  3,  Feb, 2017, RCR, "make_random_timing.py", MINOR, TYPE_NEW_OPT,
   "decay timing class now follows better distribution; new decay_old class",
   NULL
 } ,

 {  2,  Feb, 2017, RCR, "steps_mac.rst", MINOR, TYPE_MODIFY,
   "rewrite OS X install instructions to use 10.7_local and fink",
   NULL
 } ,

 {  2,  Feb, 2017, RCR, "@update.afni.binaries", MICRO, TYPE_MODIFY,
   "default mac package is now macosx_10.7_local",
   NULL
 } ,

 {  1,  Feb, 2017, RCR, "afni_system_check", MINOR, TYPE_ENHANCE,
   "updates for fink and homebrew",
   NULL
 } ,

 { 27, Jan, 2017, RCR, "CA_EZ_atlas.csh", MICRO, TYPE_MODIFY,
   "with -help, do not dump TT_N27 in current directory",
   "Have script fail if any arguments are given (e.g. -help).\n"
   "Fix in all bin dirs and under atlases."
 } ,

 { 26,  Jan, 2017, RCR, "Makefile.macosx_10.7_local", MINOR, TYPE_NEW_OPT,
   "this is a new Makefile to prep for exec directory dynamic linking",
   NULL
 } ,

 { 25,  Jan, 2017, RCR, "afni_system_check.py", MINOR, TYPE_ENHANCE,
   "in 10.11+, check for DYLD variables via sub-shells",
   NULL
 } ,

 { 24,  Jan, 2017, RCR, "align_epi_anat.py", MICRO, TYPE_ENHANCE,
   "trap failure from main 3dAllineate call",
   NULL
 } ,

 { 23,  Jan, 2017, RCR, "make_random_timing.py", MICRO, TYPE_BUG_FIX,
   "allow automatic use of the INSTANT timing class",
   NULL
 } ,

 { 20,  Jan, 2017, RCR, "make_random_timing.py", MAJOR, TYPE_ENHANCE,
   "advanced usage, program version 2.00",
   "Essentially a new program.  The user may now define timing classes for\n"
   "stimulus and rest event types.\n"
   "   see: make_random_timing.py -help_advanced\n"
   "Motivated by K Kircanski and A Stringaris."
 } ,

 { 19,  Jan, 2017, RCR, "gen_ss_review_scripts.py", MICRO, TYPE_BUG_FIX,
   "fix for -final_anat",
   "Thanks to N Anderson for noting the problem."
 } ,

 { 19,  Jan, 2017, RCR, "make_random_timing.py", MICRO, TYPE_ENHANCE,
   "advanced version 2 mostly ready",
   "Have -max_consec and -ordered_stimuli implemented in new version."
 } ,

 { 18,  Jan, 2017, RCR, "3dmask_tool", MICRO, TYPE_MODIFY,
   "change example 3 to be with EPI masks",
   NULL
 } ,

 { 12,  Jan, 2017, RCR, "afni_system_check.py", MICRO, TYPE_MODIFY,
   "for 10.11+, make flat warning and summary comment consistent",
   NULL
 } ,

 { 11,  Jan, 2017, RCR, "make_random_timing.py", MICRO, TYPE_NEW_OPT,
   "added some help: -help_advanced, -help_todo",
   NULL
 } ,

 {  3,  Jan, 2017, RCR, "make_random_timing.py", MICRO, TYPE_ENHANCE,
   "merged mrt branch into master - prep for advanced timing",
   NULL
 } ,

 { 29,  Dec, 2016, RCR, "afni_proc.py", MICRO, TYPE_BUG_FIX,
   "remove case 16 (brainstem) from aparc+aseg.nii WM extraction in help",
   "Thanks to P Taylor for noting this."
 } ,

 { 15,  Dec, 2016, RCR, "column_cat", MICRO, TYPE_ENHANCE,
   "allow for reading from stdin via either '-' or 'stdin'",
   NULL
 } ,

 {  9,  Dec, 2016, RCR, "3dTsplit4D", MICRO, TYPE_ENHANCE,
   "allow for direct writing to NIFTI via prefix, e.g. result.nii",
   NULL
 } ,

 {  8,  Dec, 2016, RCR, "3dTsplit4D", MINOR, TYPE_NEW_OPT,
   "add -digits and -keep_datum; other minor updates",
   NULL
 } ,

 {  8,  Dec, 2016, RCR, "3dTsplit4D", MINOR, TYPE_NEW_PROG,
   "program to break 4D dataset into a set of 3D ones",
   "Authored by P Molfese."
 } ,

 {  8,  Dec, 2016, RCR, "plug_vol2surf", MICRO, TYPE_ENHANCE,
   "add -cmask option to correspond with any auto non-zero mask",
   NULL
 } ,

 {  7,  Dec, 2016, RCR, "afni_system_check.py", MICRO, TYPE_ENHANCE,
   "check for python2 and python3",
   NULL
 } ,

 {  5,  Dec, 2016, RCR, "timing_tool.py", MICRO, TYPE_MODIFY,
   "allow *:1 (or *ANYTHING) to mean no event",
   "This is in case someone also marries empty run events.\n"
   "Done for R Kampe."
 } ,

 { 30,  Nov, 2016, RCR, "afni-general", MAJOR, TYPE_ENHANCE,
   "<> range selector can now take a comma-delimited list of integers",
   "So for a dataset with interger values from 0 to 8, these commands\n"
   "should produce identical resutls:\n"
   "   3dcalc -a DSET+tlrc -expr 'a*amongst(a,3,4,5)' -prefix JELLO\n"
   "   3dbucket 'DSET+tlrc<4,3,5>'                    -prefix JELLO\n"
   "   3dbucket 'DSET+tlrc<3..5>'                     -prefix JELLO\n"
   "   3dbucket 'DSET+tlrc<2.3..5.86>'                -prefix JELLO\n"
   "Of course, this will probably get further enhanced to a list of\n"
   "float ranges.  We shall see.\n"
   "Comma-delimited labels should work now, with a plan to add general\n"
   "labels that might define all GM or similar in a FreeSurfer dataset, say."
 } ,

 { 18,  Nov, 2016, RCR, "@Align_Centers", MICRO, TYPE_NEW_OPT,
   "add -prefix option, to name output",
   NULL
 } ,

 { 17,  Nov, 2016, RCR, "afni_system_check.py", MICRO, TYPE_ENHANCE,
   "add some checks for flat_namespace on OS X",
   NULL
 } ,

 {  9,  Nov, 2016, RCR, "Dimon", MICRO, TYPE_NEW_OPT,
   "add -gert_chan_prefix",
   "Done for W Luh."
 } ,

 {  9,  Nov, 2016, RCR, "to3d", MICRO, TYPE_MODIFY,
   "and Dimon/Dimon1: siemens timing outside range is only a warning",
   NULL
 } ,

 {  8,  Nov, 2016, RCR, "Dimon", MINOR, TYPE_BUG_FIX,
   "possibly invert slice order, as DICOM sorting might affect MRILIB_orients",
   "Thanks to W Luh for noting the problem."
 } ,

 {  2,  Nov, 2016, RCR, "afni_system_check.py", MICRO, TYPE_ENHANCE,
   "handle 10.12 version string",
   NULL
 } ,

 {  1,  Nov, 2016, RCR, "afni_proc.py", MINOR, TYPE_NEW_OPT,
   "add PPI preparation options",
   "Add -regress_skip_censor to omit 3dD -censor option.\n"
   "Add -write_ppi_3dD_scripts with corressponding options\n"
   "    -regress_ppi_stim_files and -regress_ppi_stim_labels.\n"
   "These make PPI pre and post regression scripts, along with\n"
   "    the main analysis script.\n"
   "Done for S Haller."
 } ,

 { 24,  Oct, 2016, RCR, "afni_proc.py", MICRO, TYPE_ENHANCE,
   "bandpass notes and reference; stronger warning on missing -tlrc_dset",
   "Thanks to P Taylor."
 } ,

 { 20,  Oct, 2016, RCR, "afni_proc.py", MICRO, TYPE_ENHANCE,
   "check -mask_import for reasonable voxel dimensions",
   NULL
 } ,

 { 12,  Oct, 2016, RCR, "RetroTS.py", MICRO, TYPE_MODIFY,
   "updated Makefile.INCLUDE to distribute this",
   NULL
 } ,

 { 11,  Oct, 2016, RCR, "RetroTS.py", MICRO, TYPE_MODIFY,
   "make top-level executable, remove 'style' lib, quotes, use lib_RetroTS",
   NULL
 } ,

 {  9,  Oct, 2016, RCR, "afni_proc.py", MAJOR, TYPE_NEW_OPT,
   "new options -mask_import, -mask_intersect and -mask_union",
   "For J Stoddard and J Jarcho."
 } ,

 {  5,  Oct, 2016, RCR, "afni-general", MAJOR, TYPE_NEW_PROG,
   "update from C Craddock and dclark87",
   "New Programs: 3dLFCD, 3dDegreeCentrality, 3dECM, 3dMSE, 3dsvm_linpredict."
 } ,

 { 28,  Sep, 2016, RCR, "afni_proc.py", MINOR, TYPE_NEW_OPT,
   "add -regress_ROI[_PC]_per_run options, to make per-run regressors",
   "Also, used 3dTproject to detrend PC regressors for appropriate censoring."
 } ,

 { 23,  Sep, 2016, RCR, "1d_tool.py", MINOR, TYPE_NEW_OPT,
   "add -select_runs option",
   NULL
 } ,

 { 19,  Sep, 2016, RCR, "@move.to.series.dirs", MICRO, TYPE_NEW_OPT,
   "add -glob, for processing glob forms via afni_util.py and xargs",
   NULL
 } ,

 { 19,  Sep, 2016, RCR, "afni_util.py", MICRO, TYPE_NEW_OPT,
   "add glob2stdout, for converting glob forms to lists in stdout",
   NULL
 } ,

 { 16,  Sep, 2016, RCR, "afni_proc.py", MINOR, TYPE_NEW_OPT,
   "add -radial_correlate option, to run @radial_correlate in proc script",
   NULL
 } ,

 { 16,  Sep, 2016, RCR, "realtime_receiver.py", MICRO, TYPE_MODIFY,
   "continue even if requested GUI fails",
   NULL
 } ,

 { 13,  Sep, 2016, RCR, "3dANOVA3", MICRO, TYPE_MODIFY,
   "change 'illegal argument after' errors to something more specific",
   NULL
 } ,

 { 13,  Sep, 2016, RCR, "afni_proc.py", MICRO, TYPE_NEW_OPT,
   "add -blip_opts_qw to pass options to 3dQwarp in the blip block",
   NULL
 } ,

 { 29,  Aug, 2016, RCR, "afni_system_check.py", MICRO, TYPE_ENHANCE,
   "add a few more DYLD_FALLBACK_LIBRARY_PATH tests",
   NULL
 } ,

 { 25,  Aug, 2016, RCR, "afni_proc.py", MINOR, TYPE_BUG_FIX,
   "fix output.proc prefix in case -script has a path",
   "Also, allow -mask_apply group in the case of -tlrc_NL_warped_dsets.\n"
   "Thanks to C Capistrano and P Kim for noting the output.proc problem.\n"
   "Thanks to C Connolly for noting the mask problem."
 } ,

 { 25,  Aug, 2016, RCR, "afni_util.py", MICRO, TYPE_ENHANCE,
   "add append flag to change_path_basename()",
   NULL
 } ,

 { 23,  Aug, 2016, RCR, "file_tool", MINOR, TYPE_NEW_OPT,
   "add -fix_rich_quotes; if fixing a script, convert rich quotes to ASCII",
   "Done for G Chen."
 } ,

 { 22,  Aug, 2016, RCR, "afni_proc.py", MINOR, TYPE_ENHANCE,
   "save all '3dAllineate -allcostX' anat/EPI costs to out.allcostX.txt",
   "This is another quailty control measure."
 } ,

 { 19,  Aug, 2016, RCR, "slow_surf_clustsim.py", MINOR, TYPE_ENHANCE,
   "can use surf_mask to restrict surface clustering",
   "Use '-uvar surf_mask' to restrict on_surface clustering to mask.\n"
   "Append SSCS command to end of script and handle NIFTI surf_vol.\n"
   "The surf_mask mas added for C Thomas."
 } ,

 { 16,  Aug, 2016, RCR, "gen_ss_review_scripts.py", MINOR, TYPE_ENHANCE,
   "look for new ACF/FWHM blur estimates",
   NULL
 } ,

 { 15,  Aug, 2016, RCR, "afni_proc.py", MAJOR, TYPE_ENHANCE,
   "default clustsim method is now ACF",
   "This marks afni_proc.py version 5.00.\n"
   "  o run 3dFWHMx with -ACF\n"
   "  o ACF and ClustSim files go into sub-directories, files_ACF/ClustSim\n"
   "  o -regress_run_clustsim now prefers arguments, ACF, FWHM, both, no\n"
   "  o default clustsim method is now ACF (via -regress_run_clustsim yes)"
 } ,

 {  10,  Aug, 2016, RCR, "afni-general", MICRO, TYPE_MODIFY,
   "in Makefile.INCLUDE, have afni depend first on libmri.a",
   NULL
 } ,

 {   6,  Aug, 2016, RCR, "afni-general", MICRO, TYPE_BUG_FIX,
   "mri_read_ascii: check comment_buffer before strdup",
   NULL
 } ,

 {   5,  Aug, 2016, RCR, "uber_subject.py", MICRO, TYPE_MODIFY,
   "make -help_install more current",
   NULL
 } ,

 {   5,  Aug, 2016, RCR, "timing_tool.py", MINOR, TYPE_NEW_OPT,
   "add -marry_AM",
   "Added for J Wiggins."
 } ,

 {   1,  Aug, 2016, RCR, "afni_system_check.py", MINOR, TYPE_ENHANCE,
   "do more hunting and reporting on libgomp and libglib",
   NULL
 } ,

 {  25,  Jul, 2016, RCR, "3dDeconvolve", MICRO, TYPE_BUG_FIX,
   "fixed attaching lone '-' to following label",
   "No NI_malloc might lead to crash, and the '-' was overwritten."
 } ,

 {  23,  Jul, 2016, RCR, "afni_proc.py", MICRO, TYPE_ENHANCE,
   "if empty regressor, check for -GOFORIT (only suggest if not found)",
   NULL
 } ,

 {  14,  Jul, 2016, RCR, "afni-general", MICRO, TYPE_BUG_FIX,
   "THD_open_tcat: print error and return NULL on bad wildcard match",
   NULL
 } ,

 {  8,  Jul, 2016, RCR, "Dimon", MINOR, TYPE_NEW_OPT,
   "add -read_all, in case it is useful for sorting (e.g. -order_as_zt)",
   "Added for K Vishwanath."
 } ,

 {  7,  Jul, 2016, RCR, "Dimon", MINOR, TYPE_NEW_OPT,
   "add -order_as_zt to re-order from -time:tz to -time:zt",
   NULL
 } ,

 {  7,  Jul, 2016, RCR, "afni_system_check.py", MICRO, TYPE_ENHANCE,
   "check for partial install of PyQt4 (might be common on OS X 10.11)",
   NULL
 } ,

 { 30,  Jun, 2016, RCR, "afni_proc.py", MINOR, TYPE_ENHANCE,
   "allow single volume EPI input (e.g. to test blip correction)",
   "Also, auto -blip_forward_dset should come from tcat output."
 } ,

 { 29,  Jun, 2016, RCR, "3dfim", MICRO, TYPE_BUG_FIX,
   "fix crash for dset open error with long dset name",
   "Thanks to J Henry for reporting the problem."
 } ,

 { 29,  Jun, 2016, RCR, "afni_proc.py", MINOR, TYPE_ENHANCE,
   "can modify blip order; BLIP_BASE -> MEDIAN_BLIP; add BLIP_NOTE to help",
   NULL
 } ,

 { 27,  Jun, 2016, RCR, "afni_proc.py", MICRO, TYPE_ENHANCE,
   "allow for blip datasets that are not time series",
   NULL
 } ,

 { 24,  Jun, 2016, RCR, "afni_proc.py", MINOR, TYPE_NEW_OPT,
   "add -requires_afni_hist; warp vr_base to make final_epi dset",
   NULL
 } ,

 { 23,  Jun, 2016, RCR, "plug_realtime", MICRO, TYPE_ENHANCE,
   "show pop-up if user selects Mask Vals without 3D RT registrasion",
   "Clarify this in the plugin Help.  For L Li and V Roopchansingh."
 } ,

 { 23,  Jun, 2016, RCR, "@auto_tlrc", MICRO, TYPE_ENHANCE,
   "allow to work with NIFTI template",
   NULL
 } ,

 { 22,  Jun, 2016, RCR, "afni_proc.py", MINOR, TYPE_ENHANCE,
   "do nothing, but work really hard at it",
   "Rewrite EPI transformation steps by storing and applying an array\n"
   "of transformations: this should make future changes easier."
 } ,

 { 22,  Jun, 2016, RCR, "@diff.tree", MICRO, TYPE_NEW_OPT,
   "added -diff_opts; e.g. -diff_opts -w",
   NULL
 } ,

 { 22,  Jun, 2016, RCR, "@diff.files", MICRO, TYPE_NEW_OPT,
   "added -diff_opts; e.g. -diff_opts -w",
   NULL
 } ,

 { 22,  Jun, 2016, RCR, "auto_warp.py", MICRO, TYPE_BUG_FIX,
   "correctly check base.exists()",
   NULL
 } ,

 { 17,  Jun, 2016, RCR, "afni-general", MICRO, TYPE_BUG_FIX,
   "w/dglen, dsets with HEAD in prefix (but no suffix) could not be opened",
   NULL
 } ,

 { 16,  Jun, 2016, RCR, "afni_proc.py", MAJOR, TYPE_ENHANCE,
   "EPI blip up/blip down distortion correction is ready",
   "Thanks to S Torrisi and D Glen."
 } ,

 { 16,  Jun, 2016, RCR, "afni_proc.py", MINOR, TYPE_BUG_FIX,
   "if NLwarp but no EPI warp, no NL; fix refit of blip median datsets",
   "User probably forgot -volreg_tlrc_warp, so warn them."
 } ,

 { 14,  Jun, 2016, RCR, "afni_proc.py", MINOR, TYPE_NEW_OPT,
   "add -blip_forward_dset; if needed copy along any obliquity information",
   NULL
 } ,

 { 13,  Jun, 2016, RCR, "afni_proc.py", MINOR, TYPE_NEW_OPT,
   "add -align_unifize_epi : 3dUnifize EPI before anat alignment",
   "Thanks to D Glen and S Torrisi for suggesting it."
 } ,

 { 13,  Jun, 2016, RCR, "afni_proc.py", MINOR, TYPE_ENHANCE,
   "add BLIP_BASE case for -volreg_align_to",
   "Use warped median forward blip volume as volreg alignment base."
 } ,

 { 10,  Jun, 2016, RCR, "afni_proc.py", MINOR, TYPE_NEW_OPT,
   "add -blip_reverse_dset for blip up/blip down distortion correction",
   NULL
 } ,

 {  2,  Jun, 2016, RCR, "afni-general", MINOR, TYPE_ENHANCE,
   "w/dglen: read num slices from Siemens 3D acquisition DICOM image files",
   NULL
 } ,

 {  1,  Jun, 2016, RCR, "make_random_timing.py", MICRO, TYPE_ENHANCE,
   "minor updates to verbose output",
   NULL
 } ,

 { 23,  May, 2016, RCR, "parse_fs_lt_log.py", MINOR, TYPE_NEW_PROG,
   "get an index list from a FreeSurfer labletable log file",
   NULL
 } ,


 { 20,  May, 2016, RCR, "afni_system_check.py", MINOR, TYPE_NEW_OPT,
   "add options -dot_file_list/_pack/_show",
   "List, package (tgz) or show the contents of found 'dot' files."
 } ,

 { 19,  May, 2016, RCR, "dicom_hdr", MICRO, TYPE_BUG_FIX,
   "do not crash on missing input",
   NULL
 } ,

 {  5,  May, 2016, RCR, "@update.afni.binaries", MICRO, TYPE_MODIFY,
   "-defaults similarly implies -do_dotfiles and apsearch yes",
   NULL
 } ,

 {  4,  May, 2016, RCR, "@update.afni.binaries", MICRO, TYPE_MODIFY,
   "add -do_dotfiles and -do_extras",
   "Running apsearch and possibly editing dot files is only on request."
 } ,

 {  3,  May, 2016, RCR, "afni_proc.py", MICRO, TYPE_MODIFY,
   "suggest -regress_est_blur_epits for resting state",
   "Thanks to S Torrisi for bringing up the question."
 } ,

 { 28,  Apr, 2016, RCR, "@update.afni.binaries", MINOR, TYPE_NEW_OPT,
   "add -local_package, to use an already downloaded package",
   "Requested by P Taylor."
 } ,

 { 28,  Apr, 2016, RCR, "3dMVM.R", MICRO, TYPE_MODIFY,
   "prevent any unexpected writing of dbg.AFNI.args files",
   "Only write such files given -dbg_args.\n"
   "Affects 1dRplot, 3dLME, 3dMEMA, 3dMVM, 3dPFM, 3dRprogDemo\n"
   "        3dSignatures, AFNIio, ExamineXmat, rPkgsInstall.\n"
   "The dbg files no longer start with '.'."
 } ,

 { 28,  Apr, 2016, RCR, "afni-general", MICRO, TYPE_MODIFY,
   "add initial #!prog to tops of some meica programs, and bricks_test.sh",
   "This corresponds with -x permission clearing by yarikoptic."
 } ,

 { 27,  Apr, 2016, RCR, "afni_proc.py", MINOR, TYPE_MODIFY,
   "prep for later: always extract volreg base, as vr_base*",
   NULL
 } ,

 { 26,  Apr, 2016, RCR, "afni-general", MICRO, TYPE_MODIFY,
   "Makefile.INCLUDE: moved SCRIPTS into scripts_install",
   NULL
 } ,

 { 26,  Apr, 2016, RCR, "tokens", MICRO, TYPE_ENHANCE,
   "handle arbitrarily long tokens",
   NULL
 } ,

 { 19,  Apr, 2016, RCR, "Dimon", MICRO, TYPE_BUG_FIX,
   "incorrectly reported 'IFM:RIF fatal error' for the case of no sorting",
   "Thanks to I Groen for reporting the problem."
 } ,

 { 18,  Apr, 2016, RCR, "3dbucket", MICRO, TYPE_ENHANCE,
   "if THD_open_one_dataset fails, fall back to THD_open_dataset",
   "As with 3dTcat, fall back rather than failing outright."
 } ,

 { 18,  Apr, 2016, RCR, "afni-general", MICRO, TYPE_BUG_FIX,
   "THD_open_tcat: fix wilcard input lacking sub-brick selectors",
   "Forgot to regenerate catenated list, dlocal."
 } ,

 { 15,  Apr, 2016, RCR, "afni-general", MICRO, TYPE_ENHANCE,
   "added help macro CATENATE_HELP_STRING",
   "This displays a 'CATENATED AND WILDCARD DATASET NAMES' section in the\n"
   "help output from afni and 3dcalc (following 'INPUT DATASET NAMES')."
 } ,

 { 15,  Apr, 2016, RCR, "NIFTI-2", MICRO, TYPE_MODIFY,
   "print int64_t using PRId64 macro, which looks ugly, but avoids warnings",
   NULL
 } ,

 {  8,  Apr, 2016, RCR, "afni-general", MINOR, TYPE_ENHANCE,
   "auto-tcat inputs with spaces, wildcards and global selectors",
   "For example, input of 'DA*.HEAD DB*.HEAD DC*.HEAD[3,4]' would create\n"
   "a dataset with sub-bricks 3 and 4 from all D[ABC]*.HEAD datasets.\n"
   "If sub-brick selectors appear only at the end, they are global,\n"
   "otherwise they can be per input, as in 'DA*.HEAD[0,1] DB*.HEAD[2,3]'."
 } ,

 {  7,  Apr, 2016, RCR, "Makefile.INCLUDE", MICRO, TYPE_MODIFY,
   "switch to have cjpeg depend on libjpeg.a, so it does not get rebuilt",
   NULL
 } ,

 {  7,  Apr, 2016, RCR, "@update.afni.binaries", MINOR, TYPE_NEW_OPT,
   "add options -proto and -test_proto",
   "One can specify the download protocol as http, https or NONE."
 } ,

 {  5,  Apr, 2016, RCR, "afni-general", MINOR, TYPE_ENHANCE,
   "THD_open_tcat works as wildcard - can apply sub-brick selectors",
   NULL
 } ,

 {  4,  Apr, 2016, RCR, "3dTcat", MICRO, TYPE_ENHANCE,
   "if THD_open_one_dataset fails, fall back to THD_open_dataset",
   "Fall back rather than failing outright."
 } ,

 {  4,  Apr, 2016, RCR, "THD_load_tcat", MINOR, TYPE_BUG_FIX,
   "set factors and labels at open time, not at load time",
   "This fixes use with 3dcalc and 3dinfo, though stats are not yet loaded."
 } ,

 { 31,  Mar, 2016, RCR, "3dMVM.R", MICRO, TYPE_MODIFY,
   "do not create .dbg.AFNI.args files on -help usage",
   "Modified 1dRplot.R, 3dLME.R, 3dMEMA.R, 3dMVM.R, 3dPFM.R, 3dRprogDemo.R,\n"
   "         3dSignatures.R, ExamineXmat.R and rPkgsInstall.R."
 } ,

 { 30,  Mar, 2016, RCR, "@update.afni.binaries", MICRO, TYPE_ENHANCE,
   "possibly update .bashrc if .cshrc is updated",
   NULL
 } ,

 { 29,  Mar, 2016, RCR, "@update.afni.binaries", MICRO, TYPE_NEW_OPT,
   "add option -no_cert_verify, to skip server certificate verification",
   NULL
 } ,

 { 29,  Mar, 2016, RCR, "gen_group_command.py", MICRO, TYPE_MODIFY,
   "3dMEMA no longer allows for a paied test",
   "One must now input contrast/stat from original regression."
 } ,

 { 29,  Mar, 2016, RCR, "afni_restproc.py", MICRO, TYPE_MODIFY,
   "suggest that users consider afni_proc.py",
   "This was requested by Rayus."
 } ,

 { 26,  Mar, 2016, RCR, "to3d", MICRO, TYPE_BUG_FIX,
   "another allowance for datasets exceeding 2 GB",
   "Thanks to SS Kim for noting the problem."
 } ,

 { 24,  Mar, 2016, RCR, "Dimon", MICRO, TYPE_NEW_OPT,
   "add option -use_obl_origin, to apply -oblique_origin to to3d command",
   "Also, run any to3d script via 'tcsh -x' so the users get to see."
 } ,

 { 22,  Mar, 2016, RCR, "afni-general", MINOR, TYPE_ENHANCE,
   "modularize version checking",
   "Update .afni.vctime even if URL read fails, to not flood server."
 } ,

 { 21,  Mar, 2016, RCR, "gen_ss_review_scripts.py", MICRO, TYPE_BUG_FIX,
   "get slightly more accurate motion ave via 3dTstat -nzmean",
   NULL
 } ,

 { 21,  Mar, 2016, RCR, "3dANOVA", MICRO, TYPE_ENHANCE,
   "allow for up to 666 observations",
   "Consider changing this to use a string_list or something similar."
 } ,

 { 21,  Mar, 2016, RCR, "GLTsymtest", MICRO, TYPE_NEW_OPT,
   "added -badonly, to avoid screen clutter from many good GLTs",
   NULL
 } ,

 { 21,  Mar, 2016, RCR, "uber_subject.py", MICRO, TYPE_ENHANCE,
   "run GLTsymtest on specified GLTs",
   NULL
 } ,

 { 15,  Mar, 2016, RCR, "timing_tool.py", MICRO, TYPE_BUG_FIX,
   "-help_basis update: max convolved BLOCK() is ~5.1, not ~5.4",
   NULL
 } ,

 {  1,  Mar, 2016, RCR, "GIFTI", MICRO, TYPE_BUG_FIX,
   "applied R Vincent fix for GIFTI datasets with Windows-style newlines",
   NULL
 } ,

 {  1,  Mar, 2016, RCR, "tokens", MINOR, TYPE_NEW_PROG,
   "program to extract valid text entries from a file",
   NULL
 } ,

 { 29,  Feb, 2016, RCR, "3dANOVA3", MICRO, TYPE_ENHANCE,
   "show prior options to any 'Unrecognized command line option'",
   "Added disp_strings() to libmri.a."
 } ,

 { 24,  Feb, 2016, RCR, "uber_subject.py", MINOR, TYPE_ENHANCE,
   "replace tlrc_no_ss with anat_has_skull toggle and move to anat block",
   NULL
 } ,

 { 24,  Feb, 2016, RCR, "timing_tool.py", MINOR, TYPE_BUG_FIX,
   "fix -warn_tr_stats crash on empty timing file",
   "Thanks to Z Reagh for noting the problem."
 } ,

 { 19,  Feb, 2016, RCR, "afni_system_check.py", MINOR, TYPE_ENHANCE,
   "add many tests and summarize potential issues",
   NULL
 } ,

 { 17,  Feb, 2016, RCR, "afni_util.py", MICRO, TYPE_ENHANCE,
   "add function affine_to_params_6: where input is 12 element sub-matrix",
   NULL
 } ,

 { 16,  Feb, 2016, RCR, "@update.afni.binaries", MICRO, TYPE_ENHANCE,
   "add -ver and initial version reporting",
   NULL
 } ,

 { 10,  Feb, 2016, RCR, "@ANATICOR", MICRO, TYPE_BUG_FIX,
   "fixed -radius option parsing",
   "Thanks to A Frithsen for noting the problem."
 } ,

 { 10,  Feb, 2016, RCR, "afni-general", MICRO, TYPE_MODIFY,
   "full update to use https://afni.nimh.nih.gov (no longer http)",
   NULL
 } ,

 {  9,  Feb, 2016, RCR, "@GradFlipTest", MICRO, TYPE_MODIFY,
   "trap for missing inputs (e.g. used with just -help)",
   NULL
 } ,

 {  9,  Feb, 2016, RCR, "afni-general", MICRO, TYPE_BUG_FIX,
   "be sure isfinite is defined in FD2_inc.c, parser_int.c",
   NULL
 } ,

 {  8,  Feb, 2016, RCR, "@update.afni.binaries", MICRO, TYPE_MODIFY,
   "access afni site via https protocol",
   NULL
 } ,

 {  5,  Feb, 2016, RCR, "thd_niftiread", MICRO, TYPE_BUG_FIX,
   "NIFTI files with no *form_codes should default to +orig, not NIFTI_default",
   NULL
 } ,

 { 28,  Jan, 2016, RCR, "3dMean", MICRO, TYPE_MODIFY,
   "fix help to correctly report -stdev as sqrt(var)   {was var/(n-1)}",
   "Thanks to K Kerr (MB) for pointing out the mistake."
 } ,

 { 27,  Jan, 2016, RCR, "afni_proc.py", MINOR, TYPE_ENHANCE,
   "allow for tissue based regression with only regress block",
   NULL
 } ,

 {  4,  Jan, 2016, RCR, "afni-general", MINOR, TYPE_BUG_FIX,
   "add boundardy checks in get_1dcat_intlist and get_count_intlist",
   "Without the checks, using count or 1dcat as sub-brick selector method\n"
   "would lead to confusing crashes (if values exceedded #vols).\n"
   "Thanks to W Graves for reporting the problem."
 } ,

 {  3,  Jan, 2016, RCR, "afni_system_check.py", MICRO, TYPE_MODIFY,
   "truncate 'top history' text for data trees",
   NULL
 } ,

 { 31,  Dec, 2015, RCR, "afni-general", MICRO, TYPE_BUG_FIX,
   "include AFNI_version_base.txt in build of afni_src.tgz",
   NULL
 } ,

 { 30,  Dec, 2015, RCR, "afni-general", MAJOR, TYPE_ENHANCE,
   "w/DRG implement new version system",
   "See https://afni.nimh.nih.gov/pub/dist/MOTD/MOTD_2015_12_30.txt ."
 } ,

 { 29,  Dec, 2015, RCR, "afni_system_check.py", MICRO, TYPE_BUG_FIX,
   "catch any empty directory listing from @FindAfniDsetPath",
   NULL
 } ,

 { 29,  Dec, 2015, RCR, "@FindAfniDsetPath", MICRO, TYPE_MODIFY,
   "0 or bad # args returns 1 rather than 0",
   NULL
 } ,

 { 29,  Dec, 2015, RCR, "afni-general", MICRO, TYPE_ENHANCE,
   "updated gitignore.src.txt and main 2 .gitignore files",
   NULL
 } ,

 { 28,  Dec, 2015, RCR, "@diff.files", MICRO, TYPE_ENHANCE,
   "allow diffs to include existence of directories",
   NULL
 } ,

 { 19,  Dec, 2015, RCR, "afni_proc.py", MICRO, TYPE_MODIFY,
   "removed CSFe from Example 10 of the help, to not lead people to use it",
   NULL
 } ,

 {  7,  Dec, 2015, RCR, "MatAFNI_Demo.m", MICRO, TYPE_BUG_FIX,
   "merge fix from J. Pfannmoller",
   "Done with G Chen."
 } ,

 {  7,  Dec, 2015, RCR, "afni_proc.py", MICRO, TYPE_ENHANCE,
   "help update: modify example 11 to use SurfVol and add FREESURFER NOTE",
   NULL
 } ,

 { 17,  Nov, 2015, RCR, "afni-general", MICRO, TYPE_GENERAL,
   "rename g_info to g_dicom_ctrl to avoid FreeBSD build conflict",
   "Thanks to J Bacon for noting the conflict."
 } ,

 {  6,  Nov, 2015, RCR, "to3d", MICRO, TYPE_ENHANCE,
   "allow for single volumes beyond 2^31-1 bytes",
   "Done for Z Saad."
 } ,

 {  6,  Nov, 2015, RCR, "@Align_Centers", MICRO, TYPE_NEW_OPT,
   "add option -cm_no_amask; like -cm but without -automask",
   NULL
 } ,

 {  4,  Nov, 2015, RCR, "1d_tool.py", MICRO, TYPE_NEW_OPT,
   "add -slice_order_to_times",
   "This converts a list of slice indices (sorted by acq time)\n"
   "to slice times (ordered by index)."
 } ,

 { 28,  Oct, 2015, RCR, "gen_ss_review_table.py", MICRO, TYPE_ENHANCE,
   "make 'a/E mask Dice coef' parent of 'mask correlation'",
   NULL
 } ,

 { 28,  Oct, 2015, RCR, "gen_ss_review_scripts.py", MICRO, TYPE_ENHANCE,
   "look for dice coef file ae_dice, as well ae_corr",
   NULL
 } ,

 { 28,  Oct, 2015, RCR, "afni_proc.py", MINOR, TYPE_MODIFY,
   "output anat/EPI Dice coefficient, rather than correlation",
   NULL
 } ,

 { 28,  Oct, 2015, RCR, "3ddot", MINOR, TYPE_NEW_OPT,
   "add -dodice, to get the Dice coefficient",
   NULL
 } ,

 { 26,  Oct, 2015, RCR, "afni_proc.py", MINOR, TYPE_MODIFY,
   "compute TSNR restricted to uncensored TRs",
   NULL
 } ,

 { 26,  Oct, 2015, RCR, "afni", MICRO, TYPE_MODIFY,
   "move version to show_AFNI_version and call on -ver",
   NULL
 } ,

 { 23,  Oct, 2015, RCR, "afni", MICRO, TYPE_MODIFY,
   "move version output after some text requests",
   NULL
 } ,

 { 21,  Oct, 2015, RCR, "afni_util.py", MICRO, TYPE_NEW_OPT,
   "added -exec",
   NULL
 } ,

 { 25,  Sep, 2015, RCR, "suma", MICRO, TYPE_MODIFY,
   "volume rendering is no longer the default for SUMA_VO_InitSlices",
   "So Do_06_VISdti_SUMA_visual_ex1.tcsh defaults to showing 3 volume slices."
 } ,

 { 24,  Sep, 2015, RCR, "ccalc", MICRO, TYPE_MODIFY,
   "make dependency on libmri explicit",
   "Some of these operations are for building on Fedora 22."
 } ,

 { 24,  Sep, 2015, RCR, "afni-general", MICRO, TYPE_ENHANCE,
   "inline func with static vars should be static",
   "Fails to link in Fedora 22."
 } ,

 { 24,  Sep, 2015, RCR, "vol2surf", MICRO, TYPE_ENHANCE,
   "restrict THD_extract_series error messages (e.g. for RGB datasets)",
   "Requested by P Taylor."
 } ,

 { 24,  Sep, 2015, RCR, "afni_proc.py", MICRO, TYPE_ENHANCE,
   "allow 3dD to proceed with only extra_stim_files",
   NULL
 } ,

 { 16,  Sep, 2015, RCR, "suma", MICRO, TYPE_MODIFY,
   "w/dglen SUMA_find_any_object: fixed loss of isGraphDset result",
   NULL
 } ,

 { 11,  Sep, 2015, RCR, "3dBandpass", MICRO, TYPE_MODIFY,
   "do not propagate scalars",
   NULL
 } ,

 { 11,  Sep, 2015, RCR, "afni-general", MICRO, TYPE_BUG_FIX,
   "edt_floatize.c: for NIFTI float->float with scale factors, apply them",
   "Also, fix determination of when to convert.\n"
   "Thanks to Pengmin (MB) for noting this problem."
 } ,

 { 10,  Sep, 2015, RCR, "afni_proc.py", MICRO, TYPE_BUG_FIX,
   "fix resulting aligned SurfVol if input is NIFTI",
   NULL
 } ,

 {  3,  Sep, 2015, RCR, "gen_ss_review_scripts.py", MICRO, TYPE_MODIFY,
   "give REML priority in guessing stats_dset",
   NULL
 } ,

 {  2,  Sep, 2015, RCR, "afni_proc.py", MICRO, TYPE_ENHANCE,
   "add -errts_dset to gen_ss_review_scripts.py command",
   NULL
 } ,

 {  2,  Sep, 2015, RCR, "gen_ss_review_scripts.py", MICRO, TYPE_BUG_FIX,
   "some option vars were being over-written",
   NULL
 } ,

 {  2,  Sep, 2015, RCR, "afni_proc.py", MICRO, TYPE_ENHANCE,
   "if rest and REML, use REML errts",
   NULL
 } ,

 {  1,  Sep, 2015, RCR, "gen_ss_review_scripts.py", MICRO, TYPE_ENHANCE,
   "track errts dset, and possibly use it for voxel dims",
   NULL
 } ,

 { 27,  Aug, 2015, RCR, "afni_system_check.py", MICRO, TYPE_ENHANCE,
   "check for R packages via 'rPkgsInstall -pkgs ALL -check'",
   NULL
 } ,

 { 26,  Aug, 2015, RCR, "Makefile.ptaylor.INCLUDE", MICRO, TYPE_ENHANCE,
   "put -L.. before $LFLAGS to link local libjpeg",
   NULL
 } ,

 { 25,  Aug, 2015, RCR, "@update.afni.binaries", MICRO, TYPE_ENHANCE,
   "if initial install, update .cshrc",
   "If initial install (afni not in PATH) and PATH not set in .csrhc,\n"
   "update path (PATH) and do 'apsearch -afni_help_dir' update in .csrhc."
 } ,

 { 21,  Aug, 2015, RCR, "Makefile.INCLUDE", MICRO, TYPE_ENHANCE,
   "move gifti_tool/cifti_tool from EXPROGS to PROGRAM_LIST",
   "Modified 28 Makefiles."
 } ,

 { 21,  Aug, 2015, RCR, "Makefile.INCLUDE", MICRO, TYPE_ENHANCE,
   "make cifti_tool",
   NULL
 } ,

 { 21,  Aug, 2015, RCR, "cifti_tool", MAJOR, TYPE_NEW_PROG,
   "initial release: updated help and added -hist",
   "New program to evaluate CIFTI datasets."
 } ,

 { 21,  Aug, 2015, RCR, "timing_tool.py", MICRO, TYPE_BUG_FIX,
   "start-of-run fix to -multi_timing_to_event_list offsets",
   NULL
 } ,

 { 21,  Aug, 2015, RCR, "make_random_timing.py", MICRO, TYPE_ENHANCE,
   "add more help for 'NOTE: distribution of ISI', including a short script",
   NULL
 } ,

 { 20,  Aug, 2015, RCR, "make_random_timing.py", MINOR, TYPE_NEW_OPT,
   "add -show_isi_pdf and -show_isi_f_pdf",
   NULL
 } ,

 { 19,  Aug, 2015, RCR, "gen_ss_review_table.py", MINOR, TYPE_NEW_OPT,
   "add -show_missing, to show all missing labels from all files",
   NULL
 } ,

 { 14,  Aug, 2015, RCR, "afni-general", MICRO, TYPE_BUG_FIX,
   "SUMA_CIFTI_2_edset: use 'no suma' version: SUMA_WriteDset_ns",
   NULL
 } ,

 { 13,  Aug, 2015, RCR, "afni-general", MICRO, TYPE_ENHANCE,
   "megrged cifti-toy branch from Ziad, for viewing CIFTI dataset in suma",
   NULL
 } ,

 { 12,  Aug, 2015, RCR, "@radial_correlate", MICRO, TYPE_NEW_OPT,
   "add -mask option, to apply instead of automask",
   "Done for Giri."
 } ,

 { 12,  Aug, 2015, RCR, "gen_group_command.py", MINOR, TYPE_ENHANCE,
   "allow for generic/unknown commands via -command (e.g. ls, 3dTcat)",
   "Done for W-L Tseng."
 } ,

 {  7,  Aug, 2015, RCR, "3dhistog", MICRO, TYPE_NEW_OPT,
   "add -noempty option, to ignore empty bins",
   NULL
 } ,

 {  7,  Aug, 2015, RCR, "model_conv_PRF", MICRO, TYPE_MODIFY,
   "make everything static, to avoid confusion",
   NULL
 } ,

 {  7,  Aug, 2015, RCR, "model_conv_PRF_6", MICRO, TYPE_BUG_FIX,
   "make everything static, to avoid confusion; proto for conv_set_ref",
   NULL
 } ,

 {  5,  Aug, 2015, RCR, "nifti_tool", MICRO, TYPE_ENHANCE,
   "apply library updates for potentially writing NIFTI-2",
   NULL
 } ,

 {  5,  Aug, 2015, RCR, "NIFTI", MINOR, TYPE_ENHANCE,
   "if conversion to NIFTI-1 header fails on write, try NIFTI-2",
   NULL
 } ,

 {  5,  Aug, 2015, RCR, "afni-general", MICRO, TYPE_ENHANCE,
   "add some support for reading Voxel_Bucket datasets into AFNI",
   "That is a type that is currently specific to SUMA."
 } ,

 {  3,  Aug, 2015, RCR, "Dimon1", MICRO, TYPE_BUG_FIX,
   "fixed -drive_afni, -drive_wait and -rt_cmd command lists",
   NULL
 } ,

 {  3,  Aug, 2015, RCR, "Dimon", MICRO, TYPE_BUG_FIX,
   "applied ACQUSITION_TYPE as 3d+timing",
   "Slice timing was lost (by the plugin) in the change to 3d+t ACQ TYPE.\n"
   "Thanks to H Mandelkow for bringing this up."
 } ,

 {  3,  Aug, 2015, RCR, "plug_realtime", MINOR, TYPE_ENHANCE,
   "added DTYPE_3DTM (3D+timing) ACQUSITION_TYPE",
   "Treats data as per volume, but with slice timing.  This is needed for\n"
   "num_chan>0, but when data does not come in num_chan slices at a time."
 } ,

 { 31,  Jul, 2015, RCR, "@FindAfniDsetPath", MICRO, TYPE_ENHANCE,
   "allow full paths to succeeed ; no args gives help",
   NULL
 } ,

 { 30,  Jul, 2015, RCR, "@auto_tlrc", MICRO, TYPE_BUG_FIX,
   "check for template existence even given path",
   "Was failing with -init_xform."
 } ,

 { 29,  Jul, 2015, RCR, "gen_ss_reivew_scripts.py", MICRO, TYPE_MODIFY,
   "block any _REMLvar stats dset (was _REMLvar+)",
   "Might get stats*_REMLvar_nods, for example, via 3dREMLfit -dsort_nods."
 } ,

 { 29,  Jul, 2015, RCR, "afni_proc.py", MINOR, TYPE_ENHANCE,
   "ANATICOR now works with task analysis, using -regress_reml_exec",
   "Done for R W Cox."
 } ,

 { 29,  Jul, 2015, RCR, "3dcalc", MICRO, TYPE_MODIFY,
   "clarify error about mis-match in number of volumes",
   NULL
 } ,

 { 28,  Jul, 2015, RCR, "afni_proc.py", MINOR, TYPE_MODIFY,
   "ANATICOR now includes zero volumes at censor points",
   "This matches non-ANATICOR and fast ANATICOR cases."
 } ,

 { 27,  Jul, 2015, RCR, "afni_proc.py", MICRO, TYPE_MODIFY,
   "renamed -regress_WMeL_corr to -regress_make_corr_AIC and default to 'no'",
   NULL
 } ,

 { 24,  Jul, 2015, RCR, "afni-general", MICRO, TYPE_BUG_FIX,
   "GIFTI datasets should have NODE_INDEX list as first DataArray",
   "Thanks to N Oosterhof for pointing this out."
 } ,

 { 23,  Jul, 2015, RCR, "afni-general", MICRO, TYPE_ENHANCE,
   "allow Graph_Bucket niml.dsets to be read, but just as 1D",
   NULL
 } ,

 { 17,  Jul, 2015, RCR, "plug_realtime", MINOR, TYPE_ENHANCE,
   "Dimon->afni: small TCP buffers cause volumes to be passed slowly",
   "In iochan_recvall, increase nap time only if packets < 4K are recieved."
 } ,

 { 13,  Jul, 2015, RCR, "nifti_tool", MAJOR, TYPE_ENHANCE,
   "nifti_tool is now based on NIFTI-2, with many corresponding new options",
   "The old nifti_tool (based on NIFTI-1) is now nifti1_tool."
 } ,

 { 13,  Jul, 2015, RCR, "nifti1_tool", MINOR, TYPE_NEW_PROG,
   "nifti1_tool is the NIFTI-1 version of nifti_tool",
   NULL
 } ,

 { 13,  Jul, 2015, RCR, "NIFTI-2", MAJOR, TYPE_ENHANCE,
   "added NIFTI-2 support into AFNI",
   "Main source update: nifti/nifti2 tree, then applied it in mostly\n"
   "   thd_niftiread/write.c (plus gifti_io.h, 3ddata.h, mrilib.h).\n"
   "To compile into all of AFNI edit: Makefile.INCLUDE, SUMA_Makefile_NoDev,\n"
   "   Makefile.avovk.INCLUDE and Makefile.ptaylor.INCLUDE."
 } ,

 {  11,  Jul, 2015, RCR, "@diff.files", MICRO, TYPE_NEW_OPT,
   "added -longlist",
   NULL
 } ,

 {  1,  Jul, 2015, RCR, "cifti_tool", MINOR, TYPE_NEW_OPT,
   "reorg and more recur functions",
   NULL
 } ,

 {  1,  Jul, 2015, RCR, "afni_proc.py", MICRO, TYPE_GENERAL,
   "clarified help for -anat_unif_GM",
   NULL
 } ,

 { 24,  Jun, 2015, RCR, "afni_xml_tool", MINOR, TYPE_NEW_OPT,
   "afni_xml udpates, and start to afni_xml_tool",
   NULL
 } ,

 { 18,  Jun, 2015, RCR, "3dExtrema", MINOR, TYPE_NEW_OPT,
   "added -nbest",
   "Output -nbest extrema; -quiet does not suppress extrema output."
 } ,

 { 17,  Jun, 2015, RCR, "GIFTI", MINOR, TYPE_NEW_OPT,
   "added functions for reading from a buffer",
   NULL
 } ,

 { 16,  Jun, 2015, RCR, "CIFTI", MINOR, TYPE_GENERAL,
   "added initial nifti/cifti tree",
   NULL
 } ,

 { 16,  Jun, 2015, RCR, "afni_proc.py", MINOR, TYPE_ENHANCE,
   "applied -regress_stim_times_offset to typical timing files",
   "Allows for stim timing offset when copying to stimuli directory."
 } ,

 { 15,  Jun, 2015, RCR, "nifti_tool", MINOR, TYPE_NEW_OPT,
   "added -disp_cext",
   NULL
 } ,

 { 10,  Jun, 2015, RCR, "auto_warp.py", MICRO, TYPE_BUG_FIX,
   "clear any AFNI_COMPRESSOR variable, so that scripts do not get confused",
   "NIFTI is the default, so avoid script confusion with automatic nii.gz.\n"
   "In the future, maybe process as AFNI."
 } ,

 { 10,  Jun, 2015, RCR, "NIFTI", MICRO, TYPE_BUG_FIX,
   "THD_open_one_dataset: let THD_open_nifti look for alternate files",
   "CHECK_FOR_DATA() requires a file name match, but NIFTI is forgiving."
 } ,

 { 10,  Jun, 2015, RCR, "@diff.files", MAJOR, TYPE_NEW_PROG,
   "compare list of files with those in other directory",
   NULL
 } ,

 { 10,  Jun, 2015, RCR, "@diff.tree", MAJOR, TYPE_NEW_PROG,
   "look for differences between files in two directories",
   "Should merge @diff.files and @diff.tree, and change to python."
 } ,

 {  8,  Jun, 2015, RCR, "neuro_deconvolve.py", MICRO, TYPE_ENHANCE,
   "allow -inputs to include paths",
   NULL
 } ,

 {  6,  Jun, 2015, RCR, "timing_tool.py", MICRO, TYPE_NEW_OPT,
   "added -per_run_file",
   NULL
 } ,

 {  2,  Jun, 2015, RCR, "NIFTI", MICRO, TYPE_GENERAL,
   "NIFTI-1,2: added NIFTI_ECODE_CIFTI/VARIABLE_FRAME_TIMING/EVAL/MATLAB",
   NULL
 } ,

 {  1,  Jun, 2015, RCR, "nifti_tool", MINOR, TYPE_ENHANCE,
   "diff/disp_hdr detects type; diff_hdr1/2",
   NULL
 } ,

 {  1,  Jun, 2015, RCR, "3dttest++", MICRO, TYPE_NEW_OPT,
   "added -dupe_ok and more warnings when dataset labels match",
   NULL
 } ,

 { 27,  May, 2015, RCR, "@Install_TSrestMovieDemo", MICRO, TYPE_BUG_FIX,
   "set and applied $demo as Suma_TSrestMovieDemo",
   NULL
 } ,

 { 26,  May, 2015, RCR, "3dBlurToFWHM", MICRO, TYPE_MODIFY,
   "make -help output consistent in using FWHM (along with 3dLocalstat)",
   NULL
 } ,

 { 26,  May, 2015, RCR, "NIFTI", MINOR, TYPE_ENHANCE,
   "nifti_read_header returns generic pointer; rename N-1/2 header read funcs",
   NULL
 } ,

 { 22,  May, 2015, RCR, "afni_proc.py", MICRO, TYPE_ENHANCE,
   "help clarifications for -regress_ROI* options",
   NULL
 } ,

 { 22,  May, 2015, RCR, "afni-general", MINOR, TYPE_MODIFY,
   "allow for small differences when comparing oblique angles",
   "Define OBLIQ_ANGLE_THRESH=0.01 as a tolerance for the difference.\n"
   "This was done to fix registration to external dset in realtime.\n"
   "Thanks to V Roopchansingh for bringing up the problem."
 } ,

 { 19,  May, 2015, RCR, "3dClustSim", MICRO, TYPE_MODIFY,
   "do not allow -pthr to preceed -both or -niml",
   "Otherwise -pthr values would be lost."
 } ,

 { 18,  May, 2015, RCR, "afni_proc.py", MINOR, TYPE_ENHANCE,
   "allow ROI PC regression for local masks (not just external ones)",
   "External ROIs should now be passed via -anat_follower_ROI, rather than\n"
   "-regress_ROI_*, the latter no longer taking dataset parameters.\n"
   "Also changed -regress_ROI_erode to -anat_follower_erode and\n"
   "removed option -regress_ROI_maskave (use -regress_ROI)\n"
   "Done for R W Cox."
 } ,

 { 18,  May, 2015, RCR, "gen_ss_review_table.py", MICRO, TYPE_NEW_OPT,
   "mention gen_ss_review_scripts.py -help_fields in help",
   NULL
 } ,

 {  8,  May, 2015, RCR, "afni_proc.py", MINOR, TYPE_NEW_OPT,
   "added -regress_make_corr_vols",
   "Use this to compute average correlation volumes for various masks."
 } ,

 {  7,  May, 2015, RCR, "afni_proc.py", MINOR, TYPE_MODIFY,
   "replaced slow 3dTfitter with 3dTproject in anaticor",
   "This should not affect the result, just the processing time."
 } ,

 {  5,  May, 2015, RCR, "afni_proc.py", MINOR, TYPE_ENHANCE,
   "added help (inc Ex 11), follower modifications, WMe corr diag change",
   NULL
 } ,

 {  4,  May, 2015, RCR, "afni_proc.py", MINOR, TYPE_NEW_OPT,
   "added -anat_follower, -anat_follower_ROI, -regress_anaticor_label",
   NULL
 } ,

 {  1,  May, 2015, RCR, "gen_ss_review_scripts.py", MICRO, TYPE_MODIFY,
   "keep num regs of interest = 0 if num stim = 0",
   NULL
 } ,

 { 30,  Apr, 2015, RCR, "afni_proc.py", MICRO, TYPE_NEW_OPT,
   "allow AM2 centering param via basis backdoor (for now)",
   "For example, use basis function 'BLOCK(2) :x:0.176'\n"
   "Done for J Britton."
 } ,

 { 29,  Apr, 2015, RCR, "NIFTI", MINOR, TYPE_MODIFY,
   "allow reading and writing unknown extensions",
   NULL
 } ,

 { 28,  Apr, 2015, RCR, "clib_02.nifti2", MINOR, TYPE_NEW_PROG,
   "added clib_02.nifti2.c demo and Makefile under nifti2 dir",
   NULL
 } ,

 { 28,  Apr, 2015, RCR, "NIFTI", MAJOR, TYPE_ENHANCE,
   "apply updates to NIFTI-2 I/O library",
   "Also, include initial mods to nifti_tool, hidden under nifti2 dir."
 } ,

 { 28,  Apr, 2015, RCR, "NIFTI", MINOR, TYPE_GENERAL,
   "add nifti/nifti2 directory with current NIFTI-1 versions of 4 files",
   "This tracks initial changes to nifti2_io.[ch] nifti_tool.[ch]."
 } ,

 { 24,  Apr, 2015, RCR, "gen_group_command.py", MICRO, TYPE_ENHANCE,
   "tiny help update: examples of usage regarding subject IDs",
   NULL
 } ,

 { 23,  Apr, 2015, RCR, "gen_ss_review_scripts.py", MICRO, TYPE_NEW_OPT,
   "add -help_fields[_brief], to describe the 'basic' output fields",
   NULL
 } ,

 { 22,  Apr, 2015, RCR, "afni_proc.py", MINOR, TYPE_BUG_FIX,
   "put in cat_matvec string to create warp.all.anat.aff12.1D",
   "Thanks to sgreen (MB) for noting the problem."
 } ,

 { 22,  Apr, 2015, RCR, "afni_proc.py", MINOR, TYPE_ENHANCE,
   "add -todo; help update; verify use of erode list",
   NULL
 } ,

 { 22,  Apr, 2015, RCR, "file_tool", MINOR, TYPE_ENHANCE,
   "add fix for non-unix files; allow for multiple tests with -prefix",
   NULL
 } ,

 { 22,  Apr, 2015, RCR, "afni-general", MICRO, TYPE_MODIFY,
   "Makefile.linux_fedora_19_64: alter -I dirs for glib to build on F21",
   NULL
 } ,

 { 14,  Apr, 2015, RCR, "uber_subject.py", MICRO, TYPE_NEW_OPT,
   "add MIN_OUTLIERS as an option for volreg base",
   NULL
 } ,

 { 14,  Apr, 2015, RCR, "3dDeconvolve", MICRO, TYPE_MODIFY,
   "PLOT_matrix_gray: add error messages to clarify malloc failures",
   NULL
 } ,

 {  9,  Apr, 2015, RCR, "afni_proc.py", MICRO, TYPE_BUG_FIX,
   "fix -tlrc_NL_warped_dsets for NIFTI anat; add some -regress_ROI_PC help",
   NULL
 } ,

 {  8,  Apr, 2015, RCR, "@update.afni.binaries", MINOR, TYPE_ENHANCE,
   "updated to Ziad's new -revert option",
   NULL
 } ,

 {  8,  Apr, 2015, RCR, "afni_system_check.py", MICRO, TYPE_ENHANCE,
   "check for FATCAT_DEMO",
   NULL
 } ,

 {  7,  Apr, 2015, RCR, "afni_proc.py", MICRO, TYPE_BUG_FIX,
   "TLRC_warped_dsets: no view update if type != BRIK",
   NULL
 } ,

 {  7,  Apr, 2015, RCR, "afni_base.py", MICRO, TYPE_MODIFY,
   "ppves: no sel -> no quotes; dset_dims: check failures and return 4 vals",
   NULL
 } ,

 {  7,  Apr, 2015, RCR, "3dnvals", MICRO, TYPE_MODIFY,
   "have 3dnvals return status 1 if all dataset opens fail",
   NULL
 } ,

 {  2,  Apr, 2015, RCR, "afni_proc.py", MINOR, TYPE_NEW_OPT,
   "added -tlrc_NL_warped_dsets to import 3dQwarp result",
   "Added for P Molfese and others."
 } ,

 {  2,  Apr, 2015, RCR, "rickr/Makefile", MICRO, TYPE_BUG_FIX,
   "Imon and serial_helper should not use LLIBS",
   NULL
 } ,

 {  1,  Apr, 2015, RCR, "afni_proc.py", MAJOR, TYPE_NEW_OPT,
   "anat followers and ROI_PC",
   "Datasets can follow the anatomical warps\n"
   "Added options -regress_ROI_PC, -regress_ROI_maskave, -regress_ROI_erode.\n"
   "PC allows for some number of principle components to be regressed, and\n"
   "   maskave is for mask averages to be regressed.\n"
   "The _erode option applies to either, and happens before xform.\n"
   "Also, any anat with skull is applied as a follower.\n"
   "Also, -tcat_remove_first_trs can now take a list."
 } ,

 {  1,  Apr, 2015, RCR, "1d_tool.py", MICRO, TYPE_ENHANCE,
   "allow -censor_fill_parent with 2D files",
   NULL
 } ,

 { 31,  Mar, 2015, RCR, "1d_tool.py", MICRO, TYPE_ENHANCE,
   "allow -censor_fill_parent with simple 1D files",
   "Done for 3dpc and censoring in afni_proc.py."
 } ,

 { 30,  Mar, 2015, RCR, "afni-general", MINOR, TYPE_ENHANCE,
   "update for selenium",
   "Includes: Makefile.linux_openmp*, xorg7*, osx_10.7*, fedora19_64,\n"
   "as well as Makefile.INCLUDE and rickr/Makefile for LLIBS."
 } ,

 { 23,  Mar, 2015, RCR, "python-general", MINOR, TYPE_ENHANCE,
   "broke VarsObject class out into separate file",
   NULL
 } ,

 { 19, Mar, 2015, RCR, "unix_tutorial", MINOR, TYPE_ENHANCE,
   "populated AFNI_data6/unix_tutorial with Sphinx version",
   "The previous tutorial was moved under 'old'."
 } ,

 { 18,  Mar, 2015, RCR, "sphinx", MAJOR, TYPE_ENHANCE,
   "added unix_tutorial to the doc tree",
   NULL
 } ,

 { 18,  Mar, 2015, RCR, "sphinx", MICRO, TYPE_MODIFY,
   "renamed tutorials.rst to SelfGuidedScripts.rst, along with tag",
   NULL
 } ,

 { 18,  Mar, 2015, RCR, "3dBandpass", MICRO, TYPE_ENHANCE,
   "let user know details of demensionality reduction",
   NULL
 } ,

 { 13,  Mar, 2015, RCR, "Dimon", MICRO, TYPE_NEW_OPT,
   "added option -te_list to pass ECHO_TIMES to plug_realtime",
   NULL
 } ,

 { 13,  Mar, 2015, RCR, "plug_realtime", MINOR, TYPE_ENHANCE,
   "added code to receive and store ECHO_TIMES",
   "This is passed as control information and is stored in rtin->TE."
 } ,

 { 13,  Mar, 2015, RCR, "plug_realtime", MINOR, TYPE_ENHANCE,
   "added V Roopchansingh update for T2* est Merge function",
   NULL
 } ,

 { 12,  Mar, 2015, RCR, "3dDeconvolve.py", MICRO, TYPE_MODIFY,
   "allow for collinearity in regressor warnings",
   NULL
 } ,

 { 12,  Mar, 2015, RCR, "afni_base.py", MICRO, TYPE_BUG_FIX,
   "fixed capture in shell_exec2 for old python, where readlines() would hang",
   NULL
 } ,

 { 12,  Mar, 2015, RCR, "afni_util.py", MICRO, TYPE_ENHANCE,
   "implemented fast=0 in get/show_process_stack",
   NULL
 } ,

 { 11,  Mar, 2015, RCR, "afni_util.py", MINOR, TYPE_ENHANCE,
   "added covary and linear_fit; -listfunc takes -/stdin to read from stdin",
   NULL
 } ,

 {  3,  Mar, 2015, RCR, "powell_int.c", MICRO, TYPE_BUG_FIX,
   "multiple include directives got joined on one line",
   NULL
 } ,

 {  3,  Mar, 2015, RCR, "afni_proc.py", MICRO, TYPE_ENHANCE,
   "added MIN_OUTLER as an option to -volreg_align_to",
   "Also, udpated requirement data from Feb 9 to Nov 9."
 } ,

 {  2,  Mar, 2015, RCR, "afni_proc.py", MICRO, TYPE_BUG_FIX,
   "fixed 3dTproject call for resting state on surface",
   "Thanks to Tara (message board) for noting the problem."
 } ,

 { 27,  Feb, 2015, RCR, "afni_proc.py", MICRO, TYPE_NEW_OPT,
   "added -regress_WMeL_corr option, which I forgot about last time",
   NULL
 } ,

 { 27,  Feb, 2015, RCR, "@compute_gcor", MICRO, TYPE_NEW_OPT,
   "added -corr_vol, to output a global correlation volume",
   "Note that afni_proc.py does these steps by default."
 } ,

 { 24,  Feb, 2015, RCR, "neuro_deconvolve.py", MINOR, TYPE_ENHANCE,
   "re-wrote method: new decon, upsample, multiple files, reconvolve",
   "This is partially for evaluation of the decon/recon PPI steps."
 } ,

 { 13,  Feb, 2015, RCR, "afni_proc.py", MICRO, TYPE_ENHANCE,
   "make WMeLocal for fast anaticor a float dataset",
   "Also, generate WMeL_corr as a diagnostic volume."
 } ,

 { 13,  Feb, 2015, RCR, "3dcalc", MICRO, TYPE_ENHANCE,
   "allow for longer -prefix, to include what would be set via -session",
   "Done for P Kohn."
 } ,

 { 12,  Feb, 2015, RCR, "make_stim_times.py", MICRO, TYPE_NEW_OPT,
   "added -no_consec option, to block consecutive events",
   NULL
 } ,

 { 12,  Feb, 2015, RCR, "afni_proc.py", MINOR, TYPE_NEW_OPT,
   "added -regrss_anaticor_fast/-regrss_anaticor_fwhm",
   "This implements the 'fast' ANATICOR method, computing the WMeLocal\n"
   "voxel-wise regressors via an FWHM Gaussian sum of WMe voxels, rather\n"
   "than a uniform sum within a radius."
 } ,

 { 11,  Feb, 2015, RCR, "model_conv_PRF", MICRO, TYPE_MODIFY,
   "use AFNI_MODEL_PRF_RAM_STATS to control RAM use reporting",
   "Maybe malloc_stats() is not available on macs."
 } ,

 { 10,  Feb, 2015, RCR, "make_stim_times.py", MICRO, TYPE_MODIFY,
   "clarify use of both -nruns, -nt",
   NULL
 } ,

 {  9,  Feb, 2015, RCR, "file_tool", MINOR, TYPE_ENHANCE,
   "warn on '\\' without preceding space",
   "Gang and J Rajendra ran into a problem on OS X 10.9.5."
 } ,

 {  9,  Feb, 2015, RCR, "afni_proc.py", MINOR, TYPE_ENHANCE,
   "applied updates matching 3dClustSim (9 table output)",
   "Output from 3dClustSim is now 9 tables: NN=1,2,3 by 1-,2-,bi-sided tests."
 } ,

 {  3,  Feb, 2015, RCR, "model_conv_PRF", MINOR, TYPE_ENHANCE,
   "consolodate blur and reorg into one function, to reduce max memory usage",
   "This allows the program to run on weaker systems, cutting the max RAM\n"
   "usage by one half.  A prior step was to allocate main RAM early so that\n"
   "free() would release to the OS (Linux), but that is now moot.\n"
   "This change has no effect on the results (no binary diff)."
 } ,

 { 28,  Jan, 2015, RCR, "afni-general", MICRO, TYPE_ENHANCE,
   "in mri_fdrize, warn user if p->q is skipped because of < 20 voxels",
   NULL
 } ,

 { 28,  Jan, 2015, RCR, "Makefile.INCLUDE", MICRO, TYPE_MODIFY,
   "take SurfMesh out of SUMA_PROGS; use LC_COLLATE in sort for prog_list",
   "done to keep GTS progs out of macosx_10.6_Intel_64.no.fink build"
 } ,

 { 20,  Jan, 2015, RCR, "1d_tool.py", MICRO, TYPE_NEW_OPT,
   "added option -show_trs_to_zero, to compute length of iresp",
   "This is to computer the number of TRs until a curve bottoms out at 0."
 } ,

 { 20,  Jan, 2015, RCR, "timing_tool.py", MICRO, TYPE_ENHANCE,
   "allow ',' as married timinig separator (along with '*')",
   NULL
 } ,

 { 15,  Jan, 2015, RCR, "@update.afni.binaries", MICRO, TYPE_NEW_OPT,
   "added -hist; if unknown opt and cur version, fail after check",
   NULL
 } ,

 { 15,  Jan, 2015, RCR, "afni_skeleton.py", MICRO, TYPE_NEW_PROG,
   "just to save a starting point for other new programs",
   NULL
 } ,

 { 15,  Jan, 2015, RCR, "afni_util.py", MICRO, TYPE_BUG_FIX,
   "fixed () in case of r(A,B,unbiased=1), which matches correlation_p()",
   NULL
 } ,

 { 15,  Jan, 2015, RCR, "afni_proc.py", MICRO, TYPE_BUG_FIX,
   "include -demean when running 3ddot on masks",
   NULL
 } ,

 { 15,  Jan, 2015, RCR, "3ddot", MICRO, TYPE_ENHANCE,
   "explicitly state 'Pearson' correlation in help",
   NULL
 } ,

 { 14,  Jan, 2015, RCR, "read_matlab_files.py", MINOR, TYPE_NEW_PROG,
   "read and possibly convert MATLAB files to 1D format",
   NULL
 } ,

 {  2,  Jan, 2015, RCR, "afni_proc.py", MICRO, TYPE_MODIFY,
   "added MIN_OUTLIER to example 7",
   NULL
 } ,

 { 18,  Dec, 2014, RCR, "afni_base.py", MICRO, TYPE_ENHANCE,
   "in shell_com:val(), if no stdout but have stderr, display stderr",
   NULL
 } ,

 { 10,  Dec, 2014, RCR, "meica.py", MICRO, TYPE_BUG_FIX,
   "fixed 3dTshift input in case of --no_despike",
   "Thanks to M Plitt for the code fix."
 } ,

 {  2,  Dec, 2014, RCR, "afni_proc.py", MICRO, TYPE_BUG_FIX,
   "-tlrc_NL_awpy_rm was not being applied",
   NULL
 } ,

 {  2,  Dec, 2014, RCR, "afni-general", MINOR, TYPE_BUG_FIX,
   "added floatscan to THD_load_nifti for case of double->float conversion",
   "Thanks to M Gregory."
 } ,

 { 25,  Nov, 2014, RCR, "afni_util.py", MICRO, TYPE_NEW_OPT,
   "added get_process_depth()",
   "sample use: afni_util.py -print 'get_process_depth()'"
 } ,

 { 21,  Nov, 2014, RCR, "meica.py", MICRO, TYPE_MODIFY,
   "merged -affter into -nwarp in 5 3dNwarpApply calls",
   NULL
 } ,

 { 21,  Nov, 2014, RCR, "afni_proc.py", MICRO, TYPE_ENHANCE,
   "-anat_unifize_method none now means to skip, default means to do in AW",
   "Basically, this adds the ability to skip 3dUnifize completely."
 } ,

 { 19,  Nov, 2014, RCR, "Dimon", MICRO, TYPE_BUG_FIX,
   "do not allow num_suffix to be processed as octal",
   NULL
 } ,

 { 19,  Nov, 2014, RCR, "3dclust", MICRO, TYPE_ENHANCE,
   "clarify -mni in help (do not use if already MNI)",
   NULL
 } ,

 { 10,  Nov, 2014, RCR, "afni", MICRO, TYPE_ENHANCE,
   "added color maps Reds_and_Blues, and _w_Green",
   NULL
 } ,

 {  7,  Nov, 2014, RCR, "mri_nwarp.c", MICRO, TYPE_BUG_FIX,
   "applied update to free temporary warp on behalf of RWC",
   NULL
 } ,

 {  7,  Nov, 2014, RCR, "auto_warp.py", MICRO, TYPE_MODIFY,
   "moved -affter warp to -warp in 3dNwarpApply",
   NULL
 } ,

 {  7,  Nov, 2014, RCR, "afni_proc.py", MICRO, TYPE_MODIFY,
   "moved -affter warp to -warp in 3dNwarpApply",
   "This applies the 22 Oct, 2014 change to 3dNwarpApply."
 } ,

 {  7,  Nov, 2014, RCR, "model_conv_PRF_6", MINOR, TYPE_NEW_PROG,
   "6 parameter population receptive field estimate model",
   "Added sigrat (sigma ratio) and theta parameters.\n"
   "For E Silson and C Baker."
 } ,

 {  4, Nov, 2014, RCR, "CA_EZ_atlas.csh", MICRO, TYPE_MODIFY,
   "with unchecked -help this dumps TT_N27 in current directory",
   "Updated so that 'apearch -update_all_afni_help' does not dump dataset.\n"
   "Updated directly under pub/dist/bin.\n"
   "Should this script even be distributed?"
 } ,

 { 28, Oct, 2014, RCR, "timing_tool.py", MICRO, TYPE_ENHANCE,
   "expanded -help_basis",
   NULL
 } ,

 { 27, Oct, 2014, RCR, "Dimon", MINOR, TYPE_BUG_FIX,
   "fixed strcmp trap in -sbns; have -sb_num_suffix look for any last integer",
   NULL
 } ,

 { 27, Oct, 2014, RCR, "afni-general", MINOR, TYPE_ENHANCE,
   "added 107 face images for 20 years",
   NULL
 } ,

 { 23, Oct, 2014, RCR, "afni_util.py", MINOR, TYPE_ENHANCE,
   "enhanced read_text_file and added shuffle_blocks",
   NULL
 } ,

 { 22, Oct, 2014, RCR, "3dmask_tool", MICRO, TYPE_BUG_FIX,
   "if padding for dilate/erode steps, preserve ijk_to_dicom_real",
   "Thanks to A Kurani for nothing the problem."
 } ,

 { 20, Oct, 2014, RCR, "imcat", MINOR, TYPE_BUG_FIX,
   "z and r: fixed y-padding",
   NULL
 } ,

 { 16, Oct, 2014, RCR, "Dimon", MINOR, TYPE_NEW_OPT,
   "added sort_methods: none, acq_time, default, num_suffix, zposn",
   NULL
 } ,

 {  8, Oct, 2014, RCR, "Dimon", MINOR, TYPE_BUG_FIX,
   "added -save_errors and more recovery chances, fixed sb_num_suffix app",
   "Stage 3 of sorting broke stage 2 of sorting.\n"
   "Thanks to V Roopchansingh for noting the problem."
 } ,

 { 25, Sep, 2014, RCR, "Dimon", MICRO, TYPE_BUG_FIX,
   "fixed use of altered add_to_string_list()",
   "The changed usage broke options -drive_afni, -drive_wait and -rt_cmd.\n"
   "Thanks to V Roopchansingh for noting the problem."
 } ,

 { 24, Sep, 2014, RCR, "afni_util.py", MICRO, TYPE_NEW_OPT,
   "added -list2 case under -listfunc",
   NULL
 } ,

 { 23, Sep, 2014, RCR, "afni-general", MINOR, TYPE_BUG_FIX,
   "cat_strings was missing trailing byte",
   "Thanks to Q Li for noting the problem."
 } ,

 { 23, Sep, 2014, RCR, "afni_util.py", MINOR, TYPE_NEW_OPT,
   "added some explicit -help and improved the few existing options",
   NULL
 } ,

 { 22, Sep, 2014, RCR, "3dexample1", MICRO, TYPE_ENHANCE,
   "made mention of 3dToyProg.c",
   NULL
 } ,

 { 22, Sep, 2014, RCR, "SUMA_Makefile_NoDev", MICRO, TYPE_MODIFY,
   "removed ../suma_*.o from clean directive",
   NULL
 } ,

 { 22, Sep, 2014, RCR, "thd_http.c", MICRO, TYPE_MODIFY,
   "changed mktemp() to mkstemp() to get rid of those compile warnings",
   NULL
 } ,

 { 22, Sep, 2014, RCR, "column_cat", MINOR, TYPE_BUG_FIX,
   "fixed implementation of -line, which messed up default operation",
   NULL
 } ,

 { 19, Sep, 2014, RCR, "3dexample1", MINOR, TYPE_NEW_PROG,
   "sample program to multiply a dataset by 2",
   "This is very basic example of reading/processing/writing AFNI datasets."
 } ,

 { 16, Sep, 2014, RCR, "3dmask_tool", MINOR, TYPE_NEW_OPT,
   "added -fill_dirs option, to specify directions for hole filling",
   "Added for D. Glen."
 } ,

 { 15, Sep, 2014, RCR, "file_tool", MINOR, TYPE_ENHANCE,
   "apply -prefix for -show_file_type (a dos2unix conversion)",
   NULL
 } ,

 { 10, Sep, 2014, RCR, "Dimon", MICRO, TYPE_ENHANCE,
   "handle num_chan > 1 in GERT_Reco scripts",
   NULL
 } ,

 {  8, Sep, 2014, RCR, "afni_proc.py", MICRO, TYPE_MODIFY,
   "round min dimension to 6 sig bits, then truncate to 3",
   "This helps catch cases where the dimension is just under\n"
   "some fairly 'round' number."
 } ,

 {  8, Sep, 2014, RCR, "Dimon", MICRO, TYPE_BUG_FIX,
   "num_chan > 1 needs 3D+t ACQ type",
   "Thanks to V Roopchansingh for noting the problem."
 } ,

 {  8, Sep, 2014, RCR, "plug_realtime", MICRO, TYPE_BUG_FIX,
   "fixed free_PCOR_ivoxel_corr function call typos",
   "Thanks to Y Halchenko for noting the problem."
 } ,

 {  4, Sep, 2014, RCR, "r_idisp.o", MICRO, TYPE_MODIFY,
   "cast int64_t to long long to appease printf across multiple systems",
   NULL
 } ,

 {  3, Sep, 2014, RCR, "plug_realtime", MINOR, TYPE_ENHANCE,
   "merged in changes from C Craddock, with alterations",
   "This needs some more work."
 } ,

 {  2, Sep, 2014, RCR, "3dTcat", MICRO, TYPE_ENHANCE,
   "allow @filename format for -tpattern option",
   NULL
 } ,

 { 29, Aug, 2014, RCR, "slow_surf_clustsim.py", MICRO, TYPE_ENHANCE,
   "included blur in all help examples for clarity",
   NULL
 } ,

 { 28, Aug, 2014, RCR, "Dimon", MICRO, TYPE_ENHANCE,
   "test SOP IUID sorting",
   NULL
 } ,

 { 27, Aug, 2014, RCR, "3dcalc", MICRO, TYPE_ENHANCE,
   "applied AFNI_ORIENT for -LPI/-RAI",
   "Requested by Shane M. via the message board."
 } ,

 { 25, Aug, 2014, RCR, "gen_ss_review_table.py", MICRO, TYPE_BUG_FIX,
   "defined oind (for case that does not currently happen)",
   NULL
 } ,

 { 22, Aug, 2014, RCR, "Dimon", MINOR, TYPE_NEW_OPT,
   "added -sort_method and -save_details",
   "Using the 'geme_index' sort method allows for real-time sorting\n"
   "of GE multi-echo data, before volumes are sent to 'afni'.\n"
   "Modification made for V Roopchansingh."
 } ,

 { 21, Aug, 2014, RCR, "model_conv_PRF", MICRO, TYPE_GENERAL,
   "minor details added to help output",
   NULL
 } ,

 { 13, Aug, 2014, RCR, "Dimon", MICRO, TYPE_GENERAL,
   "very minor update",
   NULL
 } ,

 { 12, Aug, 2014, RCR, "Dimon", MAJOR, TYPE_MODIFY,
   "this should basically work like the old version",
   "While no major change should be seen, this is an overhaul of\n"
   "the previous version, which should allow for realtime sorting."
 } ,

 { 12, Aug, 2014, RCR, "Dimon1", MINOR, TYPE_GENERAL,
   "Dimon1 is a fork of the previous working version of Dimon",
   "This can be a backup if there are troubles with the new Dimon."
 } ,

 { 12, Aug, 2014, RCR, "afni_system_check.py", MICRO, TYPE_GENERAL,
   "afni -ver is now only 1 line of output",
   NULL
 } ,

 {  5, Aug, 2014, RCR, "to3d", MICRO, TYPE_GENERAL,
   "added more comments about -ushort2float",
   "Requested by J Butman."
 } ,

 {  2, Aug, 2014, RCR, "make_stim_times.py", MINOR, TYPE_NEW_OPT,
   "added -run_trs, for cases when the TRs per run vary",
   "Requested on message board by Rebecca and later by Lisam."
 } ,

 { 15,  Jul, 2014, RCR, "gen_ss_review_scripts.py", MINOR, TYPE_ENHANCE,
   "output average motion per stim over response",
   "This will probably be replaced by averages over stimulus only time.\n"
   "Requested by D Pine."
 } ,

 { 15,  Jul, 2014, RCR, "3dClustSim", MICRO, TYPE_GENERAL,
   "check for bad floats read for -fwhm[xyz]",
   "Requested by shanusmagnus."
 } ,

 { 11,  Jul, 2014, RCR, "afni_proc.py", MINOR, TYPE_BUG_FIX,
   "fixed 1d_tool.py -pad_into_many_runs for bpass w/varying run lengths",
   "Thanks to d6anders for noting the problem."
 } ,

 {  3,  Jul, 2014, RCR, "model_conv_PRF", MINOR, TYPE_BUG_FIX,
   "fixed a name space problem on macs",
   NULL
 } ,

 {  2,  Jul, 2014, RCR, "afni-general", MICRO, TYPE_GENERAL,
   "added model_conv_PRF in Makefile.INCLUDE for distribution",
   NULL
 } ,

 { 27,  Jun, 2014, RCR, "model_conv_PRF", MAJOR, TYPE_NEW_PROG,
   "population receptive field estimate model",
   "For E Silson and C Baker."
 } ,

 { 26,  Jun, 2014, RCR, "3dresample", MINOR, TYPE_NEW_OPT,
   "added -bound_type FOV/SLAB option (FOV is orig and default)",
   "FOV preserves the field of view, SLAB preserves the SLAB\n"
   "(so with SLAB the extents should not change)"
 } ,

 { 26,  Jun, 2014, RCR, "gen_ss_review_table.py", MICRO, TYPE_ENHANCE,
   "track 'degress of freedom' as 'degrees ...'",
   NULL
 } ,

 { 26,  Jun, 2014, RCR, "gen_ss_review_scripts.py", MICRO, TYPE_ENHANCE,
   "note any anat/EPI mask correlation value; correct 'degress' as 'degrees'",
   "Typo noted by J Stoddard."
 } ,

 { 26,  Jun, 2014, RCR, "afni_proc.py", MINOR, TYPE_ENHANCE,
   "full_mask is now byte (via 3dmask_tool); note correlation with anat mask",
   NULL
 } ,

 { 25,  Jun, 2014, RCR, "afni-general", MINOR, TYPE_BUG_FIX,
   "removed SUMA/SUMA_MakeColorMap, SUMA/SUMA_MakeConsistent from source tree",
   "Thanks to Y Halchenko for bringing it up."
 } ,

 { 25,  Jun, 2014, RCR, "to3d", MINOR, TYPE_ENHANCE,
   "allow -zorigin with x/y SLAB/FOV, particularly in case of nz==1",
   NULL
 } ,

 {  2,  Jun, 2014, RCR, "slow_surf_clustsim.py", MICRO, TYPE_MODIFY,
   "niter defaults to 1000, to match recommendations and 'quick' example",
   NULL
 } ,

 { 30,  May, 2014, RCR, "plug_realtime", MINOR, TYPE_ENHANCE,
   "if PREFIX ends in .nii, all saved datasets will be in NIFTI format",
   "Added for V Roopchansingh."
 } ,

 { 20,  May, 2014, RCR, "afni_system_check.py", MINOR, TYPE_ENHANCE,
   "macs: look for PyQt4 from homebrew and fink",
   NULL
 } ,

 { 19,  May, 2014, RCR, "column_cat", MICRO, TYPE_NEW_OPT,
   "added -line option, e.g. to print only (0-based) line 17",
   NULL
 } ,

 { 16,  May, 2014, RCR, "afni_proc.py", MINOR, TYPE_MODIFY,
   "changed default of -anat_unif_GM to no",
   "Use of -GM in 3dUnifiize was leading to some skull stripping failures.\n"
   "Thanks to J Stoddard for noting the problem."
 } ,

 { 16,  May, 2014, RCR, "afni-general", MINOR, TYPE_BUG_FIX,
   "make space in case compression programs have longer paths",
   "Thanks to D Thompson for finding the problematic code."
 } ,

 { 16,  May, 2014, RCR, "afni_system_check.py", MINOR, TYPE_ENHANCE,
   "a few updates:",
   "  - if no AFNI binaries in path, try path to ASC.py\n"
   "  - look for history files in data directories\n"
   "  - print comments at end, so they are easier to notice"
 } ,

 { 13,  May, 2014, RCR, "gen_ss_review_scripts.py", MINOR, TYPE_ENHANCE,
   "allow for no stats dset",
   "With resting state and 3dTproject, afni_proc.py will not create stats."
 } ,

 { 12,  May, 2014, RCR, "afni_proc.py", MINOR, TYPE_NEW_OPT,
   "added -regress_use_tproject, and made the default=yes",
   "This will apply 3dTproject instead of 3dDeconvolve for resting\n"
   "state analysis.  It is much faster, and creates the same result."
 } ,

 { 12,  May, 2014, RCR, "3dTproject", MICRO, TYPE_ENHANCE,
   "allow for multiple -input dataset, without requiring quotes around them",
   NULL
 } ,

 { 12,  May, 2014, RCR, "timing_tool.py", MICRO, TYPE_BUG_FIX,
   "-part_init 0 is not appropriate for -partition",
   "Text labels now apply, and the default is '-part_init INIT'."
 } ,

 {  9,  May, 2014, RCR, "timing_tool.py", MICRO, TYPE_NEW_OPT,
   "added -part_init option; removed -chrono option",
   NULL
 } ,

 {  1,  May, 2014, RCR, "@update.afni.binaries", MINOR, TYPE_BUG_FIX,
   "added -quick option; fixed recursive backups",
   NULL
 } ,

 { 29,  Apr, 2014, RCR, "uber_subject.py", MICRO, TYPE_MODIFY,
   "micro fix to clarify 'initialization' help",
   "Thanks to Ziad for noting it"
 } ,

 { 29,  Apr, 2014, RCR, "timing_tool.py", MICRO, TYPE_MODIFY,
   "update to run number display in case of -multi_timing_to_event_list",
   NULL
 } ,

 { 24,  Apr, 2014, RCR, "timing_tool.py", MINOR, TYPE_NEW_OPT,
   "added -multi_timing_to_event_list",
   "This allows one to generate simple or details event lists, or to\n"
   "partition one event class by its predecessors.\n"
   "Partitioning added for W Tseng."
 } ,

 { 24,  Apr, 2014, RCR, "afni_base.py", MICRO, TYPE_MODIFY,
   "shell_exec2() should always set so,se as arrays",
   NULL
 } ,

 { 24,  Apr, 2014, RCR, "afni_util.py", MICRO, TYPE_MODIFY,
   "changed use of nlines in limited_shell_exec()",
   NULL
 } ,

 { 24,  Apr, 2014, RCR, "afni_history", MICRO, TYPE_BUG_FIX,
   "added proto for restrict_hlist()",
   NULL
 } ,

 { 16,  Apr, 2014, RCR, "afni_proc.py", MINOR, TYPE_ENHANCE,
   "added MIN_OUTLIER parameter option for -volreg_base_dset",
   "Using '-volreg_base_dset MIN_OUTLIER' will result in the volume with\n"
   "the minimum outlier fraction to be extracted as the volreg base.\n"
   "Thanks to T Ross for the good suggestion, so long ago"
 } ,

 { 16,  Apr, 2014, RCR, "afni_proc.py", MICRO, TYPE_ENHANCE,
   "internal re-org, should have no effect",
   NULL
 } ,

 { 15,  Apr, 2014, RCR, "afni_util.py", MINOR, TYPE_ENHANCE,
   "added optional 'pid' parameter to the get_process_stack() functions",
   NULL
 } ,

 { 10,  Apr, 2014, RCR, "afni-general", MINOR, TYPE_BUG_FIX,
   "@afni.run.me never made it into Makefile.INCLUDE for distribution",
   NULL
 } ,

 { 10,  Apr, 2014, RCR, "1d_tool.py", MINOR, TYPE_NEW_OPT,
   "added -index_to_run_tr, intended for use by afni_proc.py",
   NULL
 } ,

 {  9,  Apr, 2014, RCR, "gen_ss_review_table.py", MAJOR, TYPE_NEW_PROG,
   "parse output from @ss_review_basic text into spreadsheet format",
   "This makes it easy to flag outlier subject values.\n"
   "Thanks to J Jarcho for encouragement."
 } ,

 {  9,  Apr, 2014, RCR, "gen_ss_review_scripts.py", MICRO, TYPE_MODIFY,
   "give priority to GCOR files with 'out' in the name",
   NULL
 } ,

 {  4,  Apr, 2014, RCR, "afni-general", MINOR, TYPE_BUG_FIX,
   "fixed reading NIFTI obliquity w/dglen (lost Mar 22)",
   "Thanks to P Kundu for noting the problem."
 } ,

 { 31,  Mar, 2014, RCR, "afni_proc.py", MINOR, TYPE_NEW_OPT,
   "added -anat_unif_GM (def=yes); improved message for bad ricor input",
   NULL
 } ,

 { 31,  Mar, 2014, RCR, "auto_warp.py", MICRO, TYPE_MODIFY,
   "some help text indentation and fix for display of non-string defaults",
   NULL
 } ,

 { 26,  Mar, 2014, RCR, "auto_warp.py", MINOR, TYPE_BUG_FIX,
   "in 3dNwarpApply, use the base dataset as the -master, rather than WARP",
   "The WARP dataset is now often bigger, to handle warps to the dataset\n"
   "edges.  The result from auto_warp.py should match the template/base.\n"
   "Note: the problem applies to binaries from 3/21 until 3/25 (now).\n"
   "Thanks to V Zachariou for noting the problem."
 } ,

 { 25,  Mar, 2014, RCR, "afni_proc.py", MINOR, TYPE_NEW_OPT,
   "added options -anat_uniform_method and -anat_opts_unif",
   "This correction may be particularly useful along with either\n"
   "-tlrc_NL_warp or -mask_segment_anat."
 } ,

 { 24,  Mar, 2014, RCR, "afni_proc.py", MINOR, TYPE_NEW_OPT,
   "added -regress_anaticor_radius",
   "This specifies the radius for the local white matter average.\n"
   "Option requested by S Torrisi."
 } ,

 { 21,  Mar, 2014, RCR, "afni_proc.py", MINOR, TYPE_BUG_FIX,
   "if anaticor and censor, do not use keep_trs for blur est from errts",
   "Thanks to J Stoddard for noting the problem."
 } ,

 { 21,  Mar, 2014, RCR, "gen_ss_review_scripts.py", MICRO, TYPE_BUG_FIX,
   "removed -e from 'tcsh -ef @ss_review_basic', for grep failures",
   "Macs terminate (correctly) when grep/wc return non-zero status, but\n"
   "Linux systems do not.  Maybe tcsh authors did not like grep killing\n"
   "scripts, either...\n"
 } ,

 { 21,  Mar, 2014, RCR, "afni_system_check.py", MINOR, TYPE_NEW_OPT,
   "added -data_root and enhancements for class data search",
   NULL
 } ,

 { 20,  Mar, 2014, RCR, "1dUpsample", MINOR, TYPE_BUG_FIX,
   "fix reporting of file name in error messages; enhance said messages",
   NULL
 } ,

 { 14,  Mar, 2014, RCR, "afni_system_check.py", MINOR, TYPE_ENHANCE,
   "added some data and OS-specific tests",
   NULL
 } ,

 { 12,  Mar, 2014, RCR, "afni_proc.py", MINOR, TYPE_ENHANCE,
   "set errts_pre in anaticor block; apply extends in blur no scale",
   NULL
 } ,

 { 11,  Mar, 2014, RCR, "gen_ss_review_scripts.py", MICRO, TYPE_ENHANCE,
   "added gen_ss_review_scripts.py command comment at bottom of _basic script",
   NULL
 } ,

 { 7,  Mar, 2014, RCR, "afni", MICRO, TYPE_NEW_OPT,
   "added -no_detach, to prevent detaching from the terminal",
   "Useful since -DAFNI_DETACH=NO cannot work as written."
 } ,

 {  6,  Mar, 2014, RCR, "gen_ss_review_scripts.py", MINOR, TYPE_MODIFY,
   "changed some censoring and per-stim behavior",
   "- if censoring, create X.stim.xmat.1D from uncensored matrix\n"
   "- if no censor, still report num regs of interest and TRs per stim\n"
   "- report per-stim censoring only with stim classes"
 } ,

 { 24,  Feb, 2014, RCR, "realtime_receiver.py", MICRO, TYPE_ENHANCE,
   "added a little more detail to the demo example",
   NULL
 } ,

 { 20,  Feb, 2014, RCR, "3dClustSim", MICRO, TYPE_BUG_FIX,
   "break WARNING_message(amesg) up, until W_m gets enhanced",
   "Strings applied via the format are limited to 16K."
 } ,

 { 19,  Feb, 2014, RCR, "afni_proc.py", MICRO, TYPE_BUG_FIX,
   "if AM2 or IM, terminate extraction of ideals",
   "Ideal extraction should be done via 1d_tool.py, using the X-matrix."
 } ,

 { 19,  Feb, 2014, RCR, "3dDeconvolve", MICRO, TYPE_ENHANCE,
   "warn if GLOBAL times and 1 early stim per run (looks local)",
   "An early stim means t <= (NT_r-1)*TR, where NT_r is #TRs in run r.\n"
   "Negative times are included, as they may be fillers for empty runs."
 } ,

 { 18,  Feb, 2014, RCR, "timing_tool.py", MINOR, TYPE_NEW_OPT,
   "added -test_local_timing, to look for local vs. global timing issues",
   "- in some cases, promote married types to combine/compare them\n"
   "- keep track of '*' entries from timing files"
 } ,

 { 18,  Feb, 2014, RCR, "afni_proc.py", MICRO, TYPE_ENHANCE,
   "minor help update",
   NULL
 } ,

 { 10,  Feb, 2014, RCR, "gen_ss_review_scripts.py", MINOR, TYPE_ENHANCE,
   "show TRs per run, applied and censored",
   NULL
 } ,

 {  6,  Feb, 2014, RCR, "afni_proc.py", MICRO, TYPE_MODIFY,
   "-help examples start with 'Example', for searching",
   NULL
 } ,

 {  3,  Feb, 2014, RCR, "apsearch", MICRO, TYPE_NEW_OPT,
   "added -global_help/-gopts_help to print help for global options",
   NULL
 } ,

 { 15,  Jan, 2014, RCR, "3dLRflip", MICRO, TYPE_BUG_FIX,
   "used bad filename without -prefix",
   "Var ext was not initialized."
 } ,

 { 14,  Jan, 2014, RCR, "3dttest++", MICRO, TYPE_MODIFY,
   "make mask failure message more clear",
   "In THD_create_mask_from_string(), if string is short enough for a file\n"
   "check, report error with entire string."
 } ,

 { 14,  Jan, 2014, RCR, "@update.afni.binaries", MICRO, TYPE_ENHANCE,
   "added more system programs to check",
   NULL
 } ,

 { 30,  Dec, 2013, RCR, "1d_tool.py", MICRO, TYPE_MODIFY,
   "skip polort against polort in -show_cormat_warnings",
   NULL
 } ,

 { 30,  Dec, 2013, RCR, "afni-general", MICRO, TYPE_BUG_FIX,
   "mcw_malloc.c: moved mcw_malloc_dump_sort below _dump for solaris",
   "Apparently it does not like inconsistent declaration in same file,\n"
   "and mcw_malloc.h does not offer prototypes to many functions in the\n"
   "case of DONT_USE_MCW_MALLOC, including this one."
 } ,

 { 30,  Dec, 2013, RCR, "file_tool", MINOR, TYPE_ENHANCE,
   "for -show_bad_backslash, check for '\\' as the last file character",
   "The fix (with -prefix) is to delete the last '\\' and end with a newline."
 } ,

 { 27,  Dec, 2013, RCR, "gen_ss_review_scripts.py", MINOR, TYPE_ENHANCE,
   "also output censored TRs per run, along with fractions",
   NULL
 } ,

 { 27,  Dec, 2013, RCR, "1d_tool.py", MINOR, TYPE_NEW_OPT,
   "added -show_tr_run_counts and -show_num_runs, for gen_ss_review_scripts.py",
   NULL
 } ,

 { 26,  Dec, 2013, RCR, "gen_ss_review_scripts.py", MINOR, TYPE_MODIFY,
   "max and jump to cluster max are now based on masked dset, if possible",
   NULL
 } ,

 { 26,  Dec, 2013, RCR, "3dBrickStat", MICRO, TYPE_MODIFY,
   "removed extra mask size output when using -mask option",
   "Text output is the intention of the program, so limit to requested text."
 } ,

 { 18,  Dec, 2013, RCR, "@update.afni.binaries", MINOR, TYPE_MODIFY,
   "if system files seem to exist in the abin directory, block update",
   "If AFNI seems to be installed in a system directory (i.e. with OS level\n"
   "programs), default to not letting the update proceed.  Options -sys_ok\n"
   "and -help_system_progs were added to provide control and details."
 } ,

 { 17,  Dec, 2013, RCR, "afni_proc.py", MINOR, TYPE_MODIFY,
   "use -NEW by default with 3dDespike",
   "Added -despike_new to override the default behavior."
 } ,

 { 16,  Dec, 2013, RCR, "gen_ss_review_scripts.py", MINOR, TYPE_BUG_FIX,
   "fixed use of num_trs in the case of censoring",
   "Thanks to K Kerr for nothing the problem."
 } ,

 { 16,  Dec, 2013, RCR, "auto_warp.py", MINOR, TYPE_NEW_OPT,
   "added -qblur option for P Molfese",
   NULL
 } ,

 {  9,  Dec, 2013, RCR, "afni_util.py", MINOR, TYPE_BUG_FIX,
   "added backup function for get_process_stack",
   "BASE.shell_com() might return a short process list, probably from\n"
   "limited buffer space (for cmd.stdout)."
 } ,

 {  4,  Dec, 2013, RCR, "@update.afni.binaries", MINOR, TYPE_BUG_FIX,
   "fixed ac++ condition and empty if",
   NULL
 } ,

 {  4,  Dec, 2013, RCR, "afni_runme", MINOR, TYPE_NEW_PROG,
   "added this (Ziad's) script to sysadmin/scripts",
   NULL
 } ,

 {  3,  Dec, 2013, RCR, "@update.afni.binaries", MINOR, TYPE_NEW_OPT,
   "added -prog_list for Ziad",
   NULL
 } ,

 { 12,  Nov, 2013, RCR, "3dTfitter", MICRO, TYPE_ENHANCE,
   "added help example for PPI analysis",
   NULL
 } ,

 { 5,  Nov, 2013, RCR, "@update.afni.binaries", MICRO, TYPE_BUG_FIX,
   "watch out of 'afni -ver' crashing because of missing libraries",
   "Trap check of $package, since it is included with $status.\n"
   "Thanks to CC Yen for noting the error."
 } ,

 { 5,  Nov, 2013, RCR, "@FindAfniDsetPath", MICRO, TYPE_ENHANCE,
   "check AFNI_ATLAS_PATH and $HOME/.afni/atlases for datasets",
   NULL
 } ,

 { 1,  Nov, 2013, RCR, "@update.afni.binaries", MICRO, TYPE_MODIFY,
   "OS X now defaults to 10.7_Intel package",
   NULL
 } ,

 { 1,  Nov, 2013, RCR, "afni_proc.py", MINOR, TYPE_MODIFY,
   "let all-1 input for extents mask vary per run (for diff # TRs)",
   NULL
 } ,

 { 31,  Oct, 2013, RCR, "afni_proc.py", MINOR, TYPE_MODIFY,
   "restrict blur estimation to uncensored TRs",
   NULL
 } ,

 { 31,  Oct, 2013, RCR, "1d_tool.py", MINOR, TYPE_NEW_OPT,
   "added -show_trs_run",
   "This will be used by afni_proc.py to restrict TRs for blur estimation\n"
   "to those that were not censored, per run."
 } ,

 { 30,  Oct, 2013, RCR, "gen_group_command.py", MINOR, TYPE_ENHANCE,
   "added -keep_dirent_pre, to expand subject ID to directory entry prefix",
   "Requested by  P Molfese."
 } ,

 { 24,  Oct, 2013, RCR, "gen_ss_review_scripts.py", MICRO, TYPE_ENHANCE,
   "output global correlation, and DoF info from review_basic",
   NULL
 } ,

 { 17,  Oct, 2013, RCR, "3dDeconvolve", MICRO, TYPE_BUG_FIX,
   "avoid infinite loop on empty SYM: or SYM: rows",
   NULL
 } ,

 { 30,  Sep, 2013, RCR, "unix_tutorial", MINOR, TYPE_ENHANCE,
   "updates to installs/unix_commands/scripts/basic_*/bin/*",
   "These are for the 2 Dec 2013 bootcamp."
 } ,

 { 26,  Sep, 2013, RCR, "afni-general", MICRO, TYPE_BUG_FIX,
   "added more .h files to install_lib for compiling outside of afni_src",
   "Added rcmat.h, misc_math.h, thd_atlas.h, thd_ttatlas_query.h\n"
   "and thd_ttatlas_CA_EZ.h."
 } ,

 { 19,  Sep, 2013, RCR, "afni_proc.py", MINOR, TYPE_ENHANCE,
   "allow regress_polort -1; added help for -regress_RSFC",
   NULL
 } ,

 { 19,  Sep, 2013, RCR, "afni-general", MINOR, TYPE_MODIFY,
   "allow AFNI_COMPRESSOR to init decompression tool between gzip/pigz",
   NULL
 } ,

 { 19,  Sep, 2013, RCR, "afni-general", MINOR, TYPE_NEW_OPT,
   "show label->sub-brick index conversion via AFNI_SHOW_LABEL_TO_INDEX",
   NULL
 } ,

 { 19,  Sep, 2013, RCR, "afni", MINOR, TYPE_NEW_OPT,
   "added options -get_processed_env[_afni] and -global_opts",
   NULL
 } ,

 { 17,  Sep, 2013, RCR, "mpeg_encode", MICRO, TYPE_MODIFY,
   "on fatal error, print message; added stdlib.h for free()/exit() protos",
   "Thanks to TheChymera (Message Board) for mentioning compile warnings."
 } ,

 { 13,  Sep, 2013, RCR, "3dNLfim", MICRO, TYPE_BUG_FIX,
   "report an error instead of crashing if no -input is given",
   "This allows for getting individual signal help without the crash.\n"
 } ,

 { 13,  Sep, 2013, RCR, "model_conv_cosine4", MICRO, TYPE_ENHANCE,
   "updated help with a usage example",
   NULL
 } ,

 { 12,  Sep, 2013, RCR, "afni-general", MICRO, TYPE_GENERAL,
   "added SYSTEM_NAME to Makefile.linux_ubuntu_12_64",
   NULL
 } ,

 { 12,  Sep, 2013, RCR, "afni-general", MINOR, TYPE_GENERAL,
   "added P Taylor's Makefile and install notes",
   "Makefile.linux_ubuntu_12_64, OS_notes.linux_ubuntu_12_64"
 } ,

 { 12,  Sep, 2013, RCR, "afni-general", MINOR, TYPE_GENERAL,
   "added afni_src/other_builds directory",
   "This is for non-AFNI-build Makefiles and OS install notes.\n"
   "It has been initialized with:\n"
   "   Makefile.linux_fedora_19_64\n"
   "   OS_notes.linux_fedora_19_64.txt"
 } ,

 { 11,  Sep, 2013, RCR, "model_conv_cosine4", MAJOR, TYPE_NEW_PROG,
   "A four half-cosine convolvable model.",
   "Based on: Fully Bayesian Spatio-Temporal Modeling of FMRI Data\n"
   "          IEEE Transactions on Medical Imaging,\n"
   "          Volume 23, Issue 2, February 2004, Pages 213-231\n"
   "          Woolrich, M.W., Jenkinson, M., Brady, J.M., Smith, S.M.\n"
   "Requested by C Connolly and Felix."
 } ,

 {  3,  Sep, 2013, RCR, "Dimon", MINOR, TYPE_BUG_FIX,
   "Dimon -rt: if im_is_volume and single volume, get dz from image",
   "Thanks to A Nilsen for reporting the problem.\n"
 } ,

 { 26,  Aug, 2013, RCR, "afni_system_check.py", MINOR, TYPE_NEW_OPT,
   "added -check_all, -find_prog, -casematch, -exact",
   "These changes are to add PATH searching for programs.\n"
 } ,

 { 20,  Aug, 2013, RCR, "afni_proc.py", MINOR, TYPE_NEW_OPT,
   "added -regress_RSFS, to run 3dRSFC",
   "Would run 3dRSFC per run on errts, to bandpass and compute parameters."
 } ,

 { 20,  Aug, 2013, RCR, "afni_proc.py", MICRO, TYPE_MODIFY,
   "make 3dAutomask the default EPI strip method",
   "Suggested by D Glen.  I should have done so in the first place."
 } ,

 { 20,  Aug, 2013, RCR, "afni_system_check.py", MICRO, TYPE_ENHANCE,
   "update do search_path_dirs/show_found_in_path",
   NULL
 } ,

 { 14,  Aug, 2013, RCR, "afni_system_check.py", MINOR, TYPE_ENHANCE,
   "removed '_' from PYTHON_PATH; note any /sw/bin/python* files",
   NULL
 } ,

 { 14,  Aug, 2013, RCR, "afni_proc.py", MINOR, TYPE_NEW_OPT,
   "added non-linear standard space registration via -tlrc_NL_warp",
   NULL
 } ,

 {  2,  Aug, 2013, RCR, "afni_system_check.py", MINOR, TYPE_ENHANCE,
   "check for multiple R and python programs in PATH",
   NULL
 } ,

 {  2,  Aug, 2013, RCR, "3dANOVA", MINOR, TYPE_BUG_FIX,
   "if AFNI_COMPRESSOR and input nii.gz, 'remove()' would not remove BRIK.gz",
   "Thanks to P Molfese for noting the problem."
 } ,

 {  1,  Aug, 2013, RCR, "3dmask_tool", MINOR, TYPE_BUG_FIX,
   "fixed apparent pointer step issue, which happens on only some systems",
   "Apparent problem with MMAP (memory mapping of files).\n"
   "Thanks to W Gaggl for pointing out the problem."
 } ,

 {  1,  Aug, 2013, RCR, "suma-general", MINOR, TYPE_BUG_FIX,
   "in suma_gifti.c, convert GIFTI's LPI to and from AFNI's RAI",
   "Done with Ziad.  Thanks to N Oosterhof for bringing this up."
 } ,

 { 31,  Jul, 2013, RCR, "3dmask_tool", MINOR, TYPE_BUG_FIX,
   "fixed failure to apply a negative dilation in non-convert case",
   "Thanks to W Gaggl for noting the problematic scenario."
 } ,

 { 22,  Jul, 2013, RCR, "nifti_tool", MICRO, TYPE_GENERAL,
   "re-applied 2012 change of originator to shorts (lost with ITK update)",
   NULL
 } ,

 { 19,  Jul, 2013, RCR, "afni-general", MINOR, TYPE_ENHANCE,
   "applied ITK compatibility updates from 11/2010 by H Johnson",
   NULL
 } ,

 { 19,  Jul, 2013, RCR, "3dDeconvolve", MICRO, TYPE_ENHANCE,
   "no options implies -h",
   NULL
 } ,

 { 18,  Jul, 2013, RCR, "@move.to.series.dirs", MINOR, TYPE_ENHANCE,
   "added -dprefix option, for output directory prefix",
   NULL
 } ,

 { 16,  Jul, 2013, RCR, "afni_system_check.py", MINOR, TYPE_ENHANCE,
   "added checks for early python versions; added a little help",
   NULL
 } ,

 { 12,  Jul, 2013, RCR, "suma", MICRO, TYPE_MODIFY,
   "return a good status (0) on -help",
   NULL
 } ,

 { 11,  Jul, 2013, RCR, "afni_system_check.py", MINOR, TYPE_NEW_PROG,
   "perform many checks to validate a system for AFNI use",
   NULL
 } ,

 {  9,  Jul, 2013, RCR, "Dimon", MINOR, TYPE_ENHANCE,
   "if unsigned shorts are detected, add -ushort2float to to3d command",
   NULL
 } ,

 {  9,  Jul, 2013, RCR, "to3d", MINOR, TYPE_NEW_OPT,
   "added -ushort2float, for converting unsinged shorts to floats",
   "Requested by D Handwerker."
 } ,

 {  9,  Jul, 2013, RCR, "file_tool", MINOR, TYPE_ENHANCE,
   "added more info for locating bad chars with -test",
   NULL
 } ,

 {  7,  Jul, 2013, RCR, "@Install_FATCAT_DEMO", MINOR, TYPE_NEW_PROG,
   "replaces @Install_PTaylor_TractDemo",
   NULL
 } ,

 {  6,  Jul, 2013, RCR, "afni-general", MICRO, TYPE_BUG_FIX,
   "use NIFTI_INTENT_NONE for case of intent_code = FUNC_BUCK_TYPE",
   "3dbucket's FUNC_BUCK_TYPE went to intent_code for 1 vol dset"
 } ,

 {  1,  Jul, 2013, RCR, "afni-general", MICRO, TYPE_NEW_OPT,
   "added AFNI_INCLUDE_HISTORY: set to No to omit history from output",
   NULL
 } ,

 { 28,  Jun, 2013, RCR, "afni_util.py", MINOR, TYPE_NEW_OPT,
   "added get/show_process_stack(), get/show_login_shell()",
   "Can use these from command line, e.g. :\n"
   "   afni_util.py -eval 'show_login_shell()'\n"
   "   afni_util.py -eval 'show_login_shell(verb=1)'\n"
   "   afni_util.py -eval 'show_process_stack()'"
 } ,

 { 27,  Jun, 2013, RCR, "afni_proc.py", MINOR, TYPE_NEW_OPT,
   "added -regress_mot_as_ort",
   "Applies motion regressors via -ortvec, a potential future change."
 } ,

 { 25,  Jun, 2013, RCR, "afni_proc.py", MINOR, TYPE_NEW_OPT,
   "added -volreg_motsim and -volreg_opts_ms",
   NULL
 } ,

 { 14,  Jun, 2013, RCR, "Makefile.NIH.openSUSE.11.4_64", MICRO, TYPE_ENHANCE,
   "added -fPIC to CCMIN (-fPIC is all over now, basically for R_io.so)",
   NULL
 } ,

 { 10,  Jun, 2013, RCR, "1d_tool.py", MINOR, TYPE_ENHANCE,
   "added -select_groups, -show_cormat, -volreg2allineate",
   NULL
 } ,

 { 10,  Jun, 2013, RCR, "@simulate_motion", MINOR, TYPE_ENHANCE,
   "added warp_methods, etc.",
   NULL
 } ,

 { 31, May, 2013, RCR, "@simulate_motion", MAJOR, TYPE_NEW_PROG,
   "program to create time series simulated by motion parameters",
   NULL
 } ,

 { 17, May, 2013, RCR, "@update.afni.binaries", MICRO, TYPE_ENHANCE,
   "added -f to curl, so that failures propagate to $status",
   NULL
 } ,

 { 14, May, 2013, RCR, "1d_tool.py", MINOR, TYPE_NEW_OPT,
   "added options -show_argmin/max",
   NULL
 } ,

 { 13, May, 2013, RCR, "@RenamePanga", MINOR, TYPE_BUG_FIX,
   "added -column to count commands writing listfile",
   "There is a 4096 byte limit in addto_args(), which could be made dynamic."
 } ,

 { 10, May, 2013, RCR, "afni-general", MINOR, TYPE_BUG_FIX,
   "named glob functions as afni_*; R was using sys funcs, rather than local",
   NULL
 } ,

 {  9, May, 2013, RCR, "afni_proc.py", MINOR, TYPE_NEW_OPT,
   "added options -write_3dD_script and -write_3dD_prefix",
   NULL
 } ,

 {  8, May, 2013, RCR, "1d_tool.py", MINOR, TYPE_NEW_OPT,
   "added options -rank, -rank_style, -reverse_rank",
   NULL
 } ,

 {  6, May, 2013, RCR, "afni_proc.py", MINOR, TYPE_ENHANCE,
   "added -regress_anaticor example; opt implies -mask_segment_anat/_erode",
   NULL
 } ,

 {  6, May, 2013, RCR, "3dinfo", MINOR, TYPE_NEW_OPT,
   "added option -slice_timing",
   NULL
 } ,

 {  6, May, 2013, RCR, "1d_tool.py", MICRO, TYPE_NEW_OPT,
   "added option -transpose_write",
   NULL
 } ,

 {  3, May, 2013, RCR, "afni_proc.py", MINOR, TYPE_NEW_OPT,
   "added options -regress_anaticor and -mask_segment_erode",
   "Use the -regress_anaticor option to regress the WMeLocal time series.\n"
   "This is the ANATICOR method of HJ Jo."
 } ,

 {  1, May, 2013, RCR, "1d_tool.py", MICRO, TYPE_ENHANCE,
   "added -help example for -show_trs_uncensored",
   NULL
 } ,

 { 29, Apr, 2013, RCR, "gen_ss_review_scripts.py", MICRO, TYPE_ENHANCE,
   "set AFNI_NO_OBLIQUE_WARNING in scripts",
   NULL
 } ,

 { 26, Apr, 2013, RCR, "1d_tool.py", MINOR, TYPE_NEW_OPT,
   "added -show_trs_censored/_uncensored (mostly for X-matrix datasets)",
   NULL
 } ,

 { 24, Apr, 2013, RCR, "@move.to.series.dirs", MINOR, TYPE_NEW_PROG,
   "partition a list of DICOM files by series number",
   "Done for I Shapira."
 } ,

 { 24, Apr, 2013, RCR, "3dinfo", MINOR, TYPE_BUG_FIX,
   "allow -space for nifti; actually exit if -view and result exists",
   "Thanks to I Schwabacher for noting the problem and fix."
 } ,

 { 24, Apr, 2013, RCR, "@2dwarper.Allin", MINOR, TYPE_BUG_FIX,
   "did not set 'ver' before goto START",
   "Thanks to I Schwabacher for noting the problem and fix."
 } ,

 { 24, Apr, 2013, RCR, "1d_tool.py", MICRO, TYPE_NEW_OPT,
   "added -censor_next_TR",
   "Sticking with backward diff for deriv, as it makes sense for censoring."
 } ,

 { 23, Apr, 2013, RCR, "afni_proc.py", MINOR, TYPE_ENHANCE,
   "added eroded ROIs for -regress_ROI: WMe, GMe, CSFe",
   NULL
 } ,

 { 22, Apr, 2013, RCR, "auto_warp.py", MINOR, TYPE_GENERAL,
   "modified afni_base.afni_name.new() with 2 cases of parse_pref=1",
   "This is currently the only application of that parameter."
 } ,

 { 17, Apr, 2013, RCR, "3dAFNItoNIFTI", MINOR, TYPE_BUG_FIX,
   "fixed old use of use of strcat() after strdup()",
   "Thanks to B Benson and J Stoddard for noting the problem."
 } ,

 { 16, Apr, 2013, RCR, "3dmaskave", MINOR, TYPE_NEW_OPT,
   "added -sumsq (sum squares) and -enorm (Euclidean norm) options",
   NULL
 } ,

 { 16, Apr, 2013, RCR, "3dmaxima", MINOR, TYPE_BUG_FIX,
   "modernize dataset coordinate reporting, using proper signs",
   "Thanks to G Pagnoni for reporting the issue."
 } ,

 { 15, Apr, 2013, RCR, "afni_proc.py", MICRO, TYPE_ENHANCE,
   "added RESTING STATE NOTE to help",
   NULL
 } ,

 { 15, Apr, 2013, RCR, "3dSurf2Vol", MICRO, TYPE_BUG_FIX,
   "fixed crash when a surface was not found (struct init)",
   "Thanks to H Yang for noting the problem."
 } ,

 {  9, Apr, 2013, RCR, "afni_proc.py", MINOR, TYPE_BUG_FIX,
   "fixed computed fitts for REML case (was from 3dDeconvolve)",
   "Thanks to G Pagnoni for noting the problem."
 } ,

 {  5, Apr, 2013, RCR, "uber_subject.py", MINOR, TYPE_ENHANCE,
   "added Help web link to class handouts",
   NULL
 } ,

 {  5, Apr, 2013, RCR, "afni_proc.py", MINOR, TYPE_MODIFY,
   "revert -save_orig_skullstrip to -save_skullstrip",
   "This should have no effect on results, except for rename of anat_strip\n"
   "to anat_ns.  It also gets around a temporary name change from AEA.py."
 } ,

 { 27, Mar, 2013, RCR, "1d_tool.py", MINOR, TYPE_NEW_OPT,
   "added -show_group_labels, -label_prefix_keep/_drop",
   "Option -label_prefix_drop can be used to remove bandpass regs for 3dRSFC."
 } ,

 {  8, Mar, 2013, RCR, "3dTcat", MINOR, TYPE_NEW_OPT,
   "added -TR and -tpattern options",
   NULL
 } ,

 {  7, Mar, 2013, RCR, "file_tool", MINOR, TYPE_ENHANCE,
   "handle -prefix and -overwrite for -show_bad_backslash",
   "The combination can be used to 'fix' bad files."
 } ,

 { 27, Feb, 2013, RCR, "python-general", MICRO, TYPE_NEW_OPT,
   "added Ziad's apsearch global options: -all_opts, -h_find, -h_view",
   NULL
 } ,

 { 21, Feb, 2013, RCR, "afni_proc.py", MICRO, TYPE_MODIFY,
   "small help update to include tshift block in example 5c",
   "Thanks to J Gonzalez bringing it up."
 } ,

 { 14, Feb, 2013, RCR, "afni_proc.py", MICRO, TYPE_BUG_FIX,
   "handle surface data in -move_preproc_files",
   "Thanks to P Molfese for reporting the error."
 } ,

 { 13, Feb, 2013, RCR, "uber_subject.py", MICRO, TYPE_ENHANCE,
   "inform user of subj_dir when writing AP command",
   NULL
 } ,

 { 13, Feb, 2013, RCR, "unix_tutorial", MAJOR, TYPE_NEW_PROG,
   "added tutorial to CVS tree, with processed files under AFNI_data6",
   NULL
 } ,

 { 12, Feb, 2013, RCR, "afni_util.py", MICRO, TYPE_BUG_FIX,
   "updated duplicate dataset error message to match older code updates",
   "Thanks to HJ Jo for reporting the error."
 } ,

 { 12, Feb, 2013, RCR, "@update.afni.binaries", MICRO, TYPE_BUG_FIX,
   "if 'afni -ver' fails from libraries and $status not set, check $package",
   NULL
 } ,

 { 11, Feb, 2013, RCR, "file_tool", MICRO, TYPE_ENHANCE,
   "help updates",
   NULL
 } ,

 {  5, Feb, 2013, RCR, "afni_proc.py", MICRO, TYPE_MODIFY,
   "updates to the help introduction",
   NULL
 } ,

 {  5, Feb, 2013, RCR, "python-general", MICRO, TYPE_BUG_FIX,
   "fixed (unused) cols_by_label_list functions",
   "Fix by I Schwabacher, who is actually using the function."
 } ,

 { 31, Jan, 2013, RCR, "uber_proc.py", MICRO, TYPE_BUG_FIX,
   "fixed blist error that had not been converted to bdict",
   "Thanks to Piero C. for reporting the error."
 } ,

 { 30, Jan, 2013, RCR, "python-general", MINOR, TYPE_ENHANCE,
   "added less biased correlations and various gcor utility functions",
   NULL
 } ,

 { 24, Jan, 2013, RCR, "Dimon", MINOR, TYPE_ENHANCE,
   "be able to process a run of AFNI volumes (-file_type AFNI)",
   "added for Der-Yow Chen and Cecil Yen"
 } ,

 { 24, Jan, 2013, RCR, "3dinfo", MICRO, TYPE_MODIFY,
   "get -orient output via new THD_fill_orient_str_3",
   NULL
 } ,

 { 22, Jan, 2013, RCR, "Dimon", MINOR, TYPE_NEW_OPT,
   "added -file_type, in prep for reading AFNI/NIfTI images",
   NULL
 } ,

 { 18, Jan, 2013, RCR, "@compute_gcor", MINOR, TYPE_NEW_PROG,
   "compute GCOR = global correlation of a dataset",
   NULL
 } ,

 { 18, Jan, 2013, RCR, "3dDeconvolve", MICRO, TYPE_BUG_FIX,
   "when jobs=1, only warn for -virtvec if the option was used",
   "The result was just a warning which did not affect processing.\n"
   "Thanks to J Britton and E Ronkin for reporting the warning."
 } ,

 { 16, Jan, 2013, RCR, "1d_tool.py", MINOR, TYPE_NEW_OPT,
   "added option -show_gcor (and _all and _doc)",
   "compute GCOR (average correlation) on 1D files"
 } ,

 { 16, Jan, 2013, RCR, "realtime_receiver.py", MINOR, TYPE_NEW_OPT,
   "added option -dc_params",
   "To go with new scripts AFNI_data6/realtime.demos/demo.2.fback.*."
 } ,

 { 9, Jan, 2013, RCR, "afni_proc.py", MINOR, TYPE_NEW_OPT,
   "added option -regress_compute_gcor",
   "If errts and EPI mask exist, GCOR is computed by default."
 } ,

 { 7, Jan, 2013, RCR, "3dTstat", MINOR, TYPE_NEW_OPT,
   "added option -l2norm, to compute L2 norm",
   NULL
 } ,

 { 2, Jan, 2013, RCR, "3dCM", MICRO, TYPE_BUG_FIX,
   "in THD_cmass(), if mask is NOT set, clear data value",
   "Found with dglen.  This is an old bug, ick."
 } ,

 { 31, Dec, 2012, RCR, "afni-general", MICRO, TYPE_BUG_FIX,
   "is_in_labels(): search for longest match",
   "To fix failure in the case of both label and labelSUFFIX existing."
 } ,

 { 28, Dec, 2012, RCR, "suma-general", MICRO, TYPE_BUG_FIX,
   "mri_polyfit() now takes exar paramter, pass NULL",
   NULL
 } ,

 { 21, Dec, 2012, RCR, "@update.afni.binaries", MINOR, TYPE_BUG_FIX,
   "change check for recur download by looking for known string in script",
   "Thanks to S Lowell for reporting the error."
 } ,

 { 20, Dec, 2012, RCR, "uber_subject.py", MINOR, TYPE_BUG_FIX,
   "remove -volreg_tlrc_warp in case of no tlrc block",
   "Thanks to P Taylor for reporting the error."
 } ,

 { 19, Dec, 2012, RCR, "afni_restproc.py", MINOR, TYPE_GENERAL,
   "Update from Rayus for handling .nii files.",
   NULL
 } ,

 { 18, Dec, 2012, RCR, "afni-general", MINOR, TYPE_BUG_FIX,
   "have THD_subbrick_minmax fall back to THD_slow_minmax_dset if no STAT",
   "This is a fix for 3dSkullStrip on NIfTI dsets.\n"
   "Thanks to kelvin for reporting the error."
 } ,

 { 5, Dec, 2012, RCR, "serial_helper", MICRO, TYPE_GENERAL,
   "added useless string specifier in snprintf to block compier warnings",
   "Requested by Y Halchenko."
 } ,

 { 29, Nov, 2012, RCR, "afni-general", MINOR, TYPE_MODIFY,
   "add -f to 'tcsh -c' for getting output from commands",
   "Thanks to P Molfese for the suggestion to avoid .cshrc text output."
 } ,

 { 26, Nov, 2012, RCR, "align_epi_anat.py", MINOR, TYPE_NEW_OPT,
   "added -save_script option",
   "added script history in afni_com class"
 } ,

 { 15, Nov, 2012, RCR, "3dTqual", MINOR, TYPE_NEW_OPT,
   "added -mask option",
   "Requested by evangelou."
 } ,

 { 14, Nov, 2012, RCR, "make_random_timing.py", MINOR, TYPE_BUG_FIX,
   "fixed check for random space in -max_consec case",
   "Thanks to Kristina for reporting the error."
 } ,

 { 13, Nov, 2012, RCR, "afni-general", MINOR, TYPE_BUG_FIX,
   "fixed fopen_maybe to check for .1D suffix on file streams",
   "Suffix might get added by EDIT_dset_items.\n"
   "Thanks to I Schwabacher for reporting the error."
 } ,

 { 23, OCT, 2012, RCR, "to3d", MINOR, TYPE_BUG_FIX,
   "forgot to leave show_size_n_offset set",
   "Thanks to J Jarcho for reporting the to3d failure."
 } ,

 { 19, OCT, 2012, RCR, "file_tool", MINOR, TYPE_ENHANCE,
   "added test for BOM bytes (byte order mark)",
   NULL
 } ,

 { 18, OCT, 2012, RCR, "file_tool", MINOR, TYPE_ENHANCE,
   "added convenience option -test",
   NULL
 } ,

 { 18, OCT, 2012, RCR, "uber_ttest.py", MINOR, TYPE_BUG_FIX,
   "small updates to correspond with library changes",
   NULL
 } ,

 { 17, OCT, 2012, RCR, "afni_proc.py", MICRO, TYPE_MODIFY,
   "removed unneeded -set_tr from 1d_tool.py -censor_motion",
   NULL
 } ,

 { 17, OCT, 2012, RCR, "dicom_hdr", MINOR, TYPE_NEW_OPT,
   "added -no_length option, which helps when running diffs on output",
   NULL
 } ,

 { 16, OCT, 2012, RCR, "uber_subject.py", MINOR, TYPE_NEW_OPT,
   "added analysis type and processing block list",
   NULL
 } ,

 { 12, OCT, 2012, RCR, "afni_proc.py", MICRO, TYPE_ENHANCE,
   "included tshift block in example #9 - resting state analysis",
   "Thanks to D Drake for reminding me to add it."
 } ,

 { 12, OCT, 2012, RCR, "afni-general", MINOR, TYPE_ENHANCE,
   "added byte-swapping for complex numbers in thd_niml.c",
   NULL
 } ,

 { 12, OCT, 2012, RCR, "@RetinoProc", MICRO, TYPE_BUG_FIX,
   "set AEA_opt in quotes, as it might be a list",
   NULL
 } ,

 {  5, OCT, 2012, RCR, "1d_tool.py", MINOR, TYPE_NEW_OPT,
   "added option -quick_censor_count",
   NULL
 } ,

 {  5, OCT, 2012, RCR, "dicom_hinfo", MINOR, TYPE_NEW_OPT,
   "added option -no_name",
   NULL
 } ,

 {  3, OCT, 2012, RCR, "afni-general", MINOR, TYPE_ENHANCE,
   "dashed parameters are now illegal for many options in many python programs",
   "Affects programs:\n"
   "   1d_tool.py, afni_proc.py, gen_group_command.py, make_random_timing.py,\n"
   "   make_stim_times.py, option_list.py, timing_tool.py"
 } ,

 {  2, OCT, 2012, RCR, "uber_subject.py", MINOR, TYPE_ENHANCE,
   "added stim_type column to stim table",
   "This corresponds to the afni_proc.py option -regress_stim_types."
 } ,

 {  2, OCT, 2012, RCR, "model_conv_diffgamma", MICRO, TYPE_GENERAL,
   "small help update",
   NULL
 } ,

 {  1, OCT, 2012, RCR, "afni_proc.py", MINOR, TYPE_ENHANCE,
   "added 'file' to list of -stim_types parameters",
   "The 'file' type would imply -stim_file in 3dDeconvolve, not timing."
 } ,

 { 26, SEP, 2012, RCR, "@update_afni_binaries", MINOR, TYPE_NEW_OPT,
   "added -apsearch; verify download for recursive step",
   NULL
 } ,

 { 26, SEP, 2012, RCR, "nifti_tool", MINOR, TYPE_BUG_FIX,
   "changed ana originator field from char to short",
   NULL
 } ,

 { 25, SEP, 2012, RCR, "afni_proc.py", MINOR, TYPE_BUG_FIX,
   "use errts_REML to compute blur if 3dD_stop; apply compute_fitts if no reml",
   "Thanks to P Molfese for reporting the problem."
 } ,

 { 21, SEP, 2012, RCR, "3dNLfim", MICRO, TYPE_GENERAL,
   "added ConvDiffGam to help",
   NULL
 } ,

 { 20, SEP, 2012, RCR, "3dClustSim", MICRO, TYPE_GENERAL,
   "added a note to the help about computing blur estimates",
   "Requested by J Weisberg."
 } ,

 { 20, SEP, 2012, RCR, "afni-general", MINOR, TYPE_ENHANCE,
   "added some projection function to python libraries",
   NULL
 } ,

 { 13, SEP, 2012, RCR, "@update.afni.binaries", MINOR, TYPE_ENHANCE,
   "download and run the current version on the web site",
   "Good idea, Bob."
 } ,

 { 13, SEP, 2012, RCR, "afni_util", MINOR, TYPE_ENHANCE,
   "can call list functions via -listfunc (to avoid input formatting)",
   "Also, use -join after the LISTFUNC to remove list format on output, e.g.\n"
   "\ncd AFNI_data6\n"
   "afni_util.py -listfunc list_minus_glob_form -join group_results/OLSQ*.HEAD"
 } ,

 { 6, SEP, 2012, RCR, "afni-general", MINOR, TYPE_ENHANCE,
   "if varying facs/types on NIfTI write, write floats instead of failing",
   NULL
 } ,

 { 6, SEP, 2012, RCR, "gen_ss_review_scripts.py", MICRO, TYPE_MODIFY,
   "print missing xmat error w/out debug, as it is fatal",
   NULL
 } ,

 { 6, SEP, 2012, RCR, "afni-general", MINOR, TYPE_NEW_OPT,
   "apply global opt -pad_to_node when going through AFNI format in thd_niml.c",
   NULL
 } ,

 { 4, SEP, 2012, RCR, "afni_proc.py", MINOR, TYPE_NEW_OPT,
   "added option -regress_ROI",
   "This allows for tissue-based regression, with ROI averages from any of:\n"
   "     brain (from full_mask), GM, WM and CSF (from Classes_resam)\n"
   "The 'mask' block is required for all ROIs, and option -mask_segment_anat\n"
   "is required for the latter 3."
 } ,

 { 4, SEP, 2012, RCR, "gen_group_command.py", MICRO, TYPE_BUG_FIX,
   "fixed error message in case of different group sizes",
   "Error pointed out by Priyank."
 } ,

 { 31, AUG, 2012, RCR, "3dTstat", MINOR, TYPE_NEW_OPT,
   "added option -signed_absmax",
   "Requested by P Hamilton."
 } ,

 { 30, AUG, 2012, RCR, "1d_tool.py", MICRO, TYPE_MODIFY,
   "display -show_mmms output to 4 places",
   NULL
 } ,

 { 24, AUG, 2012, RCR, "column_cat", MAJOR, TYPE_NEW_PROG,
   "like 'cat', except horizontally (see recent Unix command, 'paste')",
   NULL
 } ,

 { 23, AUG, 2012, RCR, "gen_ss_review_scripts.py", MINOR, TYPE_NEW_OPT,
   "can pass -censor_dset",
   NULL
 } ,

 { 21, AUG, 2012, RCR, "slow_surf_clustsim.py", MICRO, TYPE_NEW_OPT,
   "added 'sigma' uvar, for passing to SurfSmooth",
   NULL
 } ,

 { 17, AUG, 2012, RCR, "3dGroupInCorr", MICRO, TYPE_BUG_FIX,
   "pass 'batch mode' var to SUMA_init_GISET_setup to preserve dset",
   NULL
 } ,

 { 16, AUG, 2012, RCR, "gen_group_command.py", MICRO, TYPE_MODIFY,
   "show datasets names when a 'labels not unique' error occurs",
   NULL
 } ,

 { 14, AUG, 2012, RCR, "afni_proc.py", MINOR, TYPE_MODIFY,
   "match default class order for 3dSeg; copy labeltable into resampled dset",
   NULL
 } ,

 { 10, AUG, 2012, RCR, "afni_restproc.py", MINOR, TYPE_GENERAL,
   "Updates from Rayus.",
   "Fixed bugs with -outcensor and -snr.\n"
   "Added -bpassregs and -keepuncensored.\n"
   "Use variable detrending for -tsnr."
 } ,

 {  9, AUG, 2012, RCR, "afni_general", MICRO, TYPE_BUG_FIX,
   "definition after ENTRY in mri_genalign_util.c",
   NULL
 } ,

 {  8, AUG, 2012, RCR, "Dimon", MINOR, TYPE_NEW_OPT,
   "added -use_slice_loc; fixed app of use_last_elem in mri_read_dicom",
   "g_info.use_last_elem has usurped the lone global"
 } ,

 {  8, AUG, 2012, RCR, "afni_proc.py", MICRO, TYPE_BUG_FIX,
   "do not update tlrc anat with strip if passed in",
   NULL
 } ,

 {  8, AUG, 2012, RCR, "slow_surf_clustsim.py", MICRO, TYPE_BUG_FIX,
   "currently need to pass -sv even for -on_surface; get rid of this later",
   NULL
 } ,

 { 31, JUL, 2012, RCR, "afni_proc.py", MINOR, TYPE_MODIFY,
   "have -mask_segment_anat default to no (libgsl is not quite so common)",
   NULL
 } ,

 { 31, JUL, 2012, RCR, "afni-general", MINOR, TYPE_ENHANCE,
   "speed up reading NIfTI files with long histories (THD_dblkatr_from_niml)",
   "Thanks to J Gonzalez for reporting the problem."
 } ,

 { 31, JUL, 2012, RCR, "3dresample", MINOR, TYPE_BUG_FIX,
   "update IJK_TO_DICOM and _REAL at end of resample library function",
   "Thanks to I Schwabacher for reporting the IJK_TO_DICOM discrepancy."
 } ,

 { 30, JUL, 2012, RCR, "afni_proc.py", MINOR, TYPE_ENHANCE,
   "if surface analysis, create run_suma script",
   NULL
 } ,

 { 30, JUL, 2012, RCR, "1d_tool.py", MINOR, TYPE_NEW_OPT,
   "added -show_mmms",
   "Display min, mean, max, stdev of each column."
 } ,

 { 26, JUL, 2012, RCR, "afni_proc.py", MINOR, TYPE_NEW_OPT,
   "added -mask_segment_anat and -mask_rm_segsy",
   "If anat is stripped, create segmented anat unless user says not to."
 } ,

 { 26, JUL, 2012, RCR, "3dttest++", MINOR, TYPE_BUG_FIX,
   "K text columns (after label) would result in K lost float columns",
   "Thanks to Phoebe of Harvard for reporting the problem."
 } ,

 { 26, JUL, 2012, RCR, "realtime_receiver.py", MINOR, TYPE_NEW_OPT,
   "added -show_comm_times option to show communication times",
   "Added for J Evans (and to get it off an ancient todo list)."
 } ,

 { 23, JUL, 2012, RCR, "afni-general", MICRO, TYPE_ENHANCE,
   "allow programs to read auto-tcat datasets using filelist:DSETS.txt",
   "If DSETS.txt contains a list of datasets, they will be read in using\n"
   "THD_open_tcat(), as if they were listed separated by spaces.\n\n"
   "Added for C Connolly."
 } ,

 { 20, JUL, 2012, RCR, "apsearch", MICRO, TYPE_MODIFY,
   "exclude README.* from program list",
   "Executable README files can be troublesome..."
 } ,

 { 17, JUL, 2012, RCR, "gen_ss_review_scripts.py", MINOR, TYPE_MODIFY,
   "added checks for volreg and uncensored X-mat; get view from volreg",
   NULL
 } ,

 { 17, JUL, 2012, RCR, "slow_surf_clustsim.py", MICRO, TYPE_MODIFY,
   "removed -Niter opt from SurfSmooth (let it decide)",
   NULL
 } ,

 { 11, JUL, 2012, RCR, "afni_proc.py", MINOR, TYPE_ENHANCE,
   "fill gaps and holes in anatomical masks",
   "(now requires AFNI from 7 May, 2012)"
 } ,

 { 10, JUL, 2012, RCR, "afni_proc.py", MICRO, TYPE_ENHANCE,
   "let the user know whether 3dClustSim will be run",
   NULL
 } ,

 { 9, JUL, 2012, RCR, "@auto_tlrc", MICRO, TYPE_MODIFY,
   "escape (unalias) every 'rm' command",
   NULL
 } ,

 { 9, JUL, 2012, RCR, "align_epi_anat.py", MICRO, TYPE_MODIFY,
   "escape (unalias) every 'rm' command",
   NULL
 } ,

 { 29, JUN, 2012, RCR, "Makefile.INCLUDE", MICRO, TYPE_MODIFY,
   "moved ptaylor_install dependency from 'vastness' to 'install'",
   NULL
 } ,

 { 29, JUN, 2012, RCR, "prompt_user", MICRO, TYPE_NEW_OPT,
   "if MESSAGE is '-', read from stdin",
   NULL
 } ,

 { 29, JUN, 2012, RCR, "@Install_RSFMRI_Motion_Group_Demo", MINOR, TYPE_NEW_PROG,
   "program is for installing demo of RSFMR on big and small motion groups",
   NULL
 } ,

 { 28, JUN, 2012, RCR, "afni_proc.py", MICRO, TYPE_BUG_FIX,
   "fixed help error regarding IM",
   "Thanks to I Blair for reporting it."
 } ,

 { 27, JUN, 2012, RCR, "3dTstat", MICRO, TYPE_NEW_OPT,
   "added -nzmedian, requested on message board",
   NULL
 } ,

 { 25, JUN, 2012, RCR, "gen_group_command.py", MICRO, TYPE_ENHANCE,
   "added help for -factors and 3dANOVA3 -type 4 examples",
   NULL
 } ,

 { 25, JUN, 2012, RCR, "gen_ss_review_scripts.py", MICRO, TYPE_BUG_FIX,
   "fixed uninitialized cpad1,2 in the case of no censoring",
   NULL
 } ,

 { 22, JUN, 2012, RCR, "gen_group_command.py", MINOR, TYPE_NEW_OPT,
   "added commands 3dANOVA2 and 3dANOVA3; added option -factors",
   "Need to add help for -factors (i.e. for 3dANOVA3 -type 4)."
 } ,

 { 20, JUN, 2012, RCR, "plug_realtime", MICRO, TYPE_BUG_FIX,
   "comment out plot_ts_setthik() type calls for now",
   "When registering, finalize_dset() will result in white image window.\n"
   "Thanks to V Roopchansingh for reporting the problem."
 } ,

 { 15, JUN, 2012, RCR, "GIFTI", MINOR, TYPE_MODIFY,
   "make num_dim violation a warning, because of mris_convert",
   NULL
 } ,

 { 15, JUN, 2012, RCR, "afni_proc.py", MINOR, TYPE_NEW_OPT,
   "added -regress_censor_extern",
   NULL
 } ,

 { 14, JUN, 2012, RCR, "gen_ss_review_scripts.py", MICRO, TYPE_BUG_FIX,
   "use afni -com instead of plugout_drive (for case of multiple users)",
   "Thanks to V Razdan and N Adleman for reporting the issue."
 } ,

 { 6, JUN, 2012, RCR, "afni_proc.py", MICRO, TYPE_BUG_FIX,
   "look for input of EPI datasets in standard space and NIfTI format",
   NULL
 } ,

 { 5, JUN, 2012, RCR, "3dmask_tool", MICRO, TYPE_BUG_FIX,
   "need to explicitly set DSET_BRICK_TYPE() on some systems",
   NULL
 } ,

 { 5, JUN, 2012, RCR, "afni_proc.py", MINOR, TYPE_MODIFY,
   "warn users if married types and files do not seem to match",
   NULL
 } ,

 { 3, JUN, 2012, RCR, "afni_proc.py", MICRO, TYPE_MODIFY,
   "for resting state analysis, suggest -regress_censor_motion 0.2",
   "Suggest a more strict limit for resting state than for task analysis."
 } ,

 { 3, JUN, 2012, RCR, "uber_subject.py", MICRO, TYPE_ENHANCE,
   "for variable updates: actually show list if it is short enough",
   NULL
 } ,

 { 25, MAY, 2012, RCR, "uber_subject.py", MINOR, TYPE_ENHANCE,
   "display modified options and subject defaults",
   NULL
 } ,

 { 22, MAY, 2012, RCR, "uber_subject.py", MINOR, TYPE_NEW_OPT,
   "added regress_bandpass and regress_mot_deriv (probably for resting state)",
   NULL
 } ,

 { 21, MAY, 2012, RCR, "afni_proc.py", MINOR, TYPE_NEW_OPT,
   "added the long-desired-but-not-so-needed -regress_stim_types option",
   "This allows users to specify -stim_times/_AM1/_AM2/_IM."
 } ,

 { 19, MAY, 2012, RCR, "afni_proc.py", MICRO, TYPE_ENHANCE,
   "added help examples for resting state analysis",
   NULL
 } ,

 { 19, MAY, 2012, RCR, "afni-general", MICRO, TYPE_ENHANCE,
   "allow for auto-tcat of 1D inputs that are separated by spaces",
   "For E Demir to use in 3dDeconovolve."
 } ,

 { 16, MAY, 2012, RCR, "@GetAfniOrient", MICRO, TYPE_MODIFY,
   "suppress 3dinfo version text",
   NULL
 } ,

 { 16, MAY, 2012, RCR, "@auto_tlrc", MICRO, TYPE_MODIFY,
   "do not ask for user input, even if centers are off by 80+ mm",
   NULL
 } ,

 { 11, MAY, 2012, RCR, "gen_ss_review_scripts.py", MINOR, TYPE_ENHANCE,
   "also output average censored per-TR motion",
   NULL
 } ,

 { 10, MAY, 2012, RCR, "afni_proc.py", MINOR, TYPE_ENHANCE,
   "allow processing of more than 99 runs",
   NULL
 } ,

 { 10, MAY, 2012, RCR, "gen_ss_review_scripts.py", MINOR, TYPE_ENHANCE,
   "allow for a wider range of file names",
   "- handle case of more than 99 runs\n"
   "- look for files of the form *_rall.1D, as well as *.rall.1D"
 } ,

 { 7, MAY, 2012, RCR, "3dmask_tool", MINOR, TYPE_ENHANCE,
   "replaced THD_mask_erode with new THD_mask_erode_sym",
   "This change should make dilate and erosion operations symmetric."
 } ,

 { 7, MAY, 2012, RCR, "1d_tool.py", MINOR, TYPE_NEW_OPT,
   "added weighted_enorm method for -collapse_cols; added -weight_vec",
   NULL
 } ,

 { 4, MAY, 2012, RCR, "afni_restproc.py", MINOR, TYPE_BUG_FIX,
   "submitting updates from Rayus",
   "Updates are in changelog."
 } ,

 { 3, MAY, 2012, RCR, "1d_tool.py", MINOR, TYPE_NEW_OPT,
   "added -backward_diff and -forward_diff",
   "Note, -backward_diff is the same as -derivative."
 } ,

 { 2, MAY, 2012, RCR, "afni-general", MICRO, TYPE_ENHANCE,
   "added AFNI_PATH_SPACES_OK, for input of datasets with spaces in path",
   "Added for V Roopchansingh."
 } ,

 { 1, MAY, 2012, RCR, "gen_ss_review_scripts.py", MINOR, TYPE_ENHANCE,
   "added -prefix option; added censor coloring to 1dplot commands",
   NULL
 } ,

 { 1, MAY, 2012, RCR, "1d_tool.py", MINOR, TYPE_ENHANCE,
   "added -looks_like_AM",
   NULL
 } ,

 { 1, MAY, 2012, RCR, "make_random_timing.py", MINOR, TYPE_ENHANCE,
   "allowed -ordered_stimuli and -max_consec, together",
   "Requested by Liat."
 } ,

 { 30, APR, 2012, RCR, "afni_restproc.py", MAJOR, TYPE_NEW_PROG,
   "this program is by Rayus Kuplicki, please contact him for information",
   NULL
 } ,

 { 27, APR, 2012, RCR, "3dmask_tool", MAJOR, TYPE_NEW_PROG,
   "a program to manipulate mask datasets",
   NULL
 } ,

 { 24, APR, 2012, RCR, "afni-general", MINOR, TYPE_ENHANCE,
   "if surface data with generic prefix, append surf-type suffix",
   "Done to fix ANOVA commands on surface.\n"
   "Thanks to R Ray for bringing this up."
 } ,

 { 17, APR, 2012, RCR, "afni-general", MINOR, TYPE_ENHANCE,
   "added atlas/ROI label use with <> range selectors (MCW_get_angle_range)",
   NULL
 } ,

 { 16, APR, 2012, RCR, "afni_proc.py", MICRO, TYPE_NEW_OPT,
   "added -regress_bandpass, for bandpass filtering via regression",
   NULL
 } ,

 { 13, APR, 2012, RCR, "@radial_correlate.py", MICRO, TYPE_ENHANCE,
   "accept +tlrc datasets",
   NULL
 } ,

 { 12, APR, 2012, RCR, "gen_ss_review_scripts.py", MICRO, TYPE_BUG_FIX,
   "backport to python 2.2",
   NULL
 } ,

 { 12, APR, 2012, RCR, "afni_proc.py", MINOR, TYPE_BUG_FIX,
   "backport to python 2.2",
   "For files that should work on 2.2, avoid sum() and enumerate().\n"
   "Thanks to L Broster for reporting problems on python 2.2."
 } ,

 { 8, APR, 2012, RCR, "make_random_timing.py", MINOR, TYPE_ENHANCE,
   "-ordered_stimuli now takes labels",
   NULL
 } ,

 { 4, APR, 2012, RCR, "afni-general", MINOR, TYPE_MODIFY,
   "if prefix shows STORAGE_UNDEFINED, use BRIK only if not potential surface",
   NULL
 } ,

 { 3, APR, 2012, RCR, "plug_realtime", MICRO, TYPE_MODIFY,
   "always print the name of the mask dataset in use (via GUI or env)",
   NULL
 } ,

 { 30, MAR, 2012, RCR, "plug_realtime", MICRO, TYPE_MODIFY,
   "let user know when AFNI_REALTIME_Mask_Dset is applied",
   NULL
 } ,

 { 30, MAR, 2012, RCR, "@auto_tlrc", MICRO, TYPE_NEW_OPT,
   "added option -inweight\n",
   "Added for S Horovitz and S Tinaz."
 } ,

 { 22, MAR, 2012, RCR, "plug_realtime", MINOR, TYPE_ENHANCE,
   "apply AFNI_REALTIME_SHOW_TIMES in non-RT feedback case",
   NULL
 } ,

 { 22, MAR, 2012, RCR, "Dimon", MICRO, TYPE_ENHANCE,
   "if RT comm fails with afni, show iochan_error_string()",
   "It occasionally fails at TR=0.125 s."
 } ,

 { 21, MAR, 2012, RCR, "afni_proc.py", MICRO, TYPE_ENHANCE,
   "use run_lengths for TR list; removed path from external motion file",
   NULL
 } ,

 { 21, MAR, 2012, RCR, "gen_ss_review_scripts.py", MICRO, TYPE_ENHANCE,
   "look for more motion files; minor changes to output format",
   NULL
 } ,

 { 21, MAR, 2012, RCR, "3dcalc", MICRO, TYPE_ENHANCE,
   "added -help description to -help output",
   "To get apsearch to enable <tab> completion of -help option."
 } ,

 { 15, MAR, 2012, RCR, "plug_realtime", MINOR, TYPE_ENHANCE,
   "added AFNI_REALTIME_Mask_Dset for per-run control over Mask",
   "Also added some missing vars to README.environment.\n"
   "Done for J Evans."
 } ,

 { 14, MAR, 2012, RCR, "Dimon", MINOR, TYPE_NEW_OPT,
   "added -num_chan and -max_quiet_trs; default sleep = 1.1*TR, max of 2",
   "Added for J Evans and V Roopchansingh."
 } ,

 { 14, MAR, 2012, RCR, "afni_proc.py", MICRO, TYPE_BUG_FIX,
   "test for global timing before local, as it looks like bad local",
   "Thanks to P Pallett for reporting the problem."
 } ,

 { 13, MAR, 2012, RCR, "lib_qt_gui.py", MICRO, TYPE_MODIFY,
   "has main, so added trivial -help option",
   NULL
 } ,

 { 12, MAR, 2012, RCR, "@SUMA_AlignToExperiment", MICRO, TYPE_NEW_OPT,
   "added -overwrite_resp, so that processing does not have to stop and wait",
   "Also, used 'find' grab *.nii, to fix the failure reported by R Ray.\n"
   "Forgot to put this in with the afni_proc.py change..."
 } ,

 {  9, MAR, 2012, RCR, "afni_proc.py", MICRO, TYPE_BUG_FIX,
   "added $hemi to rm.mean dset during scaling; added -overwrite_resp to SATE",
   "Surface analysis would fail on 2nd hemi, as rm.mean dset would exist."
   "Also, added new '-overwrite_resp S' to @SUMA_AlignToExperiement command."
 } ,

 {  7, MAR, 2012, RCR, "@update.afni.binaries", MINOR, TYPE_ENHANCE,
   "existing package and install dir no longer required for -defaults",
   NULL
 } ,

 {  7, MAR, 2012, RCR, "GIFTI", MICRO, TYPE_BUG_FIX,
   "fixed sizeof in memset of gim (noted by B Cox)",
   NULL
 } ,

 {  6, MAR, 2012, RCR, "uber_subject.py", MICRO, TYPE_MODIFY,
   "move nokia help to -help_install_nokia (since it is not recommended)",
   NULL
 } ,

 {  5, MAR, 2012, RCR, "apsearch", MICRO, TYPE_MODIFY,
   "do not set shell variables",
   NULL
 } ,

 {  5, MAR, 2012, RCR, "uber_proc.py", MICRO, TYPE_MODIFY,
   "trivially apply -help option, for apsearch",
   NULL
 } ,

 {  5, MAR, 2012, RCR, "afni-general", MINOR, TYPE_BUG_FIX,
   "EDIT_empty: only propagate writable storage_modes",
   "Added is_writable_storage_mode and DSET_STORAGE_MODE.\n"
   "Thanks to Eli for reporting the problem."
 } ,

 {  2, MAR, 2012, RCR, "afni_proc.py", MINOR, TYPE_MODIFY,
   "fixed $runs in multi-run ricor",
   "Thanks to I Mukai for reporting the problem."
 } ,

 { 27, FEB, 2012, RCR, "@update.afni.binaries", MINOR, TYPE_ENHANCE,
   "made a little more intelligent, e.g. make one backup by default",
   "Note: can run this without any existing AFNI binaries, e.g.\n"
   "      @update.afni.binaries -bindir ~/abin -package linux_openmotif"
 } ,

 { 24, FEB, 2012, RCR, "1d_tool.py", MINOR, TYPE_MODIFY,
   "added -moderate_mask, fixed -extreme_mask help",
   "Thanks to R Kuplicki for reporting the help inconsistency."
 } ,

 { 22, FEB, 2012, RCR, "afni-general", MINOR, TYPE_MODIFY,
   "moved GLOBAL_browser def from afni.h to thd_ttatlas_query.c",
   "- declared in TTQ.h\n"
   "- deleted #include thd_atlas.h from most .c files\n"
   "- #include thd_atlas.h in mrilib.h"
 } ,

 { 22, FEB, 2012, RCR, "1d_tool.py", MINOR, TYPE_NEW_OPT,
   "added -randomize_trs and -seed",
   "Affected 1d_tool.py, afni_util.py, lib_afni1D.py and lib_textdata.py."
 } ,

 { 21, FEB, 2012, RCR, "@update.afni.binaries", MICRO, TYPE_ENHANCE,
   "if destination directory is not writable, let the user know",
   NULL
 } ,

 { 16, FEB, 2012, RCR, "Dimon", MINOR, TYPE_NEW_OPT,
   "more quick termination updates",
   "- added -max_images\n"
   "- do not init vol search state to 2, would limit volumes to 40\n"
   "- include fl_start in no_wait test\n"
   "- look for new vol worth of images, but no volume match"
 } ,

 { 14, FEB, 2012, RCR, "Dimon", MINOR, TYPE_MODIFY,
   "if -no_wait, terminate on volume_match failure",
   "For F Ye."
 } ,

 { 14, FEB, 2012, RCR, "uber_ttest.py", MINOR, TYPE_ENHANCE,
   "release version 1.0: help, copy tables, scripts imply -no_gui",
   NULL
 } ,

 { 10, FEB, 2012, RCR, "uber_ttest.py", MINOR, TYPE_ENHANCE,
   "added 'paired' toggle box to GUI",
   NULL
 } ,

 { 10, FEB, 2012, RCR, "afni_proc.py", MICRO, TYPE_NEW_OPT,
   "added -check_results_dir for Z Saad",
   "Also, changed -tcat_outlier_warn_limit to -tcat_preSS_warn_limit."
 } ,

 { 10, FEB, 2012, RCR, "gen_ss_review_scripts.py", MICRO, TYPE_MODIFY,
   "make tcat files optional; apply prefix to 'basic' commands in driver",
   NULL
 } ,

 { 10, FEB, 2012, RCR, "slow_surf_clustsim.py", MICRO, TYPE_MODIFY,
   "tiny help update, as enforced by H Jo",
   NULL
 } ,

 {  6, FEB, 2012, RCR, "Dimon", MINOR, TYPE_ENHANCE,
   "added -no_wait option: never wait for new data",
   "Also, suppress new glob warnings.\n"
   "Done for F Ye and others."
 } ,

 {  6, FEB, 2012, RCR, "to3d", MICRO, TYPE_MODIFY,
   "tiny help update, as enforced by D Glen",
   NULL
 } ,

 {  6, FEB, 2012, RCR, "3dsvm", MICRO, TYPE_MODIFY,
   "applied Makefile.INCLUDE updates for J Lisinski and S LaConte",
   NULL
 } ,

 {  3, FEB, 2012, RCR, "align_epi_anat.py", MICRO, TYPE_BUG_FIX,
   "updated @AddEdge command to match change to afni_base:shell_com",
   "Done with D Glen."
 } ,

 {  2, FEB, 2012, RCR, "uber_ttest.py", MINOR, TYPE_ENHANCE,
   "added basic 3dMEMA capabilities",
   "This affected afni_util.py, ask_me.py, gui_uber_ttest.py, lib_qt_gui.py\n"
   "     lib_subjects.py, lib_uber_ttest.py, uber_subject.py, uber_ttest.py."
 } ,

 {  1, FEB, 2012, RCR, "gen_ss_review_scripts.py", MICRO, TYPE_ENHANCE,
   "check for pre-steady state outlier warnings",
   NULL
 } ,

 {  1, FEB, 2012, RCR, "afni_proc.py", MINOR, TYPE_ENHANCE,
   "check for pre-steady state outlier counts",
   "Added option -tcat_outlier_warn_limit."
 } ,

 { 31, JAN, 2012, RCR, "gen_ss_review_scripts.py", MINOR, TYPE_ENHANCE,
   "look for aligned anat _al_junk/keep",
   NULL
 } ,

 { 31, JAN, 2012, RCR, "to3d", MINOR, TYPE_BUG_FIX,
   "also update check for '### ASCCONV BEGIN' in to3d...",
   "Problem noted by J Lewis."
 } ,

 { 31, JAN, 2012, RCR, "afni_proc.py", MINOR, TYPE_NEW_OPT,
   "added -regress_apply_ricor",
   NULL
 } ,

 { 30, JAN, 2012, RCR, "afni_proc.py", MINOR, TYPE_MODIFY,
   "ricor block: no longer apply in later 3dDeconvolve",
   "The regressors for slice #0 from the ricor block were being applied in\n"
   "the final regression (to remove motion) for consistency in degrees of\n"
   "freedom.  But we might rather not do that, particularly since DOF are\n"
   "not important when proceeding with just correlation coefficients."
 } ,

 { 30, JAN, 2012, RCR, "uber_ttest.py", MICRO, TYPE_MODIFY,
   "all python files use '/usr/bin/env python' instead of '/usr/bin/python'",
   "modified afni_base.py, gui_uber_align_test.py, gui_uber_subj.py,\n"
   "         uber_skel.py, @DoPerRoi.py, gui_uber_skel.py, gui_uber_ttest.py,\n"
   "         uber_ttest.py"
 } ,

 { 28, JAN, 2012, RCR, "gen_ss_review_scripts.py", MICRO, TYPE_BUG_FIX,
   "look for TSNR* in case of surf analysis",
   NULL
 } ,

 { 28, JAN, 2012, RCR, "afni_proc.py", MINOR, TYPE_ENHANCE,
   "updates for surf analysis of subject FT under AFNI_data6",
   "  - added -atlas_followers to @SUMA_AlignToExperiment\n"
   "  - if surf analysis: no scaling mask (e.g. extents)\n"
   "  - updated help example #8 for surf analysis of AFNI_data6 subject FT"
 } ,

 { 27, JAN, 2012, RCR, "to3d", MINOR, TYPE_BUG_FIX,
   "fix inf loop if some sSliceArray entries not set",
   "Also, now there might be junk between ASCCONV BEGIN and ###, grrrrr...\n"
   "Problem noted by J Lewis."
 } ,

 { 25, JAN, 2012, RCR, "Dimon", MINOR, TYPE_BUG_FIX,
   "back out overzealous -quit changes for now",
   NULL
 } ,

 { 20, JAN, 2012, RCR, "to3d", MINOR, TYPE_MODIFY,
   "mri_read_dicom: if there is no VALID vrCode, skip explicitVR",
   "Done for Chad N."
 } ,

 { 19, JAN, 2012, RCR, "Dimon", MINOR, TYPE_MODIFY,
   "made -quit more aggressive",
   NULL
 } ,

 { 18, JAN, 2012, RCR, "afni_proc.py", MINOR, TYPE_MODIFY,
   "force anat variable (and children) to be in AFNI format after 3dcopy",
   "Appropriate, and for compatibility with an afni_name.pv change."
 } ,

 { 17, JAN, 2012, RCR, "Dimon", MINOR, TYPE_MODIFY,
   "-gert_create_dataset now implies -GERT_Reco and -quit",
   "For Ziad and Daniel."
 } ,

 { 12, JAN, 2012, RCR, "afni_proc.py", MINOR, TYPE_BUG_FIX,
   "fixed ricor block 3dcalc loop for varying run lengths",
   NULL
 } ,

 { 11, JAN, 2012, RCR, "afni-general", MINOR, TYPE_BUG_FIX,
   "dx and dy were reversed in mri_read_dicom.c",
   "Thanks to P Kaskan and F Ye for bringing this up."
 } ,

 { 28, NOV, 2011, RCR, "1dnorm", MICRO, TYPE_BUG_FIX,
   "re-enabled use of '-' for stdin/stdout",
   "Requested by R Birn."
 } ,

 { 22, NOV, 2011, RCR, "uber_subject.py", MINOR, TYPE_NEW_OPT,
   "allow for passing variables directly, not via -svar",
   NULL
 } ,

 { 21, NOV, 2011, RCR, "quick.alpha.vals.py", MINOR, TYPE_NEW_PROG,
   "a very simple program to tabulate the output from slow_surf_clustsim.py",
   "This ought to be improved, but at least it is now distributed..."
 } ,

 { 21, NOV, 2011, RCR, "uber_subject.py", MICRO, TYPE_ENHANCE,
   "small update to help text",
   NULL
 } ,

 { 21, NOV, 2011, RCR, "gen_ss_review_scripts.py", MICRO, TYPE_BUG_FIX,
   "fixed -ynames in plot of motion/outliers",
   NULL
 } ,

 { 17, NOV, 2011, RCR, "@ROI_Corr_Mat", MICRO, TYPE_BUG_FIX,
   "fix complaint about unknown options for non-macs",
   NULL
 } ,

 { 17, NOV, 2011, RCR, "afni", MINOR, TYPE_BUG_FIX,
   "if dset+orig is anat/func and dset+tlrc is func/anat, 'BAD dataset', man",
   "Altered logic in thd_initsess.c (done with dglen)."
 } ,

 { 17, NOV, 2011, RCR, "3drefit", MICRO, TYPE_BUG_FIX,
   "changing 'type' should have an effect even if not a bucket",
   "Done with dglen."
 } ,

 {  9, NOV, 2011, RCR, "afni_proc.py", MINOR, TYPE_MODIFY,
   "-surf_blur_fwhm is no longer valid, please use -blur_size",
   NULL
 } ,

 {  8, NOV, 2011, RCR, "adwarp", MICRO, TYPE_ENHANCE,
   "added a help example for writing anat+tlrc.BRIK",
   NULL
 } ,

 {  7, NOV, 2011, RCR, "afni_proc.py", MINOR, TYPE_NEW_OPT,
   "added -blur_to_fwhm and -blur_opts_B2FW",
   "Added for E Nelson and J Jarcho."
 } ,

 {  4, NOV, 2011, RCR, "3dSurf2Vol", MINOR, TYPE_ENHANCE,
   "added 'mode' mapping function",
   "Requested by R Mruczek.  Also done for Z Puckett."
 } ,

 {  3, NOV, 2011, RCR, "@2dwarper.Allin", MINOR, TYPE_NEW_OPT,
   "added -prefix option; allow for 3dAllin failures; copy time info",
   "Updates by N Mei and A Messinger."
 } ,

 {  2, NOV, 2011, RCR, "Dimon", MINOR, TYPE_ENHANCE,
   "allow -save_file_list to apply even with -infile_list",
   NULL
 } ,

 {  2, NOV, 2011, RCR, "afni_proc.py", MINOR, TYPE_ENHANCE,
   "if using TENT, run 'timing_tool.py -warn_tr_stats'",
   "Warnings are also saved in out.TENT_warn.txt."
 } ,

 {  2, NOV, 2011, RCR, "gen_ss_review_scripts.py", MINOR, TYPE_ENHANCE,
   "added out.TENT_warn.txt to warning file review",
   NULL
 } ,

 { 31, OCT, 2011, RCR, "timing_tool.py", MINOR, TYPE_NEW_OPT,
   "added -show_tr_stats and -warn_tr_stats options",
   NULL
 } ,

 { 25, OCT, 2011, RCR, "timing_tool.py", MINOR, TYPE_ENHANCE,
   "process married files with current operations",
   "1. AfniMarriedTiming inherits from AfniData (instead of local copies)\n"
   "2. add all AfniTiming methods to AfniMarriedTiming (as married timing)\n"
   "3. rename AfniMarriedTiming back to AfniTiming (but now married)"
 } ,

 { 25, OCT, 2011, RCR, "gen_ss_review_scripts.py", MINOR, TYPE_ENHANCE,
   "look for more file name variants, including with '_' separators",
   "Added for J Weisberg."
 } ,

 { 20, OCT, 2011, RCR, "afni_general", MINOR, TYPE_MODIFY,
   "changed most resampling programs to deoblique inputs upon read",
   "THD_open*_dataset() was followed by THD_make_cardinal().\n"
   "modified: 3dresample, 3dfractionize, 3drotate, adwarp, 3dLRflip\n"
   "          3dZeropad, 3dZcat, 3dAutobox\n"
   "not (yet) modified: 3dWarp(Drive), 3dAllineate"
 } ,

 { 19, OCT, 2011, RCR, "@2dwarper.Allin", MICRO, TYPE_NEW_OPT,
   "added a -mask option",
   "Added for A Messinger."
 } ,

 { 19, OCT, 2011, RCR, "GIFTI", MINOR, TYPE_ENHANCE,
   "can read/write ascii COMPLEX64, COMPLEX128, RGB24",
   "Requested by H Breman, J Mulders and N Schmansky."
 } ,

 { 18, OCT, 2011, RCR, "uber_subject.py", MINOR, TYPE_NEW_OPT,
   "added blur size control; removed requirement of stim timing files",
   NULL
 } ,

 { 18, OCT, 2011, RCR, "@radial_correlate", MICRO, TYPE_ENHANCE,
   "require enough volumes per dataset, store file name correspondence",
   NULL
 } ,

 { 17, OCT, 2011, RCR, "afni_proc.py", MICRO, TYPE_ENHANCE,
   "added -help for new -surf_* options, along with example #8",
   NULL
 } ,

 { 17, OCT, 2011, RCR, "@update.afni.binaries", MICRO, TYPE_MODIFY,
   "abin now has subdir (funstuff), so change 'mv' to 'rsync'",
   NULL
 } ,

 { 14, OCT, 2011, RCR, "afni_proc.py", MAJOR, TYPE_NEW_OPT,
   "now processes surface data",
   "- added 'surf' processing block, and corresponding '-surf_*' options:\n"
   "   -surf_anat, -surf_spec, -surf_anat_aligned, -surf_anat_has_skull,\n"
   "   -surf_A, -surf_B, -surf_blur_fwhm\n"
   "- compute errts and TSNR by default (had required option or blur est)"
 } ,

 { 14, OCT, 2011, RCR, "uber_subject.py", MICRO, TYPE_ENHANCE,
   "small -help_install update",
   NULL
 } ,

 { 14, OCT, 2011, RCR, "gen_ss_review_scripts.py", MINOR, TYPE_ENHANCE,
   "allow modest handling of surface results",
   NULL
 } ,

 {  6, OCT, 2011, RCR, "3dMean", MICRO, TYPE_BUG_FIX,
   "linux_xorg7_64 had optimizer error (and crashed), so altered loop method",
   "Thanks to P Kim for reporting the problem."
 } ,

 {  5, OCT, 2011, RCR, "uber_subject.py", MICRO, TYPE_BUG_FIX,
   "do not re-create proc script on proc execution",
   NULL
 } ,

 {  4, OCT, 2011, RCR, "afni_proc.py", MICRO, TYPE_NEW_OPT,
   "added -anat_has_skull option",
   NULL
 } ,

 {  4, OCT, 2011, RCR, "gen_ss_review_scripts.py", MINOR, TYPE_ENHANCE,
   "changed basic script outputs",
   "- added 'max censored displacement', 'final anat dset' and\n"
   "        'final voxel resolution' to basic script\n"
   "- removed 'num stim files found'"
 } ,

 {  4, OCT, 2011, RCR, "to3d", MICRO, TYPE_MODIFY,
   "explicitly warn about illegal '/' characters in output filename",
   NULL
 } ,

 {  3, OCT, 2011, RCR, "afni_proc.py", MICRO, TYPE_MODIFY,
   "changed default polort time back to TR*NT, to match 3dDeconvolve",
   NULL
 } ,

 {  3, OCT, 2011, RCR, "1d_tool.py", MINOR, TYPE_NEW_OPT,
   "added -censor_infile (e.g. to remove TRs from motion params)",
   "Added for N Adleman."
 } ,

 {  3, OCT, 2011, RCR, "afni-general", MICRO, TYPE_ENHANCE,
   "update ADN_ONE_STEP to ten million, allowing that many output sub-bricks",
   "This affects programs like 3dbucket, when the output has many volumes.\n"
   "Done for HJ Jo, J Gonzalez-Castillo, M Robinson."
 } ,

 { 22, SEP, 2011, RCR, "uber_ttest.py", MAJOR, TYPE_NEW_PROG,
   "a graphical program for running either 3dttest++ or 3dMEMA",
   "Still under destruction."
 } ,

 { 22, SEP, 2011, RCR, "afni_util.py", MINOR, TYPE_ENHANCE,
   "various updates",
   "- updated quotize_list\n"
   "- added nuke_final_whitespace, flist_to_table_pieces, get_ids_from_dsets"
 } ,

 { 22, SEP, 2011, RCR, "gen_ss_review_scripts.py", MINOR, TYPE_MODIFY,
   "added check_for_file and for_dset, updated find_x_mat, enorm, view_stats",
   NULL
 } ,

 { 22, SEP, 2011, RCR, "uber_align_test.py", MICRO, TYPE_MODIFY,
   "moved get_def_tool_path to library",
   NULL
 } ,

 { 22, SEP, 2011, RCR, "uber_subject.py", MINOR, TYPE_MODIFY,
   "altered spacing and made other minor changes",
   NULL
 } ,

 {  7, SEP, 2011, RCR, "Makefile.INCLUDE", MICRO, TYPE_MODIFY,
   "added @radial_correlate to the install scripts (forgot earlier)",
   NULL
 } ,

 {  6, SEP, 2011, RCR, "Dimon", MICRO, TYPE_NEW_OPT,
   "added -fast option, short for: -sleep_init 50 -sleep_vol 50",
   NULL
 } ,

 {  1, SEP, 2011, RCR, "afni_util.py", MICRO, TYPE_BUG_FIX,
   "get_default_polort: run time should be TR * (NT-1)",
   "This was changed back to TR*NT, to match 3dDeconvolve (3 Oct, 2011)."
 } ,

 {  1, SEP, 2011, RCR, "@radial_correlate", MINOR, TYPE_NEW_PROG,
   "compute voxelwise EPI correlations with local spherical averages",
   NULL
 } ,

 { 31, AUG, 2011, RCR, "afni_proc.py", MICRO, TYPE_MODIFY,
   "if censoring motion or outliers, add options to gen_ss_r command",
   NULL
 } ,

 { 30, AUG, 2011, RCR, "Dimon", MICRO, TYPE_BUG_FIX,
   "update volume delta to mean dz",
   "From text in DICOM files, initial dz values may not be sufficiently\n"
   "accurate, leaing to 'volume toasted' errors.\n"
   "Thanks to B Benson for reporting the problem."
 } ,

 { 19, AUG, 2011, RCR, "3dDeconvolve", MINOR, TYPE_MODIFY,
   "added the ability to output 1D sresp datasets",
   "Requested by S Baum."
 } ,

 { 17, AUG, 2011, RCR, "gen_ss_review_scripts.py", MICRO, TYPE_BUG_FIX,
   "fixed some final anat dset assignments",
   NULL
 } ,

 { 15, AUG, 2011, RCR, "afni-general", MICRO, TYPE_BUG_FIX,
   "altered SUMA_ParseFname for parsing of relative pathnames",
   "Thanks to Ryan of Princeton for reporting the problem."
 } ,

 { 12, AUG, 2011, RCR, "gen_ss_review_scripts.py", MICRO, TYPE_MODIFY,
   "gave volreg 3dAllineate command priority for final anat",
   NULL
 } ,

 {  4, AUG, 2011, RCR, "afni-general", MICRO, TYPE_MODIFY,
   "wrote loc_strcpy(/cat)_realloc for MCW_file_expand",
   "This is to allow for long sub-brick selectors."
 } ,

 {  3, AUG, 2011, RCR, "align_epi_anat.py", MICRO, TYPE_NEW_OPT,
   "added -save_orig_skullstrip, to avoid oblique transforms",
   "This was added for afni_proc.py."
 } ,

 {  3, AUG, 2011, RCR, "afni_proc.py", MINOR, TYPE_BUG_FIX,
   "changed aea.py -save_skullstrip to -save_orig_skullstrip",
   "The -save_skullstrip dataset might have an oblique transformation\n"
   "applied (which would throw off EPI if it is then sent to standard\n"
   "space).  Apply the new option to grab a simple skull-stripped anat.\n"
   "Thanks to A Ellenstein for reporting it and Z Saad for help understanding."
 } ,

 {  2, AUG, 2011, RCR, "gen_ss_review_scripts.py", MICRO, TYPE_MODIFY,
   "added control var out_prefix, a prefix for output files",
   NULL
 } ,

 {  2, AUG, 2011, RCR, "uber_skel.py", MICRO, TYPE_MODIFY,
   "main class inherits object - for older versions of python",
   NULL
 } ,

 {  2, AUG, 2011, RCR, "uber_align_test.py", MICRO, TYPE_MODIFY,
   "main class inherits object - for older versions of python",
   NULL
 } ,

 { 29, JUL, 2011, RCR, "3dUniformize", MINOR, TYPE_BUG_FIX,
   "fixed checks against lower_limit in option processing (since -1 init)",
   "Thanks to A Waite for reporting the problem and cause in the code."
 } ,

 { 29, JUL, 2011, RCR, "make_pq_script.py", MINOR, TYPE_MODIFY,
   "changes to handle python 2.4, where shell output has extra blank lines",
   NULL
 } ,

 { 29, JUL, 2011, RCR, "slow_surf_clustsim.py", MINOR, TYPE_ENHANCE,
   "z.max files are now named by p-value",
   "And suggest a quick.alpha.vals.py command."
 } ,

 { 26, JUL, 2011, RCR, "afni_proc.py", MINOR, TYPE_ENHANCE,
   "if e2a, update current anat to skull-stripped anat from align block",
   "This would avoid a second skull-strip step in @auto_tlrc."
 } ,

 { 25, JUL, 2011, RCR, "slow_surf_clustsim.py", MINOR, TYPE_ENHANCE,
   "added keepblocks var, to limit kept intermediate datasets",
   NULL
 } ,

 { 22, JUL, 2011, RCR, "slow_surf_clustsim.py", MINOR, TYPE_BUG_FIX,
   "after blur, rescale noise to be normally distributed",
   NULL
 } ,

 { 21, JUL, 2011, RCR, "gen_ss_review_scripts.py", MINOR, TYPE_MODIFY,
   "changed TR counts to come via awk instead of grep",
   NULL
 } ,

 { 21, JUL, 2011, RCR, "edt_blur.c", MICRO, TYPE_BUG_FIX,
   "fixed nz/sigmay typo, found by Patryk (on message board)",
   NULL
 } ,

 { 20, JUL, 2011, RCR, "afni_proc.py", MICRO, TYPE_BUG_FIX,
   "fixed aea.py -epi_base when: aea.py, -volreg_a2 last, variable run lens",
   "thanks to S Brislin and S White for reporting the problem"
 } ,

 { 20, JUL, 2011, RCR, "make_pq_script.py", MINOR, TYPE_NEW_PROG,
   "program will generate a script to produce a p-value/q-value curve pair",
   NULL
 } ,

 { 15, JUL, 2011, RCR, "@update.afni.binaries", MICRO, TYPE_ENHANCE,
   "applied -d as -defaults",
   NULL
 } ,

 { 15, JUL, 2011, RCR, "afni_proc.py", MICRO, TYPE_ENHANCE,
   "save output from ss_review in out.ss_review.$subj.txt",
   NULL
 } ,

 { 14, JUL, 2011, RCR, "gen_ss_review_scripts.py", MINOR, TYPE_ENHANCE,
   "added 'max motion displacement' to basic script",
   NULL
 } ,

 { 14, JUL, 2011, RCR, "1d_tool.py", MINOR, TYPE_NEW_OPT,
   "added -show_max_displace, for maximum motion displacement",
   NULL
 } ,

 { 14, JUL, 2011, RCR, "slow_surf_clustsim.py", MICRO, TYPE_ENHANCE,
   "show date per iter block and add ./ to 3dcalc prefix",
   NULL
 } ,

 { 13, JUL, 2011, RCR, "afni_proc.py", MINOR, TYPE_ENHANCE,
   "run gen_ss_review_scripts.py and any resulting 'basic' review script",
   NULL
 } ,

 { 13, JUL, 2011, RCR, "gen_group_command.py", MICRO, TYPE_NEW_OPT,
   "added -exit0 and babbled about possible artifact tests",
   NULL
 } ,

 { 11, JUL, 2011, RCR, "gen_group_command.py", MINOR, TYPE_BUG_FIX,
   "fixed case of partial path match to dsets",
   "Problem found by J Jarcho."
 } ,

 { 11, JUL, 2011, RCR, "gen_ss_review_scripts.py", MAJOR, TYPE_NEW_PROG,
   "for generating single subject review scripts",
   "To be run by the afni_proc.py proc script or directly by users."
 } ,

 { 8, JUL, 2011, RCR, "slow_surf_clustsim.py", MINOR, TYPE_MODIFY,
   "added -on_surface, which might not end up being so useful",
   NULL
 } ,

 { 6, JUL, 2011, RCR, "uber_align_test.py", MICRO, TYPE_MODIFY,
   "test use of SUBJ.set_var_with_defs",
   NULL
 } ,

 { 6, JUL, 2011, RCR, "afni_proc.py", MICRO, TYPE_GENERAL,
   "create anat_final dset, as one that is aligned with the stats",
   "Also, suggest use of uber_subject.py in the -ask_me dialog."
 } ,

 { 5, JUL, 2011, RCR, "afni-general", MINOR, TYPE_ENHANCE,
   "minor enhancements to 5 python files (prep for gen_ss_review_scripts.py)",
   NULL
 } ,

 { 30, JUN, 2011, RCR, "afni_proc.c", MICRO, TYPE_MODIFY,
   "renamed aligned anat output (from align_epi_anat.py)",
   "This should make it clear whether or not the output anat should be used"
 } ,

 { 27, JUN, 2011, RCR, "gen_group_command.py", MINOR, TYPE_NEW_OPT,
   "added -dset_index0_list/-dset_index1_list options, etc.",
   "- ttest++ and MEMA commands now apply directories to datasets\n"
   "- changed Subject.atrs to be VarsObject instance, not dictionary\n"
 } ,

 { 27, JUN, 2011, RCR, "afni_util.py", MICRO, TYPE_MODIFY,
   "changed decode_1D_ints to take imax param",
   "Affects 1d_tool.py, xmat_tool.py and any utilities using lib_afni1D.py.\n"
   "Also added restrict_by_index_lists()."
 } ,

 { 27, JUN, 2011, RCR, "thd_table.c", MICRO, TYPE_MODIFY,
   "output warning hint on single column covariate file",
   NULL
 } ,

 { 24, JUN, 2011, RCR, "slow_surf_clustsim.py", MAJOR, TYPE_NEW_PROG,
   "a temporary program until we do this in C",
   NULL
 } ,

 { 20, JUN, 2011, RCR, "afni_util.py", MINOR, TYPE_NEW_OPT,
   "added eta2 function (alongside '3ddot -doeta2')",
   NULL
 } ,

 { 17, JUN, 2011, RCR, "SUMA_MiscFunc.c", MICRO, TYPE_BUG_FIX,
   "set 0-length BmP array to matching length 3",
   NULL
 } ,

 { 16, JUN, 2011, RCR, "3ddot", MINOR, TYPE_NEW_OPT,
   "added -doeta2 via new THD_eta_squared_masked",
   "Added for Shinchan."
 } ,

 { 16, JUN, 2011, RCR, "3dAutoTcorrelate", MICRO, TYPE_BUG_FIX,
   "allowed very small datasets",
   NULL
 } ,

 { 15, JUN, 2011, RCR, "gen_group_command.py", MINOR, TYPE_ENHANCE,
   "if constant dset names, extract SIDs from dir names",
   "Done for R Momenan."
 } ,

 { 8, JUN, 2011, RCR, "make_random_timing.py", MICRO, TYPE_BUG_FIX,
   "fixed print and added min_rest to durations in test of -tr_locked",
   NULL
 } ,

 { 3, JUN, 2011, RCR, "afni_proc.py", MICRO, TYPE_NEW_OPT,
   "added -volreg_compute_tsnr/-regress_compute_tsnr",
   "Volreg TSNR is no longer the default, but regress TSNR is."
 } ,

 { 3, JUN, 2011, RCR, "Makefile", MINOR, TYPE_NEW_OPT,
   "removed -lpng from Makefile.macosx_10.6_Intel_64",
   "We added -lpng because we were compiling our own OpenMotif\n"
   "(configure option?), but fink's version does not need it."
 } ,

 { 2, JUN, 2011, RCR, "afni_proc.py", MINOR, TYPE_NEW_OPT,
   "compute TSNR datasets (added -compute_tsnr); added -regress_make_cbucket",
   NULL
 } ,

 { 2, JUN, 2011, RCR, "afni_proc.py", MINOR, TYPE_NEW_OPT,
   "de-meaned motion regressors is now the default",
   "- added -regress_apply_mot_types to specify motion types for regression\n"
   "- added -regress_no_motion_demean and -regress_no_motion_deriv\n"
   "- by default, demean and deriv motion parameters are created\n"
   "- by default, demean motion parameters are applied in the regression\n"
   "  (replacing the original 'basic' parameters, which should have no\n"
   "  change in betas of interest, just the constant polort betas)"
 } ,

 { 27, MAY, 2011, RCR, "afni_proc.py", MINOR, TYPE_MODIFY,
   "re-work of motion, as prep for more motion options",
   "- replaced -volreg_regress_per_run with -regress_motion_per_run\n"
   "- made uniq_list_as_dsets() a warning, not an error (for J Britton)"
 } ,

 { 27, MAY, 2011, RCR, "1d_tool.py", MINOR, TYPE_NEW_OPT,
   "added -split_into_pad_runs (for regress motion per run)",
   NULL
 } ,

 { 25, MAY, 2011, RCR, "timing_tool.py", MINOR, TYPE_NEW_OPT,
   "added -global_to_local and -local_to_global for G Chen",
   NULL
 } ,

 { 24, MAY, 2011, RCR, "1dplot", MINOR, TYPE_BUG_FIX,
   "fixed plotting of varying length time series",
   NULL
 } ,

 { 20, MAY, 2011, RCR, "uber_subject.py", MINOR, TYPE_MODIFY,
   "execute via /usr/bin/env python",
   "Help now suggests fink as primary Mac source for PyQt4."
 } ,

 { 20, MAY, 2011, RCR, "uber_align_test.py", MINOR, TYPE_MODIFY,
   "execute via /usr/bin/env python",
   NULL
 } ,

 { 16, MAY, 2011, RCR, "uber_align_test.py", MINOR, TYPE_ENHANCE,
   "could be used as a release version",
   " - added 'check center dist' button, to display the current distance\n"
   " - added menu item to show afni command for viewing results\n"
   " - added menu items to show python and shell command windows\n"
   " - added much more help, including main and section buttons\n"
   " - added browsing of align_epi_anat.py help"
 } ,

 { 16, MAY, 2011, RCR, "afni_util.py", MICRO, TYPE_ENHANCE,
   "added exec_tcsh_command function",
   NULL
 } ,

 { 16, MAY, 2011, RCR, "@Center_Distance", MICRO, TYPE_ENHANCE,
   "return something to $status, so we can detect success or failure",
   NULL
 } ,

 { 13, MAY, 2011, RCR, "uber_align_test.py", MINOR, TYPE_ENHANCE,
   "added working GUI (for options, GUI help still needs ... help)",
   NULL
 } ,

 { 12, MAY, 2011, RCR, "uber_skel.py", MAJOR, TYPE_NEW_PROG,
   "A working skeleton for future uber programs.",
   "This is based on uber_align_test.py, version 0.2."
 } ,

 { 12, MAY, 2011, RCR, "uber_align_test.py", MINOR, TYPE_ENHANCE,
   "many small updates",
   "This set of 3 files was broken off set uber_skel.py, meant to be a\n"
   "resonable starting point for future uber programs."
 } ,

 { 11, MAY, 2011, RCR, "uber_align_test.py", MAJOR, TYPE_ENHANCE,
   "added basic graphical interface, still need to add variable fields",
   "o  also made single cost_list\n"
   "o  also added -help_howto_program, which might move to a skeleton program"
 } ,

 { 11, MAY, 2011, RCR, "uber_subject.py", MICRO, TYPE_ENHANCE,
   "small help/todo update",
   NULL
 } ,

 { 9, MAY, 2011, RCR, "to3d", MICRO, TYPE_ENHANCE,
   "applied formal parsing for CSA Image Header Info for Siemens slice timing",
   "Process field (0x0029 1010) as little-endian CSA1 or 2 header, tags\n"
   "and items.  Get slice times from MosaicRefAcqTimes item.\n"
   "Thanks to I Souheil for finding NiBabel CSA format description."
 } ,

 { 4, MAY, 2011, RCR, "to3d", MICRO, TYPE_BUG_FIX,
   "fixed case of simult tpattern (so time_dep, but ui.tpattern is not set)",
   "Problem noted by J Ostuni."
 } ,

 { 2, MAY, 2011, RCR, "Dimon", MINOR, TYPE_BUG_FIX,
   "added nul-termination and a.b[.d]+ rules for checking Siemens slice times",
   "Problem noted by D Kravitz and S Lee."
 } ,

 { 29, APR, 2011, RCR, "afni_proc.py", MICRO, TYPE_MODIFY,
   "check that processing blocks are unique",
   NULL
 } ,

 { 28, APR, 2011, RCR, "uber_align_test.py", MAJOR, TYPE_NEW_PROG,
   "for testing EPI/anat alignment with various align_epi_anat.py options",
   "This is a command-line version, with a GUI to come soon."
 } ,

 { 28, APR, 2011, RCR, "uber_subject.py", MINOR, TYPE_NEW_OPT,
   "reconcile LUS.py with LS.py in prep for uber_align_test.py",
   NULL
 } ,

 { 28, APR, 2011, RCR, "afni_proc.py", MINOR, TYPE_NEW_OPT,
   "added -align_epi_strip_method",
   NULL
 } ,

 { 25, APR, 2011, RCR, "Imon", MINOR, TYPE_MODIFY,
   "Imon is getting phased out of the distribution (see 'Dimon -use_imon')",
   "Requires compiling alterations to be put back in (if anyone wants it)."
 } ,

 { 25, APR, 2011, RCR, "plug_realtime", MINOR, TYPE_ENHANCE,
   "have Dimon send 'TPATTERN explicit' with slice timing to RT plugin",
   NULL
 } ,

 { 24, APR, 2011, RCR, "@Align_Centers", MINOR, TYPE_ENHANCE,
   "allow -base dset to be in PATH, AFNI_PLUGINPATH, etc.",
   NULL
 } ,

 { 22, APR, 2011, RCR, "afni_proc.py", MINOR, TYPE_BUG_FIX,
   "if manual tlrc and -volreg_tlrc_adwarp, also transform extents mask",
   "Noted by J Britton.\n"
   "Also, if -regress_reml_exec, insert 3dClustSim table in stats_REML.\n"
   "Noted by R Momenan."
 } ,

 { 15, APR, 2011, RCR, "Dimon", MINOR, TYPE_ENHANCE,
   "added FROM_IMAGE as default Siemens slice pattern in to3d command",
   NULL
 } ,

 { 15, APR, 2011, RCR, "dicom_hdr", MINOR, TYPE_NEW_OPT,
   "added -slice_times and -slice_times_verb, to show siemens slice timing",
   NULL
 } ,

 { 14, APR, 2011, RCR, "thd_atlas.c", MICRO, TYPE_BUG_FIX,
   "for solaris, apply #def strcasestr strstr",
   NULL
 } ,

 { 13, APR, 2011, RCR, "to3d", MINOR, TYPE_NEW_OPT,
   "added FROM_IMAGE timing pattern (for Siemens mosaic images)",
   NULL
 } ,

 { 11, APR, 2011, RCR, "uber_subject.py", MICRO, TYPE_BUG_FIX,
   "fixed lost warnings for no sid/gid",
   NULL
 } ,

 { 8, APR, 2011, RCR, "Makefile", MICRO, TYPE_MODIFY,
   "removed -lf2c from Makefile.INCLUDE, added to LLIBS in Makefile.*",
   "Also removed redundant -lmri from many Makefiles and Makefile.INCLUDE."
 } ,

 { 7, APR, 2011, RCR, "uber_subject.py", MICRO, TYPE_MODIFY,
   "backports for Ubuntu 9",
   "requested by J Bodurka"
 } ,

 { 6, APR, 2011, RCR, "uber_subject.py", MICRO, TYPE_MODIFY,
   "make table size depend on font",
   NULL
 } ,

 { 5, APR, 2011, RCR, "howto", MINOR, TYPE_ENHANCE,
   "updated the class setup and basic Linux instructions for PyQt4",
   NULL
 } ,

 { 5, APR, 2011, RCR, "python_module_test.py", MICRO, TYPE_NEW_OPT,
   "added PyQt4 to test list",
   NULL
 } ,

 { 29, MAR, 2011, RCR, "uber_subject.py", MICRO, TYPE_ENHANCE,
   "changed subject directory to group.GROUP/subj.SUBJ",
   NULL
 } ,

 { 24, MAR, 2011, RCR, "uber_subject.py", MINOR, TYPE_ENHANCE,
   "added align and tlrc option boxes, adjusted spacing",
   NULL
 } ,

 { 23, MAR, 2011, RCR, "uber_subject.py", MINOR, TYPE_ENHANCE,
   "moved gltsym box to below stim, save AP output, small mac install update",
   NULL
 } ,

 { 22, MAR, 2011, RCR, "uber_subject.py", MINOR, TYPE_ENHANCE,
   "processing status, clear options/fields menu items, etc...",
   NULL
 } ,

 { 22, MAR, 2011, RCR, "to3d", MINOR, TYPE_BUG_FIX,
   "mri_read_dicom: if there is no vrCode, skip explicitVR",
   NULL
 } ,

 { 21, MAR, 2011, RCR, "uber_subject.py", MINOR, TYPE_ENHANCE,
   "many updates, including extra regress options box",
   NULL
 } ,

 { 20, MAR, 2011, RCR, "uber_subject.py", MAJOR, TYPE_ENHANCE,
   "handle symbolic GLTs, etc.",
   NULL
 } ,

 { 15, MAR, 2011, RCR, "afni_proc.py", MICRO, TYPE_MODIFY,
   "changed uncensored Xmat to X.nocensor.1D",
   NULL
 } ,

 { 15, MAR, 2011, RCR, "uber_subject.py", MICRO, TYPE_ENHANCE,
   "added -regress_make_ideal_sum, subject variables, GUI text changes",
   NULL
 } ,

 { 14, MAR, 2011, RCR, "afni_proc.py", MICRO, TYPE_MODIFY,
   "if no mask but extents, apply in scale step",
   NULL
 } ,

 { 14, MAR, 2011, RCR, "uber_subject.py", MICRO, TYPE_ENHANCE,
   "a handful of minor updates",
   NULL
 } ,

 {  9, MAR, 2011, RCR, "uber_subject.py", MICRO, TYPE_ENHANCE,
   "updates to uber_subject.py, how could I possibly remember what they are...",
   NULL
 } ,

 {  9, MAR, 2011, RCR, "make_random_timing.py", MICRO, TYPE_BUG_FIX,
   "fixed bug writing comment text in 3dD script",
   "Problem noted by Z Saad and P Kaskan."
 } ,

 {  8, MAR, 2011, RCR, "uber_subject.py", MINOR, TYPE_ENHANCE,
   "uber_subject.py command menu item, ...",
   NULL
 } ,

 {  7, MAR, 2011, RCR, "afni_proc.py", MICRO, TYPE_ENHANCE,
   "make proc script executable",
   NULL
 } ,

 {  7, MAR, 2011, RCR, "uber_subject.py", MINOR, TYPE_ENHANCE,
   "updates: command and pycommand windows, new Process classes, ...",
   NULL
 } ,

 {  3, MAR, 2011, RCR, "uber_subject.py", MINOR, TYPE_ENHANCE,
   "updates: control vars, subj dir, view actions, result vars, ...",
   NULL
 } ,

 {  2, MAR, 2011, RCR, "uber_subject.py", MINOR, TYPE_ENHANCE,
   "many updates, including write and exec of proc script",
   "There is still much to do before first release version."
 } ,

 { 22, FEB, 2011, RCR, "uber_subject.py", MINOR, TYPE_MODIFY,
   "added interfaces for 'expected' option",
   NULL
 } ,

 { 17, FEB, 2011, RCR, "3dDeconvolve", MICRO, TYPE_MODIFY,
   "make -CENSORTR run: warning more clear",
   NULL
 } ,

 { 17, FEB, 2011, RCR, "3dROIstats", MICRO, TYPE_MODIFY,
   "make unknown option error more clear",
   NULL
 } ,

 { 16, FEB, 2011, RCR, "uber_subject.py", MINOR, TYPE_MODIFY,
   "epi or stim list from command line can init order/labels; file reorg",
   "Also, initiated regression testing tree."
 } ,

 { 16, FEB, 2011, RCR, "howto", MINOR, TYPE_MODIFY,
   "updated the main page and basic Linux instructions",
   NULL
 } ,

 { 15, FEB, 2011, RCR, "uber_subject.py", SUPER, TYPE_NEW_PROG,
   "added CLI (command-line interface), generates basic afni_proc.py script",
   "Many enhancements yet to come."
 } ,

 { 14, FEB, 2011, RCR, "uber_proc.py", MINOR, TYPE_GENERAL,
   "moved uber program into main repository",
   NULL
 } ,

 { 12, FEB, 2011, RCR, "afni_util.py", MINOR, TYPE_ENHANCE,
   "updates for uber_subject.py",
   NULL
 } ,

 { 11, FEB, 2011, RCR, "lib_subjects.py", MICRO, TYPE_ENHANCE,
   "more updates for uber_subject.py",
   NULL
 } ,

 { 1, FEB, 2011, RCR, "afni_util.py", MINOR, TYPE_ENHANCE,
   "updates for parsing a stim file list",
   NULL
 } ,

 { 31, JAN, 2011, RCR, "afni_util.py", MICRO, TYPE_ENHANCE,
   "updates for uber_subj.py",
   NULL
 } ,

 { 25, JAN, 2011, RCR, "lib_subjects.py", MICRO, TYPE_ENHANCE,
   "updates to the VarsObject class",
   NULL
 } ,

 { 19, JAN, 2011, RCR, "lib_subjects.py", MINOR, TYPE_ENHANCE,
   "many updates to the VarsObject class",
   NULL
 } ,

 { 13, JAN, 2011, RCR, "afni_proc.py", MICRO, TYPE_MODIFY,
   "small changes to warnings for missing stimulus files",
   NULL
 } ,

 { 13, JAN, 2011, RCR, "Dimon", MINOR, TYPE_NEW_OPT,
   "added -gert_write_as_nifti and -gert_create_dataset",
   "requested by V Roopchansingh"
 } ,

 { 10, JAN, 2011, RCR, "3dttest", MICRO, TYPE_GENERAL,
   "fail with error message when -set2 is not the final option",
   "It had already been assumed to be the final option."
 } ,

 {  7, JAN, 2011, RCR, "rickr/Makefile", MICRO, TYPE_BUG_FIX,
   "Dimon: forgot to reconcile use of expat (with LGIFTI)",
   NULL
 } ,

 {  6, JAN, 2011, RCR, "afni-general", MICRO, TYPE_BUG_FIX,
   "ComputeObliquity() mosaic shift should be dcK*(nK-1)/2 in each direction",
   NULL
 } ,

 {  4, JAN, 2011, RCR, "Dimon", MAJOR, TYPE_ENHANCE,
   "version 3.0 : handle Siemens Mosaic formatted files",
   "- depend on libmri, return MRI_IMARR from mri_read_dicom, changes\n"
   "  for oblique and mosaic processing\n"
   "- mri_read_dicom.c: g_info (process control), g_image_info (Dimon)\n"
   "  replaced DEBUG_ON/debugprint with g_info.verb, many small changes\n"
   "- mri_dicom_elist.h: merged with dimon_afni.h\n"
   "- mcw_glob.[ch]: control sort direction via rglob_set_sort_dir()"
 } ,

 {  4, JAN, 2011, RCR, "afni", MICRO, TYPE_GENERAL,
   "do not open default windows in case of real-time",
   NULL
 } ,

 { 23, DEC, 2010, RCR, "to3d", MINOR, TYPE_NEW_OPT,
   "added -use_old_mosaic_code",
   "This is phase 1 of dealing with Siemens mosaic format in Dimon.\n"
   "Siemens mosaic functions we moved to new mri_process_siemens.c,\n"
   "with the ability to use the old code preserved with this option."
 } ,

 { 16, DEC, 2010, RCR, "@ANATICOR", MICRO, TYPE_GENERAL,
   "HJ change: small updates to the help",
   "changes were submitted for Hang Joon Jo"
 } ,

 { 16, DEC, 2010, RCR, "afni_proc.py", MINOR, TYPE_ENHANCE,
   "updates to file type (looks like) errors and warnings",
   NULL
 } ,

 { 16, DEC, 2010, RCR, "1d_tool.py", MINOR, TYPE_ENHANCE,
   "updates to file type (looks like) errors and warnings",
   NULL
 } ,

 { 15, DEC, 2010, RCR, "timing_tool.py", MINOR, TYPE_ENHANCE,
   "use lib_textdata.py for reading timing files, allow empty file",
   "empty file update for C Deveney"
 } ,

 { 14, DEC, 2010, RCR, "afni_proc.py", MINOR, TYPE_BUG_FIX,
   "fixed problem with timing file tests on 'empty' files with '*'",
   "problem noted by C Deveney and R Momenan"
 } ,

 { 30, NOV, 2010, RCR, "afni_history", MINOR, TYPE_NEW_OPT,
   "added option -final_sort_by_prog",
   NULL
 } ,

 { 22, NOV, 2010, RCR, "afni_proc.py", MICRO, TYPE_GENERAL,
   "small improvements to line wrapping",
   NULL
 } ,

 { 19, NOV, 2010, RCR, "timing_tool.py", MINOR, TYPE_NEW_OPT,
   "add -write_all_rest_times, moved write_to_timing_file to afni_util.py",
   "option added for J Poore"
 } ,

 { 18, NOV, 2010, RCR, "afni_proc.py", MICRO, TYPE_BUG_FIX,
   "fixed stim_files to stim_times conversion after multi_basis change",
   "problem noted by M Weber"
 } ,

 { 18, NOV, 2010, RCR, "make_stim_times.py", MICRO, TYPE_BUG_FIX,
   "fix for '*' in max 1 stim per run case",
   NULL
 } ,

 { 10, NOV, 2010, RCR, "afni_proc.py", MICRO, TYPE_GENERAL,
   "added new NOTE sections for ANAT/EPI ALIGNMENT to -help output",
   NULL
 } ,

 {  8, NOV, 2010, RCR, "gen_group_command.py", MAJOR, TYPE_NEW_OPT,
   "can now generate 3dttest++ commands",
   NULL
 } ,

 {  4, NOV, 2010, RCR, "afni_proc.py", MICRO, TYPE_MODIFY,
   "use X.uncensored.xmat.1D instead of X.full_length.xmat.1D",
   NULL
 } ,

 {  4, NOV, 2010, RCR, "afni_proc.py", MINOR, TYPE_NEW_OPT,
   "added regress_basis_multi, -regress_no_ideal_sum",
   "One can specify either one basis function or one per stim_times file."
 } ,

 {  4, NOV, 2010, RCR, "1d_tool.py", MICRO, TYPE_BUG_FIX,
   "fixed print problem in -show_indices",
   "Problem noted by Mingbo Cai."
 } ,

 {  2, NOV, 2010, RCR, "3dTstat", MINOR, TYPE_ENHANCE,
   "allow single volume input for functions mean, max, min, sum",
   "Other functions can be added to this list as needed."
 } ,

 { 29, OCT, 2010, RCR, "1d_tool.py", MINOR, TYPE_NEW_OPT,
   "added -show_indices_baseline, _motion and _interest",
   NULL
 } ,

 { 28, OCT, 2010, RCR, "3dMean", MICRO, TYPE_BUG_FIX,
   "do not proceed in case of no input datasets",
   NULL
 } ,

 { 27, OCT, 2010, RCR, "file_tool", MINOR, TYPE_NEW_OPT,
   "added -show_bad_char and -show_bad_all",
   NULL
 } ,

 { 26, OCT, 2010, RCR, "gen_group_command.py", MINOR, TYPE_NEW_OPT,
   "solidified 3dMEMA commands",
   "This is now used to generate AFNI_data6/group_results/s4.3dMEMA.V-A."
 } ,

 { 25, OCT, 2010, RCR, "gen_group_command.py", MAJOR, TYPE_NEW_PROG,
   "a program to generate group commands (3dMEMA for now)",
   "Commands to come: 3dttest(++), 3dANOVA*, GroupANA."
 } ,

 { 21, OCT, 2010, RCR, "timing_tool.py", MICRO, TYPE_NEW_OPT,
   "added -shift_to_run_offset",
   NULL
 } ,

 { 20, OCT, 2010, RCR, "afni_proc.py", MINOR, TYPE_NEW_OPT,
   "added -tcat_remove_last_trs, -ricor_regs_rm_nlast",
   "Added for J Czarapata."
 } ,

 { 20, OCT, 2010, RCR, "Dimon", MINOR, TYPE_NEW_OPT,
   "added -sort_by_acq_time for -dicom_org on Philips data",
   "Added for Manjula."
 } ,

 { 20, OCT, 2010, RCR, "thd_niftiwrite.c", MICRO, TYPE_BUG_FIX,
   "brick stats to intent codes was off by 1 index",
   "Problem noted by P Kohn."
 } ,

 { 16, OCT, 2010, RCR, "timing_tool.py", MICRO, TYPE_BUG_FIX,
   "fixed timing_to_1D fractions",
   NULL
 } ,

 { 15, OCT, 2010, RCR, "timing_tool.py", MINOR, TYPE_NEW_OPT,
   "added -multi_timing_to_events, -multi_timing_to_event_pair, -per_run",
   "- Modified timing_tool.py, lib_timing.py, lib_textdata.py, afni_util.py.\n"
   "- Added for N Adleman."
 } ,

 { 12, OCT, 2010, RCR, "3dREMLfit", MICRO, TYPE_GENERAL,
   "small help update to clarify slice-based regressor warnings",
   "Requested by D Handwerker."
 } ,

 { 17, SEP, 2010, RCR, "3dttest++", MINOR, TYPE_BUG_FIX,
   "init workspace with 0",
   "Trouble noted by M Choi"
 } ,

 { 10, SEP, 2010, RCR, "@SUMA_Make_Spec_FS", MICRO, TYPE_BUG_FIX,
   "removed extra endif's in case of $label_dir",
   NULL
 } ,

 {  8, SEP, 2010, RCR, "afni_util.py", MICRO, TYPE_ENHANCE,
   "added wildcard construction functions",
   NULL
 } ,

 {  1, SEP, 2010, RCR, "afni_proc.py", MICRO, TYPE_MODIFY,
   "tiny changes to help output (e.g. 3dAllineate options)",
   NULL
 } ,

 { 30, AUG, 2010, RCR, "3dVol2Surf", MICRO, TYPE_BUG_FIX,
   "check for -sv dataset before proceeding",
   NULL
 } ,

 { 30, AUG, 2010, RCR, "@CheckForAfniDset", MICRO, TYPE_BUG_FIX,
   "replaced use of {$var} with ${var}",
   "Problem noted by R Mruczek."
 } ,

 { 25, AUG, 2010, RCR, "make_random_timing.py", MICRO, TYPE_MODIFY,
   "update polort and write -nodata TR using 3 decimal places",
   NULL
 } ,

 { 18, AUG, 2010, RCR, "@build_afni_Xlib", MICRO, TYPE_NEW_OPT,
   "added -lib32 for building 32-bit on a 64-bit Linux box",
   NULL
 } ,

 { 18, AUG, 2010, RCR, "afni-general", MINOR, TYPE_MODIFY,
   "changed Makefile.linux_openmp (and _64) building on F10 (was F12)",
   NULL
 } ,

 { 17, AUG, 2010, RCR, "afni_proc.py", MICRO, TYPE_NEW_OPT,
   "allowed married timing files",
   "Also, delete output script on failure (have -keep_script_on_err option)."
 } ,

 { 16, AUG, 2010, RCR, "lib_textdata.py", MINOR, TYPE_ENHANCE,
   "new module to deal with reading/writing 1D/timing/married text files",
   "heading towards handling married timing in afni_proc.py"
 } ,

 { 16, AUG, 2010, RCR, "make_stim_times.py", MICRO, TYPE_MODIFY,
   "use lib_textdata.py for I/O",
   NULL
 } ,

 { 16, AUG, 2010, RCR, "timing_tool.py", MICRO, TYPE_MODIFY,
   "use lib_textdata.py for I/O",
   NULL
 } ,

 { 16, AUG, 2010, RCR, "lib_afni1D.py", MICRO, TYPE_MODIFY,
   "use lib_textdata.py for I/O (deleted read_1D_file)",
   NULL
 } ,

 { 16, AUG, 2010, RCR, "afni_xmat.py", MICRO, TYPE_MODIFY,
   "use lib_textdata.py for I/O (deleted read_1D_file)",
   NULL
 } ,

 { 16, AUG, 2010, RCR, "afni_util.py", MICRO, TYPE_MODIFY,
   "rewrote and moved text data I/O routines into lib_textdata.py",
   NULL
 } ,

 { 13, AUG, 2010, RCR, "Makefile.INCLUDE", MICRO, TYPE_GENERAL,
   "explicitly link the math library for the balloon target",
   NULL
 } ,

 {  5, AUG, 2010, RCR, "afni-general", MICRO, TYPE_GENERAL,
   "do not let THD_write_3dim_dataset fail silently",
   NULL
 } ,

 {  4, AUG, 2010, RCR, "afni_proc.py", MINOR, TYPE_NEW_OPT,
   "added -regress_CS_NN, default to 123",
   "Also, changed -niml to -both so that 1D files are output, and changed\n"
   "the prefix to ClustSim (from rm.CS) so those files are not deleted.\n"
   "If ClustSim is explicitly requested, require blur estimation."
 } ,

 {  3, AUG, 2010, RCR, "afni_history", MICRO, TYPE_BUG_FIX,
   "fixed -check_date test to see if version is current",
   "This problem affects afni_proc.py script execution."
 } ,

 {  2, AUG, 2010, RCR, "afni_proc.py", MINOR, TYPE_NEW_OPT,
   "check that stim_file/_time files match datasets, and that dsets exist",
   "- default is to check that files are appropriate for the input data\n"
   "- default is to check that input datasets exist\n"
   "- added options -test_stim_files and -test_for_dsets\n"
   "- afni_proc.py now depends on lib_afni1D"
 } ,

 {  2, AUG, 2010, RCR, "1d_tool.py", MICRO, TYPE_NEW_OPT,
   "small looks_like text change and remove TR from look_like_1D",
   NULL
 } ,

 { 30, JUL, 2010, RCR, "1d_tool.py", MINOR, TYPE_NEW_OPT,
   "added options to evaluate whether a file is valid as 1D or stim_times",
   "Added -looks_like_1D, -looks_like_local_times, -looks_like_global_times\n"
   "and -looks_like_test_all.\n"
   "The main purpose is to have tests that afni_proc.py can apply."
 } ,

 { 28, JUL, 2010, RCR, "zfun.c", MICRO, TYPE_BUG_FIX,
   "fixed small typos in the case of HAVE_ZLIB not being defined",
   "- zzb64_to_array (return) and array_to_zzb64 (missing arg)"
 } ,

 { 27, JUL, 2010, RCR, "thd_table.c", MICRO, TYPE_BUG_FIX,
   "strtod typo",
   NULL
 } ,

 { 27, JUL, 2010, RCR, "afni-general", MINOR, TYPE_ENHANCE,
   "propagate storage_mode in THD_open_tcat",
   "This is for non-AFNI formatted datasets, and fixes the problem where\n"
   "3dDeconvolve would not propagate nnodes/node_list of surface datasets.\n"
   "Problem noted by N Oosterhof."
 } ,

 { 23, JUL, 2010, RCR, "afni-general", MINOR, TYPE_ENHANCE,
   "added Makefile.linux_openmp (and _64) for building with OpenMP support",
   "Those distribution binaries will be built on a 64-bit Fedora 12 system."
 } ,

 { 22, JUL, 2010, RCR, "afni_proc.py", MINOR, TYPE_NEW_OPT,
   "added options -regress_run_clustsim and -regress_opts_CS",
   "This is to apply 3dClustSim results for multiple comparison correction\n"
   "to the stats dataset output from 3dDeconvolve."
 } ,

 { 20, JUL, 2010, RCR, "xmat_tool.py", MICRO, TYPE_MODIFY,
   "made small improvement out text formatting for cormat and cosmat", 
   NULL
 } ,

 { 19, JUL, 2010, RCR, "afni_proc.py", MINOR, TYPE_NEW_OPT,
   "added -check_afni_version and -requires_afni_version",
   "This will allow the processing script to verify that the AFNI version\n"
   "is recent enough for the enclosed commands."
 } ,

 { 19, JUL, 2010, RCR, "@DriveAfni", MICRO, TYPE_NEW_OPT,
   "added -help", 
   NULL
 } ,

 { 19, JUL, 2010, RCR, "afni_history", MINOR, TYPE_NEW_OPT,
   "added -check_date, to verify whether the distribution is current",
   NULL
 } ,

 { 19, JUL, 2010, RCR, "3dFWHMx", MICRO, TYPE_BUG_FIX,
   "fixed -arith mean",
   NULL
 } ,

 { 16, JUL, 2010, RCR, "afni", MICRO, TYPE_BUG_FIX,
   "added legendre to forced_loads array for plugin use",
   NULL
 } ,

 { 16, JUL, 2010, RCR, "3dMean", MINOR, TYPE_NEW_OPT,
   "added -mask_union and -mask_inter, for creation of mask datasets",
   NULL
 } ,

    { 14, JUL, 2010, RCR, "afni_proc.py", MINOR, TYPE_ENHANCE,
   "added -mask_test_overlap and -regress_cormat_warnigns",
   "Unless the user sets these options to 'no', the processing script\n"
   "will now use 3dABoverlap to evaluate the anat/EPI mask overlap, and\n"
   "1d_tool.py to check the X-matrix for large pairwise correlations\n"
   "between any two regressors."
 } ,

 { 14, JUL, 2010, RCR, "3dABoverlap", MICRO, TYPE_ENHANCE,
   "added -no_automask to allow mask datasets as input",
   NULL
 } ,

 { 14, JUL, 2010, RCR, "Makefile.linux_gcc33_64", MICRO, TYPE_MODIFY,
   "use staic link of SUMA programs to Motif, as AFNI programs already do",
   NULL
 } ,

 { 13, JUL, 2010, RCR, "plug_realtime", MINOR, TYPE_ENHANCE,
   "added channel list selection, for choosing which channels to merge",
   NULL
 } ,

 { 12, JUL, 2010, RCR, "timing_tool.py", MINOR, TYPE_NEW_OPT,
   "added -truncate_times and -round_times for S Durgerian",
   NULL
 } ,

 { 11, JUL, 2010, RCR, "timing_tool.py", MINOR, TYPE_ENHANCE,
   "show TR offset stats if -tr and -show_isi_stats",
   NULL
 } ,

 { 7, JUL, 2010, RCR, "NIFTI", MICRO, TYPE_BUG_FIX,
   "fixed znzread/write to again return nmembers",
   "Also, added M Hanke's update to CMakeLists.txt for new realease number."
 } ,

 { 7, JUL, 2010, RCR, "nifti_tool", MICRO, TYPE_BUG_FIX,
   "fixed nt_read_bricks bsize computation for large files",
   NULL
 } ,

 { 7, JUL, 2010, RCR, "NIFTI", MINOR, TYPE_BUG_FIX,
   "fixes for large files (noted/investigated by M Hanke and Y Halchenko)",
   "- fixed znzread/write, noting example by M Adler\n"
   "- changed nifti_swap_* routines/calls to take size_t"
 } ,

 { 28, JUN, 2010, RCR, "GIFTI", MICRO, TYPE_ENHANCE,
   "applied CMakeLists.txt update from M Hanke for Debian release",
   NULL
 } ,

 { 28, JUN, 2010, RCR, "GIFTI", MICRO, TYPE_MODIFY,
   "the most significant dimension cannot be 1",
   "Requested by N Schmansky"
 } ,

 { 28, JUN, 2010, RCR, "3dAutoTcorrelate", MINOR, TYPE_NEW_OPT,
   "added -eta2 (Cohen eta squared) for HJ Jo",
   "Also added -mask and -mask_only_targets."
 } ,

 { 22, JUN, 2010, RCR, "afni_proc.py", MINOR, TYPE_NEW_OPT,
   "3dToutcount detrending now defaults to Legendre polynomials",
   "  Using Legendre polynomials, 3dToutcount polort can exceed 3\n"
   "  (limit noted by I Mukai and K Bahadur).\n"
   "  Added options -outlier_legendre and -outlier_polort."
 } ,

 { 22, JUN, 2010, RCR, "3dToutcount", MINOR, TYPE_NEW_OPT,
   "added -legendre option, which also allows polort > 3",
   NULL
 } ,

 { 17, JUN, 2010, RCR, "afni_proc.py", MICRO, TYPE_ENHANCE,
   "apply default polort in 3dToutcount",
   NULL
 } ,

 { 17, JUN, 2010, RCR, "3dTcat", MICRO, TYPE_ENHANCE,
   "removed sub-brick length limit",
   NULL
 } ,

 { 10, JUN, 2010, RCR, "afni_proc.py", MICRO, TYPE_BUG_FIX,
   "fixed copying EPI and anat as NIFTI",
   NULL
 } ,

 { 8, JUN, 2010, RCR, "timing_tool.py", MICRO, TYPE_BUG_FIX,
   "fixed partitioning without zeros",
   NULL
 } ,

 { 8, JUN, 2010, RCR, "afni_proc.py", MINOR, TYPE_NEW_OPT,
   "added -regress_censor_outliers and -regress_skip_first_outliers",
   NULL
 } ,

 { 4, JUN, 2010, RCR, "afni_proc.py", MINOR, TYPE_NEW_OPT,
   "moved outlier counting outside of tshift block",
   "- if only one regressor, use 1dcat for 'sum' ideal\n"
   "- added -count_outliers, default to 'yes'\n"
   "- outlier counting is now at end of tcat block"
 } ,

 { 4, JUN, 2010, RCR, "3dToutcount", MICRO, TYPE_NEW_OPT,
   "added -fraction to output fraction of bad voxels, instead of count",
   "This will be used by afni_proc.py for censoring."
 } ,

 { 3, JUN, 2010, RCR, "plug_realtime", MAJOR, TYPE_ENHANCE,
   "added ability to register merged data and possibly all channels",
   "Via MergeRegister, one can request to register the ChannelMerge dataset.\n"
   "The individual channels can also be 'registered' via the same parameters\n"
   "as the ChannelMerge dataset.\n"
   "Requested by J Hyde, A Jesmanowicz, D Ward of MCW."
 } ,

 { 3, JUN, 2010, RCR, "afni_history", MICRO, TYPE_ENHANCE,
   "added TYPE_ENHANCE, often a more appropriate term",
   NULL
 } ,

 { 1, JUN, 2010, RCR, "afni_util.py", MINOR, TYPE_ENHANCE,
   "added variance and t-test routines (1-sample, paired, pooled, unpooled)",
   NULL
 } ,

 { 27, MAY, 2010, RCR, "afni_proc.py", MINOR, TYPE_BUG_FIX,
   "fixed use of -volreg_regress_per_run and -regress_censor_motion pair",
   "Problem found by D Drake."
 } ,

 { 20, MAY, 2010, RCR, "Makefile.NIH.CentOS.5.3_64", MICRO, TYPE_MODIFY,
   "update CCOLD to compile with gcc verion 3.4",
   NULL
 } ,

 { 19, MAY, 2010, RCR, "Makefile.*", MINOR, TYPE_BUG_FIX,
   "add CCOLD to all for compiling nifticdf.o on linux_xorg7_64 using gcc v3",
   "This is a bug in the gcc compiler code, not in AFNI.  So the workaround\n"
   "is to compile nifticdf.o with a different version of the compiler.\n"
   "\n"
   "The gcc compiler versions 4.1-4.3 (at least) had an optimization bug\n"
   "when compiling nifticdf.o.  The result was an inaccurate conversion\n"
   "from F-stats to p-values (in some cases).\n"
   "Test with the command:     cdf -t2p fift 1.0 10 100\n"
   "   good result: 0.448817, bad result: 0.0472392\n"
   "Problem found by L Thomas and B Bones."
 } ,

 { 13, MAY, 2010, RCR, "3dbucket", MICRO, TYPE_GENERAL,
   "tiny help update to clarify -glueto and -aglueto",
   NULL
 } ,

 { 13, MAY, 2010, RCR, "ui_xmat.py", MICRO, TYPE_GENERAL,
   "tiny update: check for set_afni_xmat() failure",
   NULL
 } ,

 { 12, MAY, 2010, RCR, "afni_proc.py", MINOR, TYPE_NEW_OPT,
   "added -regress_censor_first_trs for A Barbey",
   "This is needed when also using -regress_censor_motion."
 } ,

 { 12, MAY, 2010, RCR, "1d_tool.py", MINOR, TYPE_NEW_OPT,
   "added -censor_first_trs, to mix with -censor_motion results",
   NULL
 } ,

 { 10, MAY, 2010, RCR, "ktaub.c", MICRO, TYPE_BUG_FIX,
   "allow for build on SOLARIS_OLD",
   NULL
 } ,

 { 6, MAY, 2010, RCR, "Dimon", MINOR, TYPE_ENHANCE,
   "allow negatives in -sort_by_num_suffix, look for '0054 1330' in sorting",
   NULL
 } ,

 { 1, MAY, 2010, RCR, "make_random_timing.py", MINOR, TYPE_NEW_OPT,
   "added -max_consec for Liat of Cornell",
   NULL
 } ,

 { 29, APR, 2010, RCR, "@DriveAfni", MICRO, TYPE_ENHANCE,
   "minor updates",
   NULL
 } ,

 { 28, APR, 2010, RCR, "NIFTI", MICRO, TYPE_ENHANCE,
   "added NIFTI_ECODE_CARET for J. Harwell",
   NULL
 } ,

 { 26, APR, 2010, RCR, "afni_proc.py", MINOR, TYPE_NEW_OPT,
   "added -regress_opts_reml",
   NULL
 } ,

 { 26, APR, 2010, RCR, "3dDeconvolve", MINOR, TYPE_ENHANCE,
   "add $* to end of 3dREMLfit script command, for additional arguments",
   "Finally getting around to afni_proc.py option -regress_opts_reml..."
 } ,

 { 28, MAR, 2010, RCR, "afni_proc.py", MICRO, TYPE_ENHANCE,
   "applied fitts computation to REML case",
   NULL
 } ,

 { 25, MAR, 2010, RCR, "1d_tool.py", MICRO, TYPE_ENHANCE,
   "small help update",
   NULL
 } ,

 { 25, MAR, 2010, RCR, "afni_proc.py", MICRO, TYPE_ENHANCE,
   "small help update describing help sections",
   NULL
 } ,

 { 25, MAR, 2010, RCR, "plug_crender", MICRO, TYPE_GENERAL,
   "changed name in plugin list to original 'Render Dataset'",
   "Also changed plug_render to 'Render [old]', though it is no longer\n"
   "built by default."
 } ,

 { 25, MAR, 2010, RCR, "3dcopy", MICRO, TYPE_GENERAL,
   "on failure, warn user that sub-brick selection is not allowed",
   "Requested by T Nycum."
 } ,

 { 23, MAR, 2010, RCR, "afni_proc.py", MINOR, TYPE_NEW_OPT,
   "added -regress_compute_fitts option, to save memory in 3dDeconvolve",
   NULL
 } ,

 { 19, MAR, 2010, RCR, "afni_util.py", MICRO, TYPE_MODIFY,
   "round to 3 bits below 4 (above, truncate to int)",
   NULL
 } ,

 { 19, MAR, 2010, RCR, "3dfractionize", MICRO, TYPE_GENERAL,
   "added 3dAllineate example of inverse tlrc warp",
   NULL
 } ,

 { 18, MAR, 2010, RCR, "afni_proc.py", MINOR, TYPE_MODIFY,
   "handle args with '\\n' in them (probably from quoted newlines)",
   NULL
 } ,

 { 18, MAR, 2010, RCR, "afni_proc.py", MICRO, TYPE_GENERAL,
   "small updates to help for alignment options",
   NULL
 } ,

 { 17, MAR, 2010, RCR, "timing_tool.py", MINOR, TYPE_BUG_FIX,
   "fixed timing_to_1D when some runs are empty",
   "Problem found by L Thomas and B Bones."
 } ,

 { 16, MAR, 2010, RCR, "3dAttribute", MICRO, TYPE_ENHANCE,
   "set_dataset_attributes() on read - so can use on non-AFNI datasets",
   NULL
 } ,

 { 16, MAR, 2010, RCR, "3dbucket", MINOR, TYPE_BUG_FIX,
   "fixed getting incorrect FDR curves (noted by D Glen)",
   NULL
 } ,

 { 16, MAR, 2010, RCR, "NIFTI", MICRO, TYPE_ENHANCE,
   "added NIFTI_ECODE_VOXBO for D. Kimberg",
   NULL
 } ,

 { 11, MAR, 2010, RCR, "3dsvm_common.c", MICRO, TYPE_GENERAL,
   "some compilers choke on mid-block variable definitions",
   NULL
 } ,

 {  9, MAR, 2010, RCR, "3dNotes", MICRO, TYPE_GENERAL,
   "send -help output to stdout, not stderr (req by T Nycum)",
   NULL
 } ,

 {  9, MAR, 2010, RCR, "thd_gifti.c", MICRO, TYPE_MODIFY,
   "init ptr and clear accidental debug output",
   NULL
 } ,

 {  8, MAR, 2010, RCR, "afni_proc.py", MICRO, TYPE_GENERAL,
   "modified option order in some help examples",
   NULL
 } ,

 {  8, MAR, 2010, RCR, "thd_gifti.c", MICRO, TYPE_MODIFY,
   "corresponding update of lt->index to lt->key",
   NULL
 } ,

 {  8, MAR, 2010, RCR, "GIFTI", MINOR, TYPE_MODIFY,
   "GIfTI LabelTable format change: Index to Key",
   "modified gifti_xml.[ch], gifti_io.[ch]"
 } ,

 {  5, MAR, 2010, RCR, "thd_gifti.c", MICRO, TYPE_MODIFY,
   "try to read gifti UINT32 as INT32 (for FreeSurfer aparc files)",
   NULL
 } ,

 {  4, MAR, 2010, RCR, "GIFTI", MINOR, TYPE_MODIFY,
   "minor changes (also see NITRC IDs 4619 and 4644)",
   " - for integers, make default approx test to be equality\n"
   " - small changes to zlib failure strings\n"
   " - cast to avoid compile warning on some systems\n"
   " - made NITRC gifti.dtd link that will not change"
 } ,

 {  3, MAR, 2010, RCR, "afni_proc.py", MICRO, TYPE_MODIFY,
   "when censoring, create uncensored ideals and sum",
   NULL
 } ,

 { 20, FEB, 2010, RCR, "timing_tool.py", MINOR, TYPE_NEW_OPT,
   "added -timing_to_1D, -tr and -min_frac for PPI scripting (and B Benson)",
   NULL
 } ,

 { 18, FEB, 2010, RCR, "SUMA_Makefile_NoDev", MICRO, TYPE_GENERAL,
   "added '--includedir /usr/local/netpbm' for libgts.a build on new Linux",
   NULL
 } ,

 { 5, FEB, 2010, RCR, "GIFTI", MINOR, TYPE_MODIFY,
   "thd_gifti: if LabelTable use INTENT_LABEL, suma_gifti.c: no normals",
   "done with Ziad"
 } ,

 { 21, JAN, 2010, RCR, "afni_proc.py", MICRO, TYPE_NEW_OPT,
   "added -tlrc_opts_at; made tiny mod to scaling operation",
   NULL
 } ,

 { 15, JAN, 2010, RCR, "afni_proc.py", MICRO, TYPE_NEW_OPT,
   "added -regress_fout yes/no option for G. Pagnoni",
   NULL
 } ,

 { 14, JAN, 2010, RCR, "3dVol2Surf", MINOR, TYPE_BUG_FIX,
   "Fixed crash w/labels on '-map_func seg_vals' -> NIML",
   "Problem found by Swaroop at Dartmouth."
 } ,

 { 12, JAN, 2010, RCR, "2dImReg", MICRO, TYPE_BUG_FIX,
   "Fixed crash if ny > nx.  Go back to failure and ponder fix.",
   NULL
 } ,

 { 7, JAN, 2010, RCR, "afni-general", MICRO, TYPE_BUG_FIX,
   "stdint.h should not be included on a SOLARIS_OLD system",
   NULL
 } ,

 { 6, JAN, 2010, RCR, "thd_intlist.c", MINOR, TYPE_BUG_FIX,
   "fixed sub-brick selection of datasets without labels (e.g. NIfTI)",
   NULL
 } ,

 { 24, DEC, 2009, RCR, "gifti_tool", MINOR, TYPE_NEW_OPT,
   "added -approx_gifti option",
   NULL
 } ,

 { 24, DEC, 2009, RCR, "GIFTI", MINOR, TYPE_ENHANCE,
   "added approximate difference functions",
   "- added gifti_approx_gifti_images, DA_pair, labeltables, diff_offset\n"
   "- added gifti_triangle_diff_offset\n"
   "- gifti_compare_coordsys takes comp_data param"
 } ,

 {  8, DEC, 2009, RCR, "GIFTI", MINOR, TYPE_ENHANCE,
   "added ability to read/write GIFTI LabelTables with colors in thd_gifti.c",
   NULL
 } ,

 {  4, DEC, 2009, RCR, "3dWarp", MICRO, TYPE_GENERAL,
   "add help example of going from +tlrc space to +orig space",
   NULL
 } ,

 { 30, NOV, 2009, RCR, "afni-general", MINOR, TYPE_BUG_FIX,
   "afni crashes on short ANALYZE file from double fclose()",
   NULL
 } ,

 { 16, NOV, 2009, RCR, "afni_proc.py", MINOR, TYPE_ENHANCE,
   "allow motion censoring with varying run lengths",
   "Also, if a max is applied in scaling, explicitly limit to [0,max].\n"
 } ,

 { 16, NOV, 2009, RCR, "1d_tool.py", MINOR, TYPE_ENHANCE,
   "allow motion censoring with varying run lengths",
   NULL
 } ,

 {  4, NOV, 2009, RCR, "Dimon", MICRO, TYPE_MODIFY,
   "small change to check on sort problems",
   NULL
 } ,

 { 27, OCT, 2009, RCR, "GIFTI", MINOR, TYPE_ENHANCE,
   "added support for optional LabelTable RGBA attributes",
   NULL
 } ,

 { 23, OCT, 2009, RCR, "1d_tool.py", MINOR, TYPE_NEW_OPT,
   "added -censor_fill and -censor_fill_par",
   "These options are to zero-pad TRs that were censored by 3dDeconvolve."
 } ,

 { 19, OCT, 2009, RCR, "afni_proc.py", MINOR, TYPE_NEW_OPT,
   "added options for using 3dBlurInMask, instead of 3dmerge",
   "- added -blur_in_mask, -blur_in_automask and -blur_opts_BIM\n"
   "- added -sep_char and -subj_curly"
 } ,

 { 16, OCT, 2009, RCR, "1d_tool.py", MICRO, TYPE_NEW_OPT,
   "added -demean, to demean motion parameters, for example",
   "The polort 0 values should be more accurate baseline constants.\n"
   "Useful for creating a proper polort baseline w/3dSynthesize."
 } ,

 { 14, OCT, 2009, RCR, "3dTcat", MICRO, TYPE_ENHANCE,
   "allow creation of single volume dataset",
   "as requested by N Vack (among many others)"
 } ,

 { 6, OCT, 2009, RCR, "1d_tool.py", MICRO, TYPE_NEW_OPT,
   "added -set_run_lengths option, for varying run lengths",
   "Added for motion censoring and run padding."
 } ,

 { 2, OCT, 2009, RCR, "1d_tool.py", MICRO, TYPE_ENHANCE,
   "also output cosines with -show_cormat_warnings",
   NULL
 } ,

 { 1, OCT, 2009, RCR, "@Reorder", MICRO, TYPE_MODIFY,
   "minor changes:",
   "- changed warnings on varying incidence counts (JB's woriding)\n"
   "- discard indices which are not valid sub-bricks\n"
   "- do not call 3dTstat if only one sub-brick"
 } ,

 { 1, OCT, 2009, RCR, "afni-general", MICRO, TYPE_GENERAL,
   "9/29, defined isblank() in case of SOLARIS_OLD ... and then removed it",
   NULL
 } ,

 { 29, SEP, 2009, RCR, "@Reorder", MINOR, TYPE_NEW_PROG,
   "script version of reorder plugin, for J. Bjork",
   NULL
 } ,

 { 16, SEP, 2009, RCR, "timing_tool.py", MICRO, TYPE_NEW_OPT,
   "added -scale_data for J Meltzer",
   NULL
 } ,

 { 16, SEP, 2009, RCR, "plug_vol2surf", MICRO, TYPE_ENHANCE,
   "can init debug level via AFNI_DEBUG_PLUG_VOL2SURF",
   NULL
 } ,

 { 16, SEP, 2009, RCR, "3ddot", MINOR, TYPE_BUG_FIX,
   "de-meaning data causes permission-based seg fault, apply means upon read",
   "Problem found by Giuseppe Pagnoni."
 } ,

 {  8, SEP, 2009, RCR, "realtime_receiver.py", MICRO, TYPE_MODIFY,
   "bind to open host, so a /etc/hosts entry is not required",
   NULL
 } ,

 {  4, SEP, 2009, RCR, "plug_realtime", MINOR, TYPE_ENHANCE,
   "registration can now be consistent across runs",
   "Reg Base can be 'Current': to set the base volume from the current run\n"
   "(call this the old way), 'Current & Keep': use current run, but then\n"
   "store that base and apply it to future runs, 'External Dataset': fix the\n"
   "base from some chosen dataset.\n"
   "\n"
   "Using 'Current & Keep' makes sense for realtime registration.\n"
 } ,

 {  4, SEP, 2009, RCR, "@update.afni.binaries", MICRO, TYPE_NEW_OPT,
   "if wget fails, try curl; added -curl and -testing options",
   NULL
 } ,

 { 28, AUG, 2009, RCR, "afni_util.py", MICRO, TYPE_BUG_FIX,
   "fixed make_CENSORTR_string, comma delimitation needs run: prefix",
   NULL
 } ,

 { 27, AUG, 2009, RCR, "afni_proc.py", MICRO, TYPE_BUG_FIX,
   "fixed motion_ prefix in '3dDeconvolve -censor'",
   "Problem found by B Bones."
 } ,

 { 27, AUG, 2009, RCR, "afni_proc.py", MICRO, TYPE_NEW_OPT,
   "added -regress_local_times, -regress_global_times",
   "Since the -local_times and -global_times options in 3dDeconvolve must be\n"
   "processed before the stimuli they refer to, it does nothing to pass them\n"
   "via -regress_opts_3dD.  Hence, the options are needed.\n"
 } ,

 { 26, AUG, 2009, RCR, "afni_proc.py", MICRO, TYPE_MODIFY,
   "in scaling block, explicitly remove any negative data values",
   NULL
 } ,

 { 25, AUG, 2009, RCR, "afni_proc.py", MINOR, TYPE_ENHANCE,
   "if volreg block, always create motion_${subj}_enorm.1D",
   NULL
 } ,

 { 25, AUG, 2009, RCR, "1d_tool.py", MICRO, TYPE_ENHANCE,
   "with -censor_motion, also output PREFIX_enorm.1D",
   NULL
 } ,

 { 21, AUG, 2009, RCR, "afni_proc.py", MINOR, TYPE_NEW_OPT,
   "added -regress_censor_motion and -regress_censor_prev",
   "Motivated by L Thomas and B Bones."
 } ,

 { 21, AUG, 2009, RCR, "1d_tool.py", MICRO, TYPE_NEW_OPT,
   "added -show_censor_count",
   NULL
 } ,

 { 20, AUG, 2009, RCR, "1d_tool.py", MINOR, TYPE_NEW_OPT,
   "added motion censoring options",
   "Added -censor_motion, -censor_prev_TR,  -collapse_cols, -extreme_mask,\n"
   "      -set_tr, -write_censor and -write_CENSORTR.\n"
   "Also modified afni_util.py, lib_afni1D.py and option_list.py."
 } ,

 { 14, AUG, 2009, RCR, "afni_proc.py", MINOR, TYPE_NEW_OPT,
   "added -align_epi_ext_dset, to align anat to external EPI",
   "This may be important for multi-channel coil EPI data with low internal\n"
   "structural contrast.  Users might align to the first (pre-steady-state)\n"
   "TR, even though that volume is not used in the analysis."
 } ,

 { 13, AUG, 2009, RCR, "afni_proc.py", MINOR, TYPE_NEW_OPT,
   "added -volreg_tlrc_adwarp, to apply a manual Talairach transformation",
   NULL
 } ,

 { 10, AUG, 2009, RCR, "afni_proc.py", MINOR, TYPE_MODIFY,
   "truncate min dim to 3 sig bits for -volreg_tlrc_warp/-volreg_align_e2s",
   "The old default was 2 bits, -volreg_warp_dxyz overrides."
 } ,

 { 10, AUG, 2009, RCR, "3dSurf2Vol", MINOR, TYPE_ENHANCE,
   "allow processing of -overwrite and AFNI_DECONFLICT",
   NULL
 } ,

 {  6, AUG, 2009, RCR, "afni_proc.py", MINOR, TYPE_BUG_FIX,
   "fixed problems found by I Mukai and K Bahadur",
   "- fixed -volreg_align_to base as applied in align_epi_anat.py\n"
   "- fixed blur 'averages' computation when only one run"
 } ,

 {  4, AUG, 2009, RCR, "realtime_receiver.py", MINOR, TYPE_ENHANCE,
   "added basic demo interface and itemized exception traps",
   NULL
 } ,

 { 31, JUL, 2009, RCR, "prompt_user", MICRO, TYPE_ENHANCE,
   "apply some escape sequences, mostly to display newlines",
   NULL
 } ,

 { 29, JUL, 2009, RCR, "afni_proc.py", MINOR, TYPE_BUG_FIX,
   "fixed creation of extents mask when only 1 run",
   NULL
 } ,

 { 28, JUL, 2009, RCR, "3dREMLfit", MINOR, TYPE_MODIFY,
   "if known, require proper slice regressor ordering in -slibase* opts\n",
   NULL
 } ,

 { 27, JUL, 2009, RCR, "afni_proc.py", MINOR, TYPE_BUG_FIX,
   "use -slibase_sm instead of -slibase in 3dREMLfit",
   NULL
 } ,

 { 27, JUL, 2009, RCR, "1d_tool.py", MINOR, TYPE_NEW_OPT,
   "added -show_labels and -show_label_ordering",
   NULL
 } ,

 { 27, JUL, 2009, RCR, "3dREMLfit", MINOR, TYPE_NEW_OPT,
   "added -slibase_sm, for slice-major ordering of regressors",
   "RetroTS and afni_proc.py were incorrectly using this ordering.\n"
   "** Analysis done prior to this probably needs to be re-done."
 } ,

 { 27, JUL, 2009, RCR, "plug_realtime", MICRO, TYPE_ENHANCE,
   "added Y/N AFNI_REALTIME_reset_output_index, to start each dset at 001",
   "Also, changed prefix separator to double underscore '__'.",
 } ,

 { 27, JUL, 2009, RCR, "afni-general", MICRO, TYPE_GENERAL,
   "added SOLARIS_OLD atanhf #define to machdep.h",
   NULL
 } ,

 { 23, JUL, 2009, RCR, "afni_run_R", MINOR, TYPE_ENHANCE,
   "allow any number of args, but where first is program, last is output",
   NULL
 } ,

 { 23, JUL, 2009, RCR, "timing_tool.py", MINOR, TYPE_NEW_OPT,
   "added -partition option",
   NULL
 } ,

 { 22, JUL, 2009, RCR, "realtime_receiver.py", MAJOR, TYPE_NEW_PROG,
   "python replacement for serial helper",
   "New 'data_choice' options can be added to compute_data_for_serial_port\n"
   "for sending results of a different computation to the serial port."
 } ,

 { 16, JUL, 2009, RCR, "@update.afni.binaries", MICRO, TYPE_MODIFY,
   "check for 'wget' and whine to user if missing",
   NULL
 } ,

 { 14, JUL, 2009, RCR, "make_random_timing.py", MINOR, TYPE_NEW_OPT,
   "added -max_rest, to limit the maximum duration of rest periods",
   NULL
 } ,

 { 7, JUL, 2009, RCR, "afni_proc.py", MICRO, TYPE_GENERAL,
   "warn users to modify script for _AM1 in case of basis function dmBLOCK",
   NULL
 } ,

 { 26, JUN, 2009, RCR, "afni_proc.py", MICRO, TYPE_MODIFY,
   "comment changes and mod to afni_util.py for line wrapping",
   NULL
 } ,

 { 25, JUN, 2009, RCR, "Dimon", MINOR, TYPE_BUG_FIX,
   "fixed dz sent to RT plugin for oblique datasets",
   NULL
 } ,

 { 25, JUN, 2009, RCR, "3dretroicor", MICRO, TYPE_BUG_FIX,
   "pass MRI_IMAGE structs without const",
   NULL
 } ,

 { 24, JUN, 2009, RCR, "afni-general", MINOR, TYPE_BUG_FIX,
   "applied print changes from B Feige (26 files):",
   "3dfim.c afni.c afni_niml.c mri_free.c mrilib.h 3dmatmult.c NLfit_model.c\n"
   "suma_datasets.h gifti/gifti_tool.c rickr/serial_helper.c\n"
   "SUMA/  SUMA_3dSurfMask.c SUMA_ConvertSurface.c SUMA_CreateIcosahedron.c\n"
   "       SUMA_Load_Surface_Object.c SUMA_MapIcosahedron.c SUMA_NikoMap.c\n"
   "       SUMA_ParseCommands.h SUMA_SphericalMapping.c\n"
   "       SUMA_Surf2VolCoord_demo.c SUMA_Surface_IO.c SUMA_SurfWarp.c\n"
   "       SUMA_compare_surfaces.c SUMA_xColBar.c\n"
   "svm/3dsvm.c svm/3dsvm_common.c volpack/vp_octree.c"
 } ,

 { 23, JUN, 2009, RCR, "NIFTI", MINOR, TYPE_BUG_FIX,
   "added 4 checks of alloc() returns",
   NULL
 } ,

 { 17, JUN, 2009, RCR, "make_random_timing.py", MINOR, TYPE_NEW_OPT,
   "added -make_3dd_contrasts and used general accuracy in block durations",
   NULL
 } ,

 { 17, JUN, 2009, RCR, "afni_proc.py", MAJOR, TYPE_NEW_OPT,
   "version 2.0 : call e2a alignment and warp to standard space ready",
   "- mask warped EPI by its extents (at volreg step)\n"
   "- added -volreg_no_extent_mask, to block this masking\n"
   "- added 'extents' to list of mask in -mask_apply\n"
   "- change block dividers to more visual '===' with block names"
 } ,

 { 15, JUN, 2009, RCR, "3dmerge", MINOR, TYPE_ENHANCE,
   "allowed short/byte datasets to use FIR blur, so no Fourier interpolation",
   "Also added Y/N AFNI_BLUR_INTS_AS_OLD env var to use previous method."
 } ,

 { 12, JUN, 2009, RCR, "xmat_tool.py", MICRO, TYPE_GENERAL,
   "used some wx IDs, per Daniel's suggestion",
   NULL
 } ,

 { 11, JUN, 2009, RCR, "afni_proc.py", MINOR, TYPE_NEW_OPT,
   "added masking abilities",
   "- in mask block, try to create anat and group masks\n"
   "- added -mask_apply option, for choosing mask to apply to regression\n"
   "- added -align_opts_aea, for extra opts to align_epi_anat.py"
 } ,

 { 8, JUN, 2009, RCR, "afni_proc.py", MICRO, TYPE_NEW_OPT,
   "added -despike_mask, fixed missing block warning, reordered terminal opts",
   NULL
 } ,

 { 8, JUN, 2009, RCR, "afni_base.py", MICRO, TYPE_GENERAL,
   "added many afni_name descripts to __doc__ lines, check error in dset_dims",
   NULL
 } ,

 { 3, JUN, 2009, RCR, "3dcopy", MICRO, TYPE_MODIFY,
   "changed 'missing dataset' ERROR to 'missing view dataset' WARNING",
   NULL
 } ,

 { 29, MAY, 2009, RCR, "afni_proc.py", MINOR, TYPE_NEW_OPT,
   "added -execute and now fail if block options have no corresponding blocks",
   NULL
 } ,

 { 29, MAY, 2009, RCR, "@build_afni_Xlib", MICRO, TYPE_MODIFY,
   "added -m64 if building for lib64 on a mac, fixed CFLAGS to allow a list",
   NULL
 } ,

 { 29, MAY, 2009, RCR, "afni_util.py", MICRO, TYPE_MODIFY,
   "improved line wrapping",
   NULL
 } ,

 { 28, MAY, 2009, RCR, "strblast", MINOR, TYPE_BUG_FIX,
   "partial words had resulted in skipping ahead",
   "found by R Notestine of UCSD"
 } ,

 { 28, MAY, 2009, RCR, "afni_proc.py", MINOR, TYPE_GENERAL,
   "example updates for AFNI_data4 and new options",
   NULL
 } ,

 { 27, MAY, 2009, RCR, "afni_proc.py", MINOR, TYPE_NEW_OPT,
   "updates for alignment/warp/varying run lengths",
   "- added -volreg_warp_dxyz option\n"
   "- if align a2e, add -no_ss to @auto_tlrc\n"
   "- for varying run lengths, fixed application of '-volreg_align_to last'\n"
   "  and the -regress_est_blur_* options\n"
   "  (blur estimation loops were modified for this)\n"
   "- warping to new grid truncates to 2 significant bits (if < 2 mm)"
 } ,

 { 21, MAY, 2009, RCR, "afni_proc.py", MINOR, TYPE_NEW_OPT,
   "added 'align' processing block and -volreg_align_e2a option",
   NULL
 } ,

 { 19, MAY, 2009, RCR, "3dbucket", MICRO, TYPE_GENERAL,
   "suggest -overwrite if -glueto is not allowed (for Mike B)",
   NULL
 } ,

 { 15, MAY, 2009, RCR, "afni_proc.py", MAJOR, TYPE_NEW_OPT,
   "added -volreg_tlrc_warp option: can warp to standard space at volreg step",
   NULL
 } ,

 { 15, MAY, 2009, RCR, "afni_util", MICRO, TYPE_NEW_OPT,
   "added get_truncated_grid_dim",
   NULL
 } ,

 { 14, MAY, 2009, RCR, "afni_proc.py", MICRO, TYPE_BUG_FIX,
   "no 'rm rm.*' if such files were not created",
   NULL
 } ,

 { 14, MAY, 2009, RCR, "3dDeconvolve", MICRO, TYPE_BUG_FIX,
   "fixed -glt_label > -num_glt error message and -dmbase def for polort >= 0",
   NULL
 } ,

 { 12, MAY, 2009, RCR, "afni_proc.py", MICRO, TYPE_BUG_FIX,
   "fixed 'cat' of 'across-runs' ricor regressors",
   NULL
 } ,

 { 8, MAY, 2009, RCR, "afni_proc.py", MICRO, TYPE_MODIFY,
   "tlrc (for anat) is now a processing block, for easy manipulation",
   NULL
 } ,

 { 8, MAY, 2009, RCR, "afni_proc.py", MICRO, TYPE_BUG_FIX,
   "small cut-n-paste errors in db_mod.py and afni_util.py",
   NULL
 } ,

 { 5, MAY, 2009, RCR, "@update.afni.binaries", MINOR, TYPE_NEW_PROG,
   "another script to update the AFNI package",
   NULL
 } ,

 { 5, MAY, 2009, RCR, "plug_render", MINOR, TYPE_MODIFY,
   "now built from plug_null.c, so it will no longer be available",
   NULL
 } ,

 { 1, MAY, 2009, RCR, "Makefile.linux_xorg7_64", MICRO, TYPE_MODIFY,
   "link to local libGLws.a, as with 32-bit xorg7 package",
   NULL
 } ,

 { 30, APR, 2009, RCR, "3dcalc", MINOR, TYPE_MODIFY,
   "changed atan2(y,x) to proceed if y OR x is non-zero",
   NULL
 } ,

 { 30, APR, 2009, RCR, "thd_niftiread", MINOR, TYPE_MODIFY,
   "be sure to warn users when nifti is converted to float (w/dglen)",
   NULL
 } ,

 { 30, APR, 2009, RCR, "vol2surf", MINOR, TYPE_NEW_OPT,
   "return a node v2s time series when afni changes xhair position",
   NULL
 } ,

 { 29, APR, 2009, RCR, "to3d", MINOR, TYPE_BUG_FIX,
   "when opening -geomparent, allow for known non-afni extensions",
   NULL
 } ,

 { 29, APR, 2009, RCR, "vol2surf", MICRO, TYPE_MODIFY,
   "prep to return node v2s time series to suma, just check-in for now",
   "modified: afni.h, afni_niml.c, afni_vol2surf.c, vol2surf.c, vol2surf.h"
 } ,

 { 28, APR, 2009, RCR, "NIFTI", MINOR, TYPE_MODIFY,
   "uppercase file extensions are now valid",
   NULL
 } ,

 { 27, APR, 2009, RCR, "3dresample", MICRO, TYPE_MODIFY,
   "show help if no arguments",
   NULL
 } ,

 { 23, APR, 2009, RCR, "3dresample", MICRO, TYPE_MODIFY,
   "small changes to help",
   NULL
 } ,

 { 23, APR, 2009, RCR, "afni_util.py", MICRO, TYPE_MODIFY,
   "moved function comments into the functions as docstrings",
   NULL
 } ,

 { 23, APR, 2009, RCR, "afni_proc.py", MINOR, TYPE_MODIFY,
   "updates to help and tcsh options",
   "- added -f as a recommended tcsh option\n"
   "- added help section 'SCRIPT EXECUTION NOTE'\n"
   "- reordered help: intro, BLOCKS, DEFAULTS, EXAMPLES, NOTEs, OPTIONS\n"
   "- shifted execution command to separate line"
 } ,

 { 17, APR, 2009, RCR, "GIFTI", MICRO, TYPE_MODIFY,
   "more -set_extern_filelist help, allow DA size to vary over external files",
   NULL
 } ,

 { 14, APR, 2009, RCR, "afni_util.py", MICRO, TYPE_BUG_FIX,
   "possible to have truncation cause a negative variance in stdev_ub",
   NULL
 } ,

 { 14, APR, 2009, RCR, "NIFTI", MINOR, TYPE_NEW_OPT,
   "added sample nifticlib program: clib_01_read_write.c",
   NULL
 } ,

 { 11, APR, 2009, RCR, "afni-general", MICRO, TYPE_NEW_OPT,
   "added calls to opts.check_special_opts() in 7 more python programs:",
   "gen_epi_review.py, make_random_timing.py, make_stim_times.py\n"
   "neuro_deconvolve.py, python_module_test.py, timing_tool.py, ui_xmat.py"
 } ,

 { 11, APR, 2009, RCR, "afni_proc.py", MINOR, TYPE_NEW_OPT,
   "added -volreg_regress_per_run",
   "This is to apply the motion parameters of each run as separate regressors."
 } ,

 { 11, APR, 2009, RCR, "option_list.py", MICRO, TYPE_NEW_OPT,
   "enhanced special option processing",
   "- added check_special_opts(), to be called before any processing\n"
   "- renamed -verbose_opts to -optlist_verbose\n"
   "- added -optlist_no_show_count"
 } ,

 { 11, APR, 2009, RCR, "eg_main_chrono.py", MICRO, TYPE_MODIFY,
   "removed -verbose opts (see -optlist_ options)",
   NULL
 } ,

 { 11, APR, 2009, RCR, "1d_tool.py", MINOR, TYPE_NEW_OPT,
   "added -derivative and -set_nruns, fixed -show_cormat_warnings typo",
   NULL
 } ,

 { 11, APR, 2009, RCR, "afni_proc.py", MICRO, TYPE_BUG_FIX,
   "fixed use of -regress_errts_prefix with blur est",
   NULL
 } ,

 { 10, APR, 2009, RCR, "Dimon", MINOR, TYPE_NEW_OPT,
   "added -use_last_elem option for setting DICOM elements",
   NULL
 } ,

 { 10, APR, 2009, RCR, "to3d", MINOR, TYPE_NEW_OPT,
   "added -use_last_elem option for setting DICOM elements",
   "Can also use AFNI_DICOM_USE_LAST_ELEMENT environment variable."
 } ,

 { 10, APR, 2009, RCR, "1d_tool.py", MINOR, TYPE_MODIFY,
   "fix for old versions of python, like on solaris",
   "Each of copy.deepcopy(), sum(), and sort(reverse=True) failed."
 } ,

 { 9, APR, 2009, RCR, "1d_tool.py", MINOR, TYPE_NEW_OPT,
   "added -show_cormat_warnings and -cormat_cutoff",
   NULL
 } ,

 { 9, APR, 2009, RCR, "afni_proc.py", MAJOR, TYPE_NEW_OPT,
   "'official' release with RETROICOR processing block: ricor",
   "o  added 'across-runs' ricor_regress_method\n"
   "o  added ricor information and usage to help (see 'RETROICOR NOTE')\n"
   "o  maintain unscaled shorts if they are input\n"
   "o  added -ricor_datum"
 } ,

 { 8, APR, 2009, RCR, "1d_tool.py", MINOR, TYPE_NEW_OPT,
   "added -show_rows_cols option",
   NULL
 } ,

 { 2, APR, 2009, RCR, "3dDeconvolve", MINOR, TYPE_MODIFY,
   "changed CHECK_NIFTI to CHECK_NEEDS_FLOATS, including other dset types",
   NULL
 } ,

 { 1, APR, 2009, RCR, "afni_proc.py", MINOR, TYPE_MODIFY,
   "added 'ricor' processing block, for RETROICOR regressor removal",
   NULL
 } ,

 { 1, APR, 2009, RCR, "afni_util.py", MICRO, TYPE_MODIFY,
   "slight change in add_line_wrapper()",
   NULL
 } ,

 { 31, MAR, 2009, RCR, "afni_proc.py", MINOR, TYPE_MODIFY,
   "small changes, and prep for retroicor",
   "- by default, the script will now terminate on any error\n"
   "- added -exit_on_error, -check_setup_errors\n"
   "- whine about block order problems"
 } ,

 { 31, MAR, 2009, RCR, "1d_tool.py", MINOR, TYPE_NEW_OPT,
   "added -pad_to_many_runs, -reverse",
   NULL
 } ,

 { 31, MAR, 2009, RCR, "afni_util.py", MICRO, TYPE_NEW_OPT,
   "added get_typed_dset_attr_list, enhanced decode_1D_ints",
   NULL
 } ,

 { 31, MAR, 2009, RCR, "option_list.py", MICRO, TYPE_NEW_OPT,
   "added global -verbose_opts option",
   NULL
 } ,

 { 26, MAR, 2009, RCR, "afni_proc.py", MICRO, TYPE_MODIFY,
   "added helpstr to options",
   NULL
 } ,

 { 26, MAR, 2009, RCR, "1d_tool.py", MICRO, TYPE_BUG_FIX,
   "small array fix for older python in write()",
   NULL
 } ,

 { 26, MAR, 2009, RCR, "option_list.py", MICRO, TYPE_MODIFY,
   "base 'name' size on max len in show()",
   NULL
 } ,

 { 25, MAR, 2009, RCR, "afni_proc.py", MINOR, TYPE_MODIFY,
   "+view now comes from data: so it works with +tlrc",
   NULL
 } ,

 { 24, MAR, 2009, RCR, "afni_proc.py", MINOR, TYPE_MODIFY,
   "by default now, no mask is applied in the scale and regression steps",
   "Also added -regress_apply_mask option."
 } ,

 { 20, MAR, 2009, RCR, "@build_afni_Xlib", MINOR, TYPE_NEW_PROG,
   "moved from X/@build.Xlib, for distribution",
   "and added to SCRIPTS for building afni_src.tgz in Makefile.INCLUDE"
 } ,

 { 19, MAR, 2009, RCR, "1d_tool.py", MAJOR, TYPE_NEW_PROG,
   "added lib_afni1D.py and 1d_tool.py",
   "This is a library and tool for manipulating 1D files.\n"
   "Many functions will still be added."
 } ,

 { 19, MAR, 2009, RCR, "afni_util.py", MINOR, TYPE_NEW_OPT,
   "a few additions and changes",
   "- allow container chars (e.g. []) in decode_1D_ints()\n"
   "- added is_valid_int_list()\n"
   "- changed str vars to istr (as str is a keyword)"
 } ,

 { 19, MAR, 2009, RCR, "eg_main_chrono.py", MINOR, TYPE_NEW_OPT,
   "added -verbose_opts option, for being verbose during option processing",
   NULL
 } ,

 { 18, MAR, 2009, RCR, "eg_main_chrono.py", MINOR, TYPE_NEW_PROG,
   "sample main python program using a library and chronological options",
   NULL
 } ,

 { 16, MAR, 2009, RCR, "3dBrickStat", MINOR, TYPE_BUG_FIX,
   "malloc extra val in case of percentile truncation",
   NULL
 } ,

 { 12, MAR, 2009, RCR, "afni_proc.py", MINOR, TYPE_MODIFY,
   "warn user about masking in orig space",
   "- if despiking and no regression mask, apply -nomask\n"
   "- added 'MASKING NOTE', to suggest no regression mask until group space"
 } ,

 { 12, MAR, 2009, RCR, "afni_proc.py", MINOR, TYPE_NEW_OPT,
   "added -regress_reml_exec and -regress_3dD_stop",
   "One can execute 3dREMLfit and/or 3dDeconvolve.  Error blur is from each."
 } ,

 { 10, MAR, 2009, RCR, "NIFTI", MICRO, TYPE_MODIFY,
   "added NIFTI_ECODEs 18-28 for the LONI MiND group",
   NULL
 } ,

 { 9, MAR, 2009, RCR, "3dcalc", MICRO, TYPE_MODIFY,
   "added edge/erode/dilate example to 3dcalc -help",
   NULL
 } ,

 { 9, MAR, 2009, RCR, "suma-general", MICRO, TYPE_MODIFY,
   "removed r_sprintf_long_to_hex from SUMA_Color.[ch]",
   NULL
 } ,

 { 9, MAR, 2009, RCR, "suma", MICRO, TYPE_NEW_OPT,
   "added -motif_ver option",
   NULL
 } ,

 { 6, MAR, 2009, RCR, "lesstif-general", MICRO, TYPE_MODIFY,
   "motif/lesstif : put AFNI_MOTIF_TYPE in Xm.h.in : see 'afni -motif_ver'",
   NULL
 } ,

 { 6, MAR, 2009, RCR, "3dDeconvolve", MINOR, TYPE_BUG_FIX,
   "if mri_automask_image() input is not really 3D, only apply clip",
   "3dD uses automask for misfit warning, let this apply to niml.dset"
 } ,

 { 5, MAR, 2009, RCR, "lesstif-general", MICRO, TYPE_MODIFY,
   "init for every assignable argument to XtVaGetValues (12 files)",
   NULL
 } ,

 { 5, MAR, 2009, RCR, "afni-general", MICRO, TYPE_MODIFY,
   "init for every assignable argument to XtVaGetValues (19 files)",
   NULL
 } ,

 { 5, MAR, 2009, RCR, "@build.Xlib", MICRO, TYPE_NEW_OPT,
   "change -noinstall option to -localinstall",
   NULL
 } ,

 { 5, MAR, 2009, RCR, "afni", MINOR, TYPE_BUG_FIX,
   "free vox_warp via KILL_list rather than directly when deleting dataset",
   "Fixes afni crash: set acpc markers -> acpc view -> orig view \n"
   "               -> new markers -> acpc view -> death ..."
 } ,

 { 4, MAR, 2009, RCR, "@build.Xlib", MICRO, TYPE_NEW_OPT,
   "added -noinstall option",
   NULL
 } ,

 { 4, MAR, 2009, RCR, "afni", MICRO, TYPE_NEW_OPT,
   "added -motif_ver option",
   NULL
 } ,

 { 4, MAR, 2009, RCR, "X-general", MINOR, TYPE_MODIFY,
   "added openmotif build tree, updated @build.Xlib and README under X",
   NULL
 } ,

 { 3, MAR, 2009, RCR, "afni-general", MICRO, TYPE_MODIFY,
   "modified Makefile.linux_xorg7 and _64 for local X builds",
   NULL
 } ,

 { 3, MAR, 2009, RCR, "xutil.c", MICRO, TYPE_MODIFY,
   "another probably useless init (being cautious)",
   NULL
 } ,

 { 3, MAR, 2009, RCR, "@build.Xlib", MINOR, TYPE_NEW_PROG,
   "this is a build script for the local X packages",
   NULL
 } ,

 { 27, FEB, 2009, RCR, "X-general", MINOR, TYPE_MODIFY,
   "added lesstif and libXt trees to cvs",
   NULL
 } ,

 { 20, FEB, 2009, RCR, "afni-general", MICRO, TYPE_BUG_FIX,
   "many inits to appease lesstif and Xt (w/Ziad)",
   NULL
 } ,

 { 13, FEB, 2009, RCR, "dmat44.c", MICRO, TYPE_BUG_FIX,
   "cut-and-paste error ...",
   NULL
 } ,

 { 13, FEB, 2009, RCR, "afni-general", MICRO, TYPE_MODIFY,
   "malloc changes: 5 more files",
   "Friday the 13th, oooooooo...  @ 18:31:30 EST: time will be 1234567890."
 } ,

 { 12, FEB, 2009, RCR, "afni-general", MICRO, TYPE_MODIFY,
   "added memsets following some malloc calls, or used calloc (14 files)",
   NULL
 } ,

 { 11, FEB, 2009, RCR, "3dDeconvolve", MICRO, TYPE_MODIFY,
   "removed duplicate -Rerrts option in output 3dREMLfit command",
   NULL
 } ,

 { 9, FEB, 2009, RCR, "xmat_tool.py", MINOR, TYPE_MODIFY,
   "random updates, plus those for Fedora 10",
   NULL
 } ,

 { 9, FEB, 2009, RCR, "python-general", MICRO, TYPE_GENERAL,
   "added new beginning-stage libraries lib_matplot.py and lib_wx.py",
   NULL
 } ,

 { 6, FEB, 2009, RCR, "NIFTI", MICRO, TYPE_MODIFY,
   "added NIFTI_ECODE_PYPICKLE for MH; imported HJ's cast changes",
   NULL
 } ,

 { 5, FEB, 2009, RCR, "make_random_timing.py", MICRO, TYPE_MODIFY,
   "added timing_tool.py use to sort times in example #7",
   NULL
 } ,

 { 4, FEB, 2009, RCR, "vol2surf", MINOR, TYPE_BUG_FIX,
   "fixed norm reversal application and norm dir check computation",
   "Thanks to Xiaopeng Zong for finding these problems."
 } ,

 { 4, FEB, 2009, RCR, "suma-general", MICRO, TYPE_MODIFY,
   "update SUMA_paperplane.c and Makefile.solaris28_gcc for v1280 builds",
   "Makefile now uses PREREQ=suma, gmake, -L/usr/dt/lib."
 } ,

 { 3, FEB, 2009, RCR, "afni-general", MICRO, TYPE_MODIFY,
   "fix machdep.h Makefile.solaris28_gcc for v1280 builds",
   NULL
 } ,

 { 7, JAN, 2009, RCR, "plug_crender", MICRO, TYPE_MODIFY,
   "if lesstif, set threshold slider bar width",
   NULL
 } ,

 { 2, JAN, 2009, RCR, "Makefile", MICRO, TYPE_MODIFY,
   "do not build balloon in Makefile.macosx_10.5_Intel_64 - libgsl is 32-bit",
   NULL
 } ,

 { 2, JAN, 2009, RCR, "afni_environ.c", MICRO, TYPE_BUG_FIX,
   "fixed bad lvalue when USE_TRACING is not defined",
   "also fixed define for USE_TRACING in solaris and cygwin Makefiles"
 } ,

 { 31, DEC, 2008, RCR, "afni", MINOR, TYPE_BUG_FIX,
   "fix for lesstif crash on 'where am i', along with ziad",
   NULL
 } ,

 { 24, DEC, 2008, RCR, "timing_tool.py", MICRO, TYPE_MODIFY,
   "redefine 'sum' for older python versions",
   "This also affects afni_util.py and make_random_timing.py."
 } ,

 { 15, DEC, 2008, RCR, "Makefile", MICRO, TYPE_MODIFY,
   "added USE_LESSTIF directive",
   "Modified Makefile.linux_xorg7[_64], Makefile.macosx_10.5_Intel[_64]."
 } ,

 { 10, DEC, 2008, RCR, "afni_proc.py", MINOR, TYPE_NEW_OPT,
   "added new options for extra stimuli, RONI and an external volreg base",
   "- allow NIfTI datasets as input (but process as AFNI)\n"
   "- added -regress_extra_stim_files and -regress_extra_stim_labels\n"
   "- added -regress_RONI and -volreg_base_dset (for Jill Weisberg)"
 } ,

 {  8, DEC, 2008, RCR, "xmat_tool.py", MICRO, TYPE_MODIFY,
   "allow -test_libs to proceed without numpy",
   NULL
 } ,

 {  8, DEC, 2008, RCR, "Makefile", MICRO, TYPE_GENERAL,
   "added Makefile.macosx_10.5_G4",
   NULL
 } ,

 {  4, DEC, 2008, RCR, "Makefile.INCLUDE", MINOR, TYPE_MODIFY,
   "added balloon target for M Belmonte",
   "Also modified Makefile.linux_xorg7_64 and macosx_10.4_G5/Intel and 5_Int*."
 } ,

 {  4, DEC, 2008, RCR, "balloon", MICRO, TYPE_NEW_PROG,
   "new program by M Belmonte",
   NULL
 } ,

 {  1, DEC, 2008, RCR, "timing_tool.py", MAJOR, TYPE_NEW_PROG,
   "a tool for manipulating and evaluating stimulus timing files",
   "This is useful for getting statistics on rest timing."
 } ,

 {  1, DEC, 2008, RCR, "option_list.py", MICRO, TYPE_MODIFY,
   "added 'opt' param to more get_* functions",
   NULL
 } ,

 {  1, DEC, 2008, RCR, "make_random_timing.py", MICRO, TYPE_MODIFY,
   "moved min_mean_max_stdev to afni_util.py and modified help examples",
   NULL
 } ,

 {  24, NOV, 2008, RCR, "Dimon", MINOR, TYPE_NEW_OPT,
   "added options -infile_list and -show_sorted_list",
   "The -show_sorted_list option will print a list of files by run/index."
 } ,

 {  21, NOV, 2008, RCR, "xmat_tool.py", MINOR, TYPE_NEW_OPT,
   "added Options menu, Show Cosmat and GUI help",
   "This is the initial release version, 1.0."
 } ,

 {  21, NOV, 2008, RCR, "xmat_tool.py", MINOR, TYPE_NEW_OPT,
   "added -test_libs option",
   NULL
 } ,

 {  21, NOV, 2008, RCR, "python_module_test.py", MINOR, TYPE_NEW_OPT,
   "removed 'R' from basic test list, and applied verb 2 to base usage",
   NULL
 } ,

 {  20, NOV, 2008, RCR, "plug_realtime", MINOR, TYPE_NEW_OPT,
   "incorporated real-time volume writing from V. Roopchansingh of MCW",
   NULL
 } ,

 {  18, NOV, 2008, RCR, "xmat_tool.py", MINOR, TYPE_NEW_OPT,
   "added -test, -show_col_types, -show_cosmat, -show_fit_ts, -cormat_cutoff",
   "also added the main help"
 } ,

 {  18, NOV, 2008, RCR, "afni_xmat.py", MICRO, TYPE_MODIFY,
   "added extra_cols param to make_show_conds_str",
   NULL
 } ,

 {  7, NOV, 2008, RCR, "xmat_tool.py", MINOR, TYPE_MODIFY,
   "more updates:",
   "- scipy is only tested for when necessary\n"
   "- compute norms locally if no scipy\n"
   "- solve_against_1D, linear_combo: return error string instead of code\n"
   "- added -chrono option, to make all options chronological\n"
   "  (so options are essentially scriptable)"
 } ,

 {  6, NOV, 2008, RCR, "xmat_tool.py", MINOR, TYPE_NEW_OPT,
   "pre-release updates:",
   "  - added many initial command-line options\n"
   "  - added plot_xmat_as_one toggle button\n"
   "  - added computation of cosine matrix and cosmat_warnings\n"
   "  - separated GUI code into new file gui_xmat.py"
 } ,

 {  6, NOV, 2008, RCR, "option_list.py", MICRO, TYPE_NEW_OPT,
   "added opt param to get_type_opt and get_type_list",
   "had to modify calls in make_random_timing.py and gen_epi_review.py"
 } ,

 {  6, NOV, 2008, RCR, "python_module_test.py", MINOR, TYPE_NEW_OPT,
   "added option -full_test",
   NULL
 } ,

 {  4, NOV, 2008, RCR, "plug_vol2surf", MICRO, TYPE_MODIFY,
   "fail if NIML output dataset does end in .niml.dset",
   NULL
 } ,

 {  4, NOV, 2008, RCR, "3dVol2Surf", MICRO, TYPE_MODIFY,
   "fail if NIML output dataset does end in .niml.dset",
   NULL
 } ,

 {  4, NOV, 2008, RCR, "vol2surf", MICRO, TYPE_MODIFY,
   "only complain about statsym_string in debug mode",
   NULL
 } ,

 { 31, OCT, 2008, RCR, "afni_util.py", MICRO, TYPE_MODIFY,
   "moved functions encode_1D_ints and decode_1D_ints here",
   NULL
 } ,

 { 31, OCT, 2008, RCR, "make_random_timing.py", MINOR, TYPE_NEW_OPT,
   "added -show_timing_stats option",
   "Also, made a small change affecting timing (old results will not match)."
 } ,

 { 29, OCT, 2008, RCR, "xmat_tool.py", MINOR, TYPE_MODIFY,
   "if the X-matrix has a constant regressor, do not de-mean it",
   "In such a case, the cormat would not exactly be a correlation matrix."
 } ,

 { 29, OCT, 2008, RCR, "python_module_test.py", MINOR, TYPE_NEW_PROG,
   "program to test python module imports (interface to module_test_lib.py)",
   NULL
 } ,

 { 28, OCT, 2008, RCR, "module_test_lib.py", MINOR, TYPE_NEW_PROG,
   "library to test python module imports",
   "One might want to apply this module at the top of any python file."
 } ,

 { 28, OCT, 2008, RCR, "xmat_tool.py", MICRO, TYPE_MODIFY,
   "use module_test_lib to test imports",
   NULL
 } ,

 { 27, OCT, 2008, RCR, "afni_proc.py", MINOR, TYPE_NEW_OPT,
   "added -regress_motion_file option",
   NULL
 } ,

 { 27, OCT, 2008, RCR, "make_random_timing.py", MINOR, TYPE_NEW_OPT,
   "added -offset option",
   NULL
 } ,

 { 27, OCT, 2008, RCR, "make_random_timing.py", MINOR, TYPE_BUG_FIX,
   "actually applied -min_rest, sorry...",
   NULL
 } ,

 { 24, OCT, 2008, RCR, "xmat_tool.py", SUPER, TYPE_NEW_PROG,
   "program to inspect a .xmat.1D X-matrix, possibly against a time series",
   "This is a Graphical tool for plotting a design matrix, reviewing\n"
   "condition numbers or the correlation matrix, and fitting to a 1D\n"
   "time series."
 } ,

 { 23, OCT, 2008, RCR, "Makefile.INCLUDE", MINOR, TYPE_BUG_FIX,
   "removed reference to cdflib, for 'make afni_src.tgz'",
   NULL
 } ,

 { 23, OCT, 2008, RCR, "afni_util.py", MICRO, TYPE_NEW_OPT,
   "added lists_are_same function",
   NULL
 } ,

 { 20, OCT, 2008, RCR, "afni_util.py", MINOR, TYPE_NEW_OPT,
   "added write_text_to_file function",
   NULL
 } ,

 { 20, OCT, 2008, RCR, "afni_driver.c", MINOR, TYPE_NEW_OPT,
   "added 'GETENV' to the list of DRIVE_AFNI commands",
   NULL
 } ,

 { 16, OCT, 2008, RCR, "thd_mastery", MICRO, TYPE_MODIFY,
   "THD_copy_dset_subs should not need to add a warp structure",
   NULL
 } ,

 { 14, OCT, 2008, RCR, "thd_mastery", MICRO, TYPE_MODIFY,
   "verify sub-brick list in THD_copy_dset_subs()",
   NULL
 } ,

 { 14, OCT, 2008, RCR, "afni_util.py", MICRO, TYPE_MODIFY,
   "added wrap string param to add_line_wrappers (to wrap with newlines)",
   NULL
 } ,

 { 8, OCT, 2008, RCR, "NIFTI", MICRO, TYPE_MODIFY,
   "allow cbl with indices in 0..nt*nu*nv*nw-1",
   NULL
 } ,

 { 7, OCT, 2008, RCR, "NIFTI", MICRO, TYPE_MODIFY,
   "added nifti_NBL_matches_nim() check for write_bricks()",
   NULL
 } ,

 { 2, OCT, 2008, RCR, "GIFTI", MICRO, TYPE_MODIFY,
   "minor changes",
   "- separate diffs in DAs from those in gifti_image\n"
   "- decode additional data types: INT8, UINT16, INT64\n"
   "- add link flags to libgiftiio_la target"
 } ,

 { 29, SEP, 2008, RCR, "3dmatmult", MAJOR, TYPE_NEW_PROG,
   "program to multiply AFNI datasets slice-by-slice as matrices",
   NULL
 } ,

 { 23, SEP, 2008, RCR, "afni_proc.py", MINOR, TYPE_NEW_OPT,
   "added -remove_preproc_files option (akin to -move_preproc_files)",
   NULL
 } ,

 { 23, SEP, 2008, RCR, "gen_epi_review.py", MINOR, TYPE_MODIFY,
   "in script, check for existence of given datasets\n",
   NULL
 } ,

 { 17, SEP, 2008, RCR, "make_stim_times.py", MINOR, TYPE_NEW_OPT,
   "added -labels option, for including labels in filenames",
   NULL
 } ,

 { 16, SEP, 2008, RCR, "3drefit", MINOR, TYPE_BUG_FIX,
   "allow attribute editing of NIfTI datasets",
   NULL
 } ,

 { 10, SEP, 2008, RCR, "plug_realtime", MICRO, TYPE_BUG_FIX,
   "re-added sending of magic_bye string on MP socket close",
   NULL
 } ,

 { 3, SEP, 2008, RCR, "plug_realtime", MICRO, TYPE_MODIFY,
   "moved drive_wait execution to RT_tell_afni",
   NULL
 } ,

 { 2, SEP, 2008, RCR, "GIFTI", MICRO, TYPE_MODIFY,
   "have distribution Makefiles build with GIFTI/expat/zlib",
   NULL
 } ,

 { 29, AUG, 2008, RCR, "vol2surf", MINOR, TYPE_MODIFY,
   "fill in COLMS_STATSYM attribute when writing .niml.dset dataset",
   NULL
 } ,

 { 26, AUG, 2008, RCR, "3dAllineate", MINOR, TYPE_BUG_FIX,
   "initialized ntask in all cases",
   NULL
 } ,

 { 22, AUG, 2008, RCR, "Dimon", MICRO, TYPE_NEW_OPT,
   "added -drive_wait option",
   NULL
 } ,

 { 22, AUG, 2008, RCR, "plug_realtime", MINOR, TYPE_NEW_OPT,
   "added DRIVE_WAIT command string",
   "The command will be executed after the first volume is processed,\n"
   "which is good for opening windows appropriate to a new dataset."
 } ,

 { 21, AUG, 2008, RCR, "afni", MINOR, TYPE_NEW_OPT,
   "added -disable_done option to safeguard real-time mode",
   NULL
 } ,

 { 21, AUG, 2008, RCR, "Dimon", MICRO, TYPE_MODIFY,
   "updated help and suggest -num_slices with -sleep_init",
   NULL
 } ,

 { 21, AUG, 2008, RCR, "afni-general", MINOR, TYPE_MODIFY,
   "in edt_dsetitems, if storage mode can be inferred from prefix, apply it",
   NULL
 } ,

 { 21, AUG, 2008, RCR, "ANOVA", MINOR, TYPE_MODIFY,
   "use DSET_BRIKNAME for dataset control, as that is updated for smode",
   NULL
 } ,

 { 18, AUG, 2008, RCR, "plug_realtime", MINOR, TYPE_MODIFY,
   "increase DRIVE_LIMIT to 4Kb, read env vars each run",
   "These variables can now be controlled through drive_afni 'SETENV'\n"
   "(either via 'plugout_drive' or 'Dimon -drive_afni'):\n"
   "    - AFNI_REALTIME_Mask_Vals  : specify what gets sent to serial_helper\n"
   "    - AFNI_REALTIME_SHOW_TIMES : specify whether to show data timestamps\n"
   "    - AFNI_REALTIME_SEND_VER   : specify whether to send comm version"
 } ,

 { 15, AUG, 2008, RCR, "afni", MINOR, TYPE_BUG_FIX,
   "init graph->grid_spacing, to prevent potential div by 0 via DRIVE",
   NULL
 } ,

 { 14, AUG, 2008, RCR, "Dimon", MICRO, TYPE_MODIFY,
   "moved num_slices check to separate function",
   NULL
 } ,

 { 14, AUG, 2008, RCR, "3dBrickStat", MINOR, TYPE_BUG_FIX,
   "do not automatically print -max along with -var",
   NULL
 } ,

 { 5, AUG, 2008, RCR, "to3d", MINOR, TYPE_BUG_FIX,
   "re-added the un16 fix from July 1",
   NULL
 } ,

 { 3, AUG, 2008, RCR, "nifti_tool", MINOR, TYPE_NEW_OPT,
   "added -help_ana, -disp_ana, -swap_as_analyze, -swap_as_nifti, -swap_as_old",
   NULL
 } ,

 { 3, AUG, 2008, RCR, "nifticlib", MINOR, TYPE_MODIFY,
   "added swap ability for ANALYZE 7.5 format, and made swapping complete",
   "- added nifti_analyze75 struct\n"
   "- modified swap_nifti_header to swap all fields (analyze or nifti)\n"
   "- added regression testing script c16.rand.swap\n"
   "These changes were motivated by C Burns."
 } ,

 { 31, JUL, 2008, RCR, "Dimon", MINOR, TYPE_NEW_OPT,
   "added -num_slices option, and full real-time example E",
   NULL
 } ,

 { 31, JUL, 2008, RCR, "serial_helper", MINOR, TYPE_NEW_OPT,
   "added HELLO version 2 to work as -disp_all",
   "See 'HELLO versions' from 'serial_helper -help' for details.\n"
   "See 'example E' from 'Dimon -help' for a complete testing example."
 } ,

 { 31, JUL, 2008, RCR, "plug_realtime", MINOR, TYPE_NEW_OPT,
   "enhancements to communication with serial helper",
   "- added 'Motion Only' to methods\n"
   "- parameter methods can easily be switched per run\n"
   "- SEND_VER replaces HELLO_VER as Y/N variable\n"
 } ,

 { 30, JUL, 2008, RCR, "plug_realtime", MINOR, TYPE_NEW_OPT,
   "added HELLO version 1 and show_times option",
   "These are set via AFNI_REALTIME_SEND_VER and AFNI_REALTIME_SHOW_TIMES."
 } ,

 { 30, JUL, 2008, RCR, "serial_helper", MINOR, TYPE_NEW_OPT,
   "added HELLO version 1 and -show_times option",
   NULL
 } ,

 { 29, JUL, 2008, RCR, "plug_realtime", MINOR, TYPE_MODIFY,
   "print more socket error info, send MP vals w/out mask",
   NULL
 } ,

 { 29, JUL, 2008, RCR, "serial_helper", MINOR, TYPE_MODIFY,
   "captured and output more signal and error info, flushed output buffer",
   NULL
 } ,

 { 28, JUL, 2008, RCR, "plug_realtime", MINOR, TYPE_BUG_FIX,
   "alter check for bad socket: use tcp_alivecheck over tcp_writecheck",
   NULL
 } ,

 { 25, JUL, 2008, RCR, "Dimon", MINOR, TYPE_MODIFY,
   "allow -sleep_vol to be very small without early run termination",
   NULL
 } ,

 { 23, JUL, 2008, RCR, "3dttest", MINOR, TYPE_NEW_OPT,
   "added -base1_dset option, where -base1 value can vary over voxels\n",
   "Added for M Beauchamp."
 } ,

 { 18, JUL, 2008, RCR, "3dNLfim", MINOR, TYPE_MODIFY,
   "listed signal and noise models in -help output",
   NULL
 } ,

 { 17, JUL, 2008, RCR, "3dNLfim", MINOR, TYPE_MODIFY,
   "warn the user if DSET_NVALS is not the same as DSET_NUMTIMES",
   "That would suggest the dataset has no time axis."
 } ,

 { 16, JUL, 2008, RCR, "serial_helper", MINOR, TYPE_NEW_OPT,
   "added -disp_all to give formatted display of 'all' mask data",
   "This was added for P Kundu.\n"
 } ,

 { 16, JUL, 2008, RCR, "plug_realtime", MINOR, TYPE_NEW_OPT,
   "added choice of 'Vals to Send' to serial_helper",
   "Can now send index,i,j,k,x,y,z,value for every value in mask."
 } ,

 { 14, JUL, 2008, RCR, "Dimon", MINOR, TYPE_NEW_OPT,
   "added -sleep_init, -sleep_vol, -sleep_frac",
   "These options control the timeout periods between data checks."
 } ,

 { 14, JUL, 2008, RCR, "plug_realtime", MINOR, TYPE_MODIFY,
   "terminate TCP transmission to serial_helper if mask is bad\n",
   NULL
 } ,

 { 14, JUL, 2008, RCR, "afni_history", MINOR, TYPE_MODIFY,
   "a single integer option is interpreted as with -past_entries",
   NULL
 } ,

 { 11, JUL, 2008, RCR, "Dimon", MICRO, TYPE_MODIFY,
   "include last 4 elements of obl_matrix, even though probably useless",
   NULL
 } ,

 { 10, JUL, 2008, RCR, "plug_realtime", MAJOR, TYPE_MODIFY,
   "receive oblique transform matrix via new OBLIQUE_XFORM interface",
   NULL
 } ,

 { 10, JUL, 2008, RCR, "Dimon", MAJOR, TYPE_MODIFY,
   "if the data is oblique, pass the transformation matrix to plug_realtime",
   NULL
 } ,

 {  9, JUL, 2008, RCR, "plug_realtime", MICRO, TYPE_MODIFY,
   "if user closes graph window, allow comm with serial_helper to proceed",
   NULL
 } ,

 {  7, JUL, 2008, RCR, "afni_util.py", MICRO, TYPE_MODIFY,
   "move extra newline from args_as_command to show_args_as_command",
   NULL
 } ,

 {  3, JUL, 2008, RCR, "plug_drawdset", MICRO, TYPE_BUG_FIX,
   "edt_dset_items.c: for .hdr, use .img brick file, storage_mode = BY_NIFTI",
   NULL
 } ,

 {  2, JUL, 2008, RCR, "Dimon", MICRO, TYPE_MODIFY,
   "provide suggestions in the case of a real-time TCP connection failure",
   NULL
 } ,

 {  1, JUL, 2008, RCR, "to3d", MINOR, TYPE_BUG_FIX,
   "fixed crash in case of mosaic and un16, no longer having im data",
   "Problem found by R. McColl."
 } ,

 {  1, JUL, 2008, RCR, "Makefile.INCLUDE", MINOR, TYPE_MODIFY,
   "modified the make system for building programs in the install directory",
   "- modified Makefile.INCLUDE's INFLAGS and ISFLAGS\n"
   "- modified SUMA_INPATH in SUMA_Makefile_NoDev.\n"
   "- removed 'rickr/' dirs from includes in mrilib.h, plug_crender.c and\n"
   "  3dAllineate.c\n\n"
   "Requested by V. Roopchansingh of MCW.\n"
 } ,

 { 30, JUN, 2008, RCR, "afni_proc.py", MINOR, TYPE_NEW_OPT,
   "added -gen_epi_review and -no_epi_review options",
   "By default, a drive_afni script to review EPI data is now generated."
 } ,

 { 30, JUN, 2008, RCR, "gen_epi_review.py", MINOR, TYPE_MODIFY,
   "make script executable, decrease sleep, add usage comment in script",
   NULL
 } ,

 { 27, JUN, 2008, RCR, "gen_epi_review.py", MAJOR, TYPE_NEW_PROG,
   "generate afni/drive_afni script to review initial EPI data",
   "This program was written to be called from the afni_proc.py output script."
 } ,

 { 27, JUN, 2008, RCR, "afni_util.py", MICRO, TYPE_MODIFY,
   "small modification to find_command_end",
   NULL
 } ,

 { 25, JUN, 2008, RCR, "afni_history", MINOR, TYPE_NEW_OPT,
   "added -past_entries option",
   NULL
 } ,

 { 25, JUN, 2008, RCR, "howto", MINOR, TYPE_MODIFY,
   "put disclaimers at the tops of HowTo #1, #2, and #5",
   "references to current AFNI class handouts were included"
 } ,

 { 24, JUN, 2008, RCR, "3dDeconvolve", MINOR, TYPE_MODIFY,
   "added the ability to output 1D iresp datasets",
   NULL
 } ,

 { 20, JUN, 2008, RCR, "libmri", MINOR, TYPE_MODIFY,
   "thd_niftiread: do not scale to float if scale=1 and inter=0",
   NULL
 } ,

 { 19, JUN, 2008, RCR, "file_tool", MICRO, TYPE_MODIFY,
   "removed printing of pointers in disp_ functions",
   NULL
 } ,

 { 19, JUN, 2008, RCR, "make_stim_times.py", MINOR, TYPE_MODIFY,
   "help update, added -show_valid_opts, use '*' as separator w/amplitudes",
   NULL
 } ,

 { 16, JUN, 2008, RCR, "file_tool", MINOR, TYPE_MODIFY,
   "show output for multiple bad files when using -show_bad_backslash",
   NULL
 } ,

 { 13, JUN, 2008, RCR, "3dclust", MINOR, TYPE_MODIFY,
   "in the help, Volume defaults to microliters, unless -dxyz=1 is used",
   NULL
 } ,

 { 13, JUN, 2008, RCR, "nifti_tool", MINOR, TYPE_NEW_OPT,
   "added -with_zlib, and ability to add extensions via 'file:FILENAME'",
   "extension update added for J. Gunter"
 } ,

 { 13, JUN, 2008, RCR, "nifticlib", MINOR, TYPE_NEW_OPT,
   "added nifti_compiled_with_zlib()",
   NULL
 } ,

 { 12, JUN, 2008, RCR, "neuro_deconvolve.py", MINOR, TYPE_NEW_PROG,
   "generate 3dTfitter script to deconvolve a BOLD signal into a neuro signal",
   NULL
 } ,

 { 12, JUN, 2008, RCR, "afni_util.py", MICRO, TYPE_NEW_OPT,
   "added get_dset_reps_tr, get_default_polort, get_dset_reps_tr, max_dim_1D",
   "also, updated find_last_space to deal with long strings"
 } ,

 { 12, JUN, 2008, RCR, "afni_proc.py", MICRO, TYPE_MODIFY,
   "shifted code to afni_util.get_dset_reps_tr and .get_default_polort",
   NULL
 } ,

 { 6, JUN, 2008, RCR, "plug_crender", MINOR, TYPE_BUG_FIX,
   "integral threshold was off by 1",
   NULL
 } ,

 { 6, JUN, 2008, RCR, "make_random_timing.py", MICRO, TYPE_MODIFY,
   "get_*_opt now returns an error code",
   NULL
 } ,

 { 2, JUN, 2008, RCR, "GIFTI", MICRO, TYPE_GENERAL,
   "added CMakeLists.txt and XMLCALL update from Simon Warfield",
   "also added LICENSE.gifti"
 } ,

 { 2, JUN, 2008, RCR, "model_demri_3", MICRO, TYPE_MODIFY,
   "small help update to clarify residual C curve input",
   NULL
 } ,

 { 29, MAY, 2008, RCR, "model_demri_3", MICRO, TYPE_BUG_FIX,
   "help update to clarify use of AFNI_MODEL_D3_R1I_DSET",
   NULL
 } ,

 { 22, MAY, 2008, RCR, "3dTshift", MINOR, TYPE_BUG_FIX,
   "with -rlt, slices without any time shift must still be processed",
   "problem noticed by Jie Huang"
 } ,

 { 21, MAY, 2008, RCR, "model_demri_3", MINOR, TYPE_BUG_FIX,
   "fixed incorrect scaling in Cp computation",
   "The error was introduced on April 8, 2008."
 } ,

 { 21, MAY, 2008, RCR, "make_stim_times.py", MICRO, TYPE_NEW_OPT,
   "added -amplitudes option (for Rutvik Desai)",
   NULL
 } ,

 { 18, MAY, 2008, RCR, "make_random_timing.py", MINOR, TYPE_NEW_OPT,
   "added options for TR-locking and storing '3dDeconvolve -nodata' examples",
   "- added shuffle() to replace that from random (cannot produce all perms)\n"
   "- added options -tr, -tr_locked and -save_3dd_cmd\n"
   "- changed -stim_time option to -stim_dur"
 } ,

 { 18, MAY, 2008, RCR, "afni_history", MICRO, TYPE_MODIFY,
   "sped up comparison (since histories have gotten long)",
   NULL
 } ,

 { 17, MAY, 2008, RCR, "afni_proc.py", MINOR, TYPE_MODIFY,
   "check result of 3dDeconvolve execution in output script",
   "If 3dDeconvolve fails, terminate the script so that the user can\n"
   "see what happened."
 } ,

 { 14, MAY, 2008, RCR, "model_demri_3", MINOR, TYPE_BUG_FIX,
   "fixed application of decay term",
   NULL
 } ,

 { 13, MAY, 2008, RCR, "GIFTI", MINOR, TYPE_NEW_OPT,
   "gifticlib-1.0.0: initial release",
   "includes support for (set/clear/read/write) external data files"
 } ,

 { 13, MAY, 2008, RCR, "gifti_tool", MINOR, TYPE_NEW_OPT,
   "added -set_extern_filelist option, and help for using external data files",
   NULL
 } ,

 { 9, MAY, 2008, RCR, "GIFTI", MINOR, TYPE_MODIFY,
   "gifticlib-0.0.18: giiCoordSystem is now an array of struct pointers",
   "modified GIFTI library, along with suma_gifti.c"
 } ,

 { 8, MAY, 2008, RCR, "model_demri_3", MINOR, TYPE_MODIFY,
   "updated help, NFIRST does not need to imply injection time",
   NULL
 } ,

 { 7, MAY, 2008, RCR, "option_list.py", MINOR, TYPE_NEW_OPT,
   "added get_type_list and other accessor functions",
   NULL
 } ,

 { 7, MAY, 2008, RCR, "plug_3Ddump_V2", MINOR, TYPE_BUG_FIX,
   "allow 4D datasets to be opened (so that buckets are again usable)",
   "PLUGIN_dset_check() now checks NVALS instead of NUM_TIMES..."
 } ,

 { 7, MAY, 2008, RCR, "make_random_timing.py", MAJOR, TYPE_NEW_PROG,
   "generate random stimulus timing files",
   "This generates random timing files suitable for use in 3dDeconvolve.\n"
   "The timing is not restricted to a TR grid, though that is possible.\n"
   "Consider use with '3dDeconvolve -nodata'."
 } ,

 { 1, MAY, 2008, RCR, "model_demri_3", MINOR, TYPE_BUG_FIX,
   "treat RESID_CT as Ct(t), not C(t)",
   NULL
 } ,

 { 30, APR, 2008, RCR, "make_stim_times.py", MICRO, TYPE_BUG_FIX,
   "replaced make_stim_files with make_stim_times.py in help",
   NULL
 } ,

 { 10, APR, 2008, RCR, "afni_proc.py", MICRO, TYPE_GENERAL,
   "updated the -help with information regarding runs of different lengths",
   NULL
 } ,

 {  8, APR, 2008, RCR, "2dImReg", MINOR, TYPE_BUG_FIX,
   "allow zero slices, passing input as result",
   "Choleski factorization would fail on an empty slice.  In this case,\n"
   "return the input slices as the result (instead of crashing).\n"
   "Done with D Glen."
 } ,

 {  8, APR, 2008, RCR, "3dNLfim", MICRO, TYPE_MODIFY,
   "only update output every 100 voxels",
   NULL
 } ,

 {  8, APR, 2008, RCR, "model_demri_3", MINOR, TYPE_NEW_ENV,
   "allow residual Ct values via AFNI_MODEL_D3_RESID_CT_DSET dataset",
   "e.g. setenv AFNI_MODEL_D3_RESID_CT_DSET residual_Ct+orig"
 } ,

 {  2, APR, 2008, RCR, "ANOVA", MINOR, TYPE_MODIFY,
   "extended maximum number of contrasts to 75",
   NULL
 } ,

 {  1, APR, 2008, RCR, "ANOVA", MINOR, TYPE_MODIFY,
   "increased internal memory for 3dbucket and 3drefit command creation",
   NULL
 } ,

 { 31, MAR, 2008, RCR, "ANOVA", MINOR, TYPE_MODIFY,
   "extended maximum number of means, diffs and contrasts to 50",
   NULL
 } ,

 { 28, MAR, 2008, RCR, "gifticlib", MICRO, TYPE_NEW_OPT,
   "added routines to copy MetaData",
   NULL
 } ,

 { 28, MAR, 2008, RCR, "gifti_tool", MINOR, TYPE_NEW_OPT,
   "added -copy_gifti_meta and -copy_DA_meta options",
   NULL
 } ,

 { 26, MAR, 2008, RCR, "gifticlib", MICRO, TYPE_MODIFY,
   "in compare, if comp_data is not set, state the fact",
   NULL
 } ,

 { 25, MAR, 2008, RCR, "GIFTI", MINOR, TYPE_MODIFY,
   "minor changes:",
   "  - NIFTI_INTENT_NONE is considered valid\n"
   "  - added compare_gifti_data functions\n"
   "  - LabelTables are now written using CDATA"
 } ,

 { 25, MAR, 2008, RCR, "gifti_tool", MINOR, TYPE_MODIFY,
   "the -compare_data option is not separate from -compare_gifti",
   NULL
 } ,

 { 24, MAR, 2008, RCR, "Dimon", MINOR, TYPE_NEW_OPT,
   "added GERT_Reco options (request of D Glen)",
   "  -gert_filename    : specify a name for the GERT_Reco script\n"
   "  -gert_nz          : override nz=1 in mosaic image files\n"
   "  -gert_to3d_prefix : specify a dataset prefix for the to3d command"
 } ,

 { 24, MAR, 2008, RCR, "@Align_Centers", MINOR, TYPE_BUG_FIX,
   "applied proper follower dataset orientation and floating point shifts",
   "The shift applied to the child datasets was based on the parent's\n"
   "orientation.  The shifts were also being truncated to integers.\n"
   "Changed with D Glen.\n"
 } ,

 { 18, MAR, 2008, RCR, "GIFTI", MINOR, TYPE_NEW_OPT,
   "added comparison functions to gifticlib",
   NULL
 } ,

 { 20, MAR, 2008, RCR, "GIFTI", MINOR, TYPE_NEW_ENV,
   "AFNI_WRITE_1D_AS_PREFIX allows writing 1D or surface data given the prefix",
   "For example, setting this to YES will allow writing surface data to NIfTI."
 } ,

 { 18, MAR, 2008, RCR, "gifti_tool", MINOR, TYPE_NEW_OPT,
   "added -compare_gifti option",
   "See 'gifti_tool -help' for details, including example #7."
 } ,

 { 17, MAR, 2008, RCR, "Dimon", MINOR, TYPE_MODIFY,
   "if 1 volume, GERT_Reco_dicom does not give (useless) timing to to3d",
   NULL
 } ,

 { 13, MAR, 2008, RCR, "3dmerge", MINOR, TYPE_GENERAL,
   "added some examples to the -help output",
   NULL
 } ,

 { 11, MAR, 2008, RCR, "model_demri_3", MINOR, TYPE_NEW_OPT,
   "added control of hematocrit via AFNI_MODEL_D3_HCT",
   NULL
 } ,

 { 10, MAR, 2008, RCR, "GIFTI", MINOR, TYPE_NEW_ENV,
   "AFNI_GIFTI_VERB sets the verbose level in the gifti I/O library",
   "The default is 1, 0 is quiet, and values go up to 7."
 } ,

 { 10, MAR, 2008, RCR, "GIFTI", MINOR, TYPE_GENERAL,
   "AFNI can read/write .gii.dset as with .gii",
   NULL
 } ,

 { 10, MAR, 2008, RCR, "Dimon", MINOR, TYPE_NEW_OPT,
   "applied -gert_outdir in the case of dicom images",
   NULL
 } ,

 { 10, MAR, 2008, RCR, "Dimon", MINOR, TYPE_MODIFY,
   "if only 1 run, GERT_Reco_dicom is named per run",
   NULL
 } ,

 { 10, MAR, 2008, RCR, "SUMA_SurfMeasures", MAJOR, TYPE_BUG_FIX,
   "averages did not include nodes lost to -cmask",
   "Noticed by M Beauchamp."
 } ,

 {  7, MAR, 2008, RCR, "make_stim_times.py", MINOR, TYPE_BUG_FIX,
   "properly ignore empty lines, and exit on short files",
   NULL
 } ,

 {  6, MAR, 2008, RCR, "GIFTI", MICRO, TYPE_MODIFY,
   "allow functional control over GIFTI encoding" ,
   NULL
 } ,

 {  5, MAR, 2008, RCR, "GIFTI", MINOR, TYPE_BUG_FIX,
   "fixed passing of INDEX_LIST" ,
   NULL
 } ,

 {  5, MAR, 2008, RCR, "GIFTI", MINOR, TYPE_MODIFY,
   "do not duplicate data when reading and writing GIFTI from AFNI",
   NULL
 } ,

 {  4, MAR, 2008, RCR, "3dTstat", MINOR, TYPE_NEW_OPT,
   "added -accumulate option, to output each partial sum" ,
   "for k = 0..N-1 : output[k] = sum(input[i]) over i = 0..k"
 } ,

 {  3, MAR, 2008, RCR, "website", MINOR, TYPE_MODIFY,
   "updated the AFNI History website pages, with a table of entries",
   NULL
 } ,

 { 29, FEB, 2008, RCR, "afni_history", MINOR, TYPE_NEW_OPT,
   "added a TYPE, -type, a new level, and a string to identify each level",
   NULL
 } ,

 { 28, FEB, 2008, RCR, "afni_history", MINOR, TYPE_NEW_OPT,
   "added -list_authors option and adjusted spacing",
   NULL
 } ,

 { 27, FEB, 2008, RCR, "afni_history", SUPER, TYPE_NEW_PROG,
   "program to display the history of AFNI updates" ,
   "This will be used to create a web page of AFNI updates.\n"
   "Please see 'afni_history -help' for more details."
 } ,

 { 27, FEB, 2008, RCR, "afni_proc.py", MINOR, TYPE_BUG_FIX,
   "fixed -regress_use_stim_files typo (was -regress_use_stim_times)", 
   NULL
 } ,

 { 26, FEB, 2008, RCR, "afni_history", MICRO, TYPE_GENERAL,
   "checked in initial afni_history files", 
   NULL
 } ,

 { 25, FEB, 2008, RCR, "plug_vol2surf", MAJOR, TYPE_BUG_FIX,
   "fixed application of cluster for sending data to suma",

   "Previously, clustering was only applied when the Olay and Thr sub-bricks\n"
   "were the same."
 } ,

 { 24, FEB, 2008, RCR, "GIFTI", MINOR, TYPE_MODIFY,
   "GIFTI library now considers MetaData without Value as valid",

   NULL
 } ,

 /* pre-afni_history updates, mostly new programs and data formats */

 { 21, FEB, 2008, RCR, "GIFTI", SUPER, TYPE_GENERAL,
   "AFNI programs can now read and write GIFTI datasets",

   "GIFTI datasets are for data in the surface domain, with file suffix .gii.\n"
   "Support must be requested at compile time, and it requires libexpat.\n"
   "Please see http://www.nitrc.org/projects/gifti for many details."
 } ,

 {  6, FEB, 2008, RCR, "3dbucket", MINOR, TYPE_GENERAL,
   "modified to copy FDR curves",
   NULL
 } ,

 {  22, JAN, 2008, RCR, "afni_proc.py", MINOR, TYPE_NEW_OPT,
   "added options to estimate smoothness in data for use in AlphaSim",
   "See help options -regress_est_blur_epits and -regress_est_blur_errts."
 } ,

 {  28, DEC, 2007, RCR, "gifti_tool", MAJOR, TYPE_NEW_PROG,
   "program to read and write GIFTI datasets",
   NULL
 } ,

 {   3, DEC, 2007, RCR, "GIFTI", MAJOR, TYPE_GENERAL,
   "initial release of gifti I/O C API",
   NULL
 } ,

 {  31, AUG, 2007, RCR, "DECONFLICT", MAJOR, TYPE_MODIFY,
   "modified default behavior of programs from deconflict to no overwrite",
   "See AFNI_DECONFLICT in README.environment."
 } ,

 {  31, AUG, 2007, RCR, "model_conv_diffgamma", MINOR, TYPE_NEW_PROG,
   "NLfim model to compute the convolution of the difference of gammas",
   NULL
 } ,

 {  30, JUL, 2007, RCR, "regression_tests", MAJOR, TYPE_GENERAL,
   "added setup for regression testing to NIFTI package",
   "This can be used as a template for testing any command-line programs."
 } ,

 {  20, DEC, 2006, RCR, "afni_proc.py", SUPER, TYPE_NEW_PROG,
   "program to write complete single subject FMRI processing script", 
   NULL
 } ,

 {  11, DEC, 2006, RCR, "make_stim_times.py", MINOR, TYPE_NEW_PROG,
   "program to convert stim_files to stim_times files",
   NULL
 } ,

 {  22, OCT, 2006, RCR, "model_demri_3", MAJOR, TYPE_NEW_PROG,
   "NLfim model for Dynamic Enhanced MRI", 
   NULL
 } ,

 {  12, OCT, 2006, RCR, "serial_writer", MINOR, TYPE_NEW_PROG,
   "program to send data from a file, pipe or made up to a given serial port",
   NULL
 } ,

 {   8, AUG, 2006, RCR, "C++", MINOR, TYPE_MODIFY,
   "afni program compiles in C++ (effort with Rich and Greg Balls)",
   NULL
 } ,

 {   3, AUG, 2006, RCR, "NI_SURF_DSET", SUPER, TYPE_GENERAL,
   "added a new surface dataset format, with read/write ability in AFNI",
   NULL
 } ,

 {  25, JAN, 2006, RCR, "model_michaelis_menton", MAJOR, TYPE_NEW_PROG,
   "NLfim model function for ethanol studies",
   NULL
 } ,

 {   2, DEC, 2005, RCR, "ANOVA", SUPERDUPER, TYPE_MODIFY,
   "changed variance computations in 3dANOVA programs to not assume sphericity",
   "For details, see https://afni.nimh.nih.gov/sscc/gangc/ANOVA_Mod.html ."
 } ,

 {  11, OCT, 2005, RCR, "3dmaxima", MAJOR, TYPE_NEW_PROG,
   "command-line version of maxima plugin",
   NULL
 } ,

 {   5, JUL, 2005, RCR, "Dimon", SUPER, TYPE_NEW_PROG,
   "program to monitor real-time acquisition of DICOM images",
   NULL
 } ,

 {  25, APR, 2005, RCR, "NIFTI", SUPER, TYPE_GENERAL,
   "AFNI can read and write NIFTI datasets (effort with Bob and Rich)",
   NULL
 } ,

 {  7, JAN, 2005, RCR, "nifti_tool", SUPER, TYPE_NEW_PROG,
   "program to directly manipulate or compare NIFTI dataset headers",
   NULL
 } ,

 {  7, JAN, 2005, RCR, "NIFTI", SUPER, TYPE_GENERAL,
   "initial release of NIFTI library",
   NULL
 } ,

 {  4, OCT, 2004, RCR, "vol2surf", SUPER, TYPE_GENERAL,
   "added vol2surf interface for real-time mapping from afni to suma",
   NULL
 } ,

 { 31, MAR, 2004, RCR, "serial_helper", MAJOR, TYPE_NEW_PROG,
   "program to pass realtime registration params from TCP to serial port",
   NULL
 } ,

 {  1, DEC, 2003, RCR, "SurfMeasures", MAJOR, TYPE_NEW_PROG,
   "program to compute various measures over surfaces",
   NULL
 } ,

 {  5, AUG, 2003, RCR, "3dVol2Surf", SUPER, TYPE_NEW_PROG,
   "program to map data from the volume to domain to the surface domain",
   NULL
 } ,

 { 29, MAY, 2003, RCR, "3dSurf2Vol", SUPER, TYPE_NEW_PROG,
   "program to map data from the surface domain to the volume domain",
   NULL
 } ,

 { 15, JAN, 2003, RCR, "Imon", MAJOR, TYPE_NEW_OPT,
   "added connection to the realtime plugin in afni",
   NULL
 } ,

 { 27, NOV, 2002, RCR, "Imon", SUPER, TYPE_NEW_PROG,
   "program to monitor GE I-files as they are written to the scanner",
   NULL
 } ,

 {  1, OCT, 2002, RCR, "file_tool", SUPER, TYPE_NEW_PROG,
   "program to perform generic manipulations of binary files",
   NULL
 } ,

 { 20, JUN, 2002, RCR, "@make_stim_file", MINOR, TYPE_NEW_PROG,
   "script to create binary stim files",
   NULL
 } ,

 {  6, JUN, 2002, RCR, "@SUMA_Make_Spec_FS", MAJOR, TYPE_NEW_PROG,
   "script to import FreeSurfer surfaces into SUMA",
   NULL
 } ,

 { 21, MAY, 2002, RCR, "3dresample", SUPER, TYPE_NEW_PROG,
   "program to change a dataset orientation and/or grid spacing",
   NULL
 } ,

 {  8, MAR, 2002, RCR, "plug_crender", SUPER, TYPE_NEW_PROG,
   "added rendering plugin to afni",
   NULL
 } ,

 { 99,99,99, NULL,NULL, 99,99, NULL,NULL}  /** the end (do not delete) **/
} ;<|MERGE_RESOLUTION|>--- conflicted
+++ resolved
@@ -49,21 +49,21 @@
 
 afni_history_struct rickr_history[] = {
 
-<<<<<<< HEAD
- {  1,  May, 2017, RCR, "@diff.files", MINOR, TYPE_NEW_OPT,
-   "add option -diff_prog, to use something besides xxdiff",
-   NULL
-=======
+
  {  2,  May, 2017, RCR, "GIFTI", MINOR, TYPE_BUG_FIX,
    "properly handle column major order",
    "Convert to row major order on read; can control with gifti_tool."
    "Thanks to JH Lee for noting the problem."
  } ,
 
+ {  1,  May, 2017, RCR, "@diff.files", MINOR, TYPE_NEW_OPT,
+   "add option -diff_prog, to use something besides xxdiff",
+   NULL
+ } ,
+
  { 25,  Apr, 2017, RCR, "GIFTI", MINOR, TYPE_MODIFY,
    "no COL_MAJOR changes for gifti_DA_rows_cols, write_*_file",
    "Also, init gifti_globs_t struct with verb=1."
->>>>>>> 057f79fc
  } ,
 
  { 25,  Apr, 2017, RCR, "suma", MICRO, TYPE_MODIFY,
