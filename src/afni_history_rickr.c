
/** cf. afni_history.h **/

#include "afni_history.h"

/*  (for starting a new file, search for CHANGE)

    basic format: 3-field date, user, program_name, impact_level,
                  short description without newline
                  (optional) long description with intermediate newlines

    copy entire section: { ... } ,

    Notes: - months are JAN ... DEC (see afni_history.h)

           - levels are :
                    MICRO           - users don't see
                    MINOR           - small effect on users
                    MAJOR           - larger effect on users
                    SUPER           - important changes, like new programs
                    SUPERDUPER      - we expect users to know

           - types are:
                    TYPE_GENERAL    - unspecified update type
                    TYPE_NEW_PROG   - new program
                    TYPE_NEW_OPT    - new program option
                    TYPE_NEW_ENV    - new environment variable or change
                    TYPE_BUG_FIX    - bug fix
                    TYPE_MODIFY     - a change (not new, not a fix)
                    TYPE_ENHANCE    - general improvement
                    TYPE_REMOVE     - deleted
                    TYPE_REINSTATE  - un-deleted

           - PLEASE, stick to what fits on an 80 column terminal
           - it may be nice to put the newest entries at the top
           - leave the last "99, NULL" entry as it is

 -- examples (newest at top) --

 { 26 , FEB , 2008 , RCR , "my_program" , MAJOR , TYPE_GENERAL ,
   "short description of change" ,
   "(optional) detailed description, or where to get more information\n"
   "   - with newlines, if you babble for multiple lines\n"
   "   (but none at the end)"
 } ,

 { 26, MAR, 2008, RCR, "sample", MICRO, TYPE_GENERAL,
   "blah",
   NULL
 } ,

*/

afni_history_struct rickr_history[] = {

<<<<<<< HEAD
 { 27, Nov, 2023, RCR, "afni-general", MAJOR, TYPE_MODIFY,
   "change 'count' program and usage to 'ccount'",
   "Add ccount to the distribution, modify scripts to use it, and\n"
   "allow use of ccount is sub-brick selection (e.g. dset'[ccount 3 5]').\n"
   "Note that 'count' is still allowed, for now."
=======
 { 26, Apr, 2024, RCR, "afni-general", MINOR, TYPE_MODIFY,
   "in any script calling whereami, invoke with 'tcsh -f' at top",
   "This is a quick fix for biowulf usage, since there is a new whereami\n"
   "in town (/usr/local/bin/wheremai), and because they reset the PATH.\n"
   "Modify: @Atlasize @MakeLabelTable @chauffeur_afni\n"
   "        compute_ROI_stats.tcsh gen_cluster_table"
 } ,

 { 26, Apr, 2024, RCR, "gen_ss_review_scripts.py", MINOR, TYPE_ENHANCE,
   "-init_uvars_json will now pass through unknown uvars",
   "This enables users to pass uvars through afni_proc.py to the APQC."
 } ,

 { 25, Apr, 2024, RCR, "afni_proc.py", MINOR, TYPE_NEW_OPT,
   "add -uvar option to pass through AP uvars",
   NULL
 } ,

 { 25, Apr, 2024, RCR, "afni_system_check.py", MINOR, TYPE_ENHANCE,
   "warn if tcsh version is 6.22.03 - it has $var:h bug",
   NULL
 } ,

 { 24, Apr, 2024, RCR, "Dimon", MINOR, TYPE_NEW_OPT,
   "add -sort_method geme_suid",
   NULL
 } ,

 { 22, Apr, 2024, RCR, "3dmaskdump", MINOR, TYPE_BUG_FIX,
   "singleton coordinates should round to the closest voxel center",
   "Originally, box coordinates rounded to the nearest voxel, effectively\n"
   "extending ranges by 1/2 voxel on each side.  This was changed in 2021 to\n"
   "be strict.  But then singleton coordinates often hit no voxels, and the\n"
   "help says one voxel should be found.\n"
   "Now a singleton coordinate will round to the nearest center, while a ':'\n"
   "separated range will be precise, as with the mixed use:\n"
   "   -xbox 5.4:11.3  -17.8:-4.1  11\n"
   "Here, the '11' will be rounded to the closest center."
 } ,

 { 17, Apr, 2024, RCR, "afni-general", MINOR, TYPE_BUG_FIX,
   "in THD_load_nifti(), need_copy might imply scale_data",
   "Thanks to @liningpan on github for reporting this."
 } ,

 { 12, Apr, 2024, RCR, "3dTsplit4D", MINOR, TYPE_NEW_OPT,
   "add -label_prefix, to include labels in the output prefix",
   NULL
 } ,

 { 12, Apr, 2024, RCR, "@SUMA_Make_Spec_FS", MICRO, TYPE_ENHANCE,
   "add an AFNI ID to the resulting SurfVol, for afni/suma communication",
   NULL
 } ,

 {  8, Apr, 2024, RCR, "afni_proc.py", MINOR, TYPE_NEW_OPT,
   "add -anat_follower_erode_level, to specify the exact erosion level",
   "The older -anat_follower_erode option implies only a single erosion.\n"
   "This parameter is in voxels.  As before, a single erosion includes the\n"
   "18 NN2 neighbors, so all in a 3x3x3 box but the outer 8 corners.\n"
   "See mask_tool -help for details.\n"
   "Added for M. Byrne S. Haller."
 } ,

 {  7, Apr, 2024, RCR, "afni_proc.py", MINOR, TYPE_ENHANCE,
   "the default warp vox dim will round up if very close",
   "Particularly when coming from a NIFTI sform, voxel dimensions are often\n"
   "computed.  So while an \"exact\" dimension might be 3, the computed one\n"
   "might come out as 2.99999.  Scale dimensions by 1.0001 before truncation."
 } ,

 {  5, Apr, 2024, RCR, "gen_ss_review_scripts.py", MINOR, TYPE_ENHANCE,
   "add reg_echo and echo_times; include echo_times in basic review script",
   NULL
 } ,

 {  4, Apr, 2024, RCR, "Surf2VolCoord", MICRO, TYPE_ENHANCE,
   "add a detailed help example for distance to a restricted set of coords",
   NULL
 } ,

 { 29, Mar, 2024, RCR, "ap_run_simple_rest_me.tcsh", MAJOR, TYPE_NEW_PROG,
   "run a quick afni_proc.py resting state analysis for QC on multi-echo data",
   NULL
 } ,

 { 29, Mar, 2024, RCR, "afni_proc.py", MINOR, TYPE_NEW_OPT,
   "add 'none' as an option to -regress_apply_mot_types",
   "This allows one to censor (or compute enorm) without motion regression.\n"
   "Requested by e0046902 on NeuroStars."
 } ,

 { 29, Mar, 2024, RCR, "afni-general", MINOR, TYPE_MODIFY,
   "NIFTI s/qform_code of 2 defaults to +orig, once again",
   "Have an unset AFNI_NIFTI_VIEW default to 'orig' again.\n"
   "This is how it was originally.  It was changed at some point to\n"
   "accommodate an influx of such data in MNI space.  Now, revert to\n"
   "having sform_code of 2 to default to orig space."
 } ,

 { 28, Mar, 2024, RCR, "suma-general", MINOR, TYPE_MODIFY,
   "temporarily revert to 2023.1003 SUMA tree, while fixing some issues",
   "Most of this will go back in, once the issues are resolved."
 } ,

 { 22, Mar, 2024, RCR, "2dImReg", MINOR, TYPE_ENHANCE,
   "add approx_equal() test for -basefile, as well",
   "Done for josef_ling on MB."
 } ,

 { 21, Mar, 2024, RCR, "gen_ss_review_table.py", MINOR, TYPE_ENHANCE,
   "allow 'column' label ANY, which expands to each non-initial label",
   NULL
 } ,

 { 21, Mar, 2024, RCR, "afni_system_check.py", MINOR, TYPE_NEW_OPT,
   "add option -disp_abin",
   NULL
 } ,

 { 20, Mar, 2024, RCR, "2dImReg", MINOR, TYPE_ENHANCE,
   "be more lenient, not requiring dx to be exactly equal to dy",
   "Done for josef_ling on MB."
 } ,

 { 18, Mar, 2024, RCR, "afni_proc.py", MAJOR, TYPE_ENHANCE,
   "auto-include APQC_atlas for compute_tsnr_stats, if appropriate",
   "And add -regress_compute_auto_tsnr_stats."
 } ,

 { 15, Mar, 2024, RCR, "APMULTI_Demo2_realtime", MINOR, TYPE_ENHANCE,
   "add rt.06.ME.OC.aves example, like 05 but with ROI averages",
   NULL
 } ,

 { 12, Mar, 2024, RCR, "SUMA", MINOR, TYPE_BUG_FIX,
   "updates to SUMA_CreateDO.c, SUMA_Color.c, SUMA_driver.c",
   "Some build machines need to adhere to the C99 standard."
 } ,

 { 11, Mar, 2024, RCR, "gen_ss_review_scripts.py", MINOR, TYPE_ENHANCE,
   "add max_4095_warn_dset key and driver use",
   NULL
 } ,

 { 11, Mar, 2024, RCR, "afni_proc.py", MINOR, TYPE_ENHANCE,
   "add 4095_gcount warnings for input EPI",
   "This will be automatically run after the outlier counts."
 } ,

 {  8, Mar, 2024, RCR, "3dTto1D", MINOR, TYPE_ENHANCE,
   "add 4095_gcount warning method; modify output",
   "Zero out results if max is not exactly 4095."
 } ,

 {  7, Mar, 2024, RCR, "abids_tool.py", MICRO, TYPE_BUG_FIX,
   "use compare_py_ver_to_given() for comparison of python versions",
   "Also, removed a few similarly problematic float comparisons."
 } ,

 {  5, Mar, 2024, RCR, "APMULTI_Demo2_realtime", MINOR, TYPE_ENHANCE,
   "add Optimally Combined multi-echo demo, including use with afni_proc.py",
   NULL
 } ,

 {  4, Mar, 2024, RCR, "afni_system_check.py", MINOR, TYPE_NEW_OPT,
   "add -disp_ver_afni (display contents of AFNI_version.txt)",
   NULL
 } ,

 {  1, Mar, 2024, RCR, "compute_ROI_stats.tcsh", MINOR, TYPE_NEW_OPT,
   "add ability to pass ALL_LT via -rval_list (for all labeltable entries)",
   NULL
 } ,

 { 29, Feb, 2024, RCR, "afni_util.py", MINOR, TYPE_MODIFY,
   "use raw straing format for some regular expressions",
   "So python 3.12 has upgraded Deprecation Warnings to SyntaxWarnings,\n"
   "making wanings pop up where they did not previously.  Previously, one\n"
   "would need to turn on deprecation warnings to see such things."
 } ,

 { 28, Feb, 2024, RCR, "module_test_lib.py", MINOR, TYPE_ENHANCE,
   "python 3.12 has removed 'imp' importing library, use importlib",
   "Add a new 312 function string for newest case."
 } ,

 { 23, Feb, 2024, RCR, "@radial_correlate", MICRO, TYPE_ENHANCE,
   "fail if no corr dset (check, since script is not run with -e)",
   NULL
 } ,

 { 23, Feb, 2024, RCR, "dcm2niix_afni", MICRO, TYPE_ENHANCE,
   "sync crorden/dcm2niix_console with repo, version v1.0.20240202",
   "Thanks to C Rorden for the update."
 } ,

 { 22, Feb, 2024, RCR, "build_afni.py", MINOR, TYPE_ENHANCE,
   "check for conda env vars on make build failure",
   NULL
 } ,

 { 22, Feb, 2024, RCR, "afni_system_check.py", MINOR, TYPE_ENHANCE,
   "check for conda env vars",
   NULL
 } ,

 { 22, Feb, 2024, RCR, "afni_proc.py", MINOR, TYPE_MODIFY,
   "use more mask_epi_anat, and default: -regress_compute_tsnr_stats brain 1",
   NULL
 } ,

 { 21, Feb, 2024, RCR, "compute_ROI_stats.tcsh", MINOR, TYPE_MODIFY,
   "modify labels and prep for Q column",
   NULL
 } ,

 { 20, Feb, 2024, RCR, "compute_ROI_stats.tcsh", MICRO, TYPE_BUG_FIX,
   "forgot to actually print out the computed depth",
   "Thanks to P Taylor for noticing."
 } ,

 { 20, Feb, 2024, RCR, "afni_proc.py", MICRO, TYPE_MODIFY,
   "remove irritating -script and -out_dir opts, just use subject ID",
   NULL
 } ,

 { 15, Feb, 2024, RCR, "afni_proc.py", MICRO, TYPE_MODIFY,
   "remove 2 warnings",
   "No warn on dupe followers if grids are the same; no ACF warning."
 } ,

 { 15, Feb, 2024, RCR, "afni_proc.py", MINOR, TYPE_NEW_OPT,
   "add -regress_compute_tsnr_stats",
   "This is intended to be added to P Taylor's APQC HTML report."
 } ,

 { 15, Feb, 2024, RCR, "compute_ROI_stats.tcsh", MAJOR, TYPE_NEW_PROG,
   "compute per-ROI region statstics over a given dataset",
   "It is a little like 3dROIstats, but with needs specific to afni_proc.py."
 } ,

 {  8, Feb, 2024, RCR, "afni_proc.py", MINOR, TYPE_MODIFY,
   "in radcor: pass mask after any data scaling or in regress block",
   "Scaled or errts data won't automask well.\n"
   "Also, block radcor once in the surface domain."
 } ,

 {  7, Feb, 2024, RCR, "ap_run_simple_rest.tcsh", MINOR, TYPE_ENHANCE,
   "add regress to -radial_correlate_blocks",
   "Also, handle new DEFAULT example names, and pass using underscores."
 } ,

 {  7, Feb, 2024, RCR, "afni_proc.py", MICRO, TYPE_ENHANCE,
   "allow underscores in example names, and convert to spaces",
   NULL
 } ,

 {  5, Feb, 2024, RCR, "afni-general", MICRO, TYPE_BUG_FIX,
   "change GIFTI write from PREFIX to HEADNAME",
   "Previously, the output directories were not being used.\n"
   "Thanks to eriklee (AFNI MB) for noting the problem."
 } ,

 {  5, Feb, 2024, RCR, "@FindAfniDsetPath", MINOR, TYPE_MODIFY,
   "one change to allow spaces in dataset names",
   "Spaces in the paths to templates/atlases or the abin is currently\n"
   "not allowed.  But we might slowly change that."
 } ,

 {  2, Feb, 2024, RCR, "afni_proc.py", MINOR, TYPE_NEW_OPT,
   "add -ROI_import (in prep for TSNR stats)",
   NULL
 } ,

 {  1, Feb, 2024, RCR, "afni_proc.py", MINOR, TYPE_NEW_OPT,
   "-show_example_keywords, -show_pythonic_command; revamp examples",
   NULL
 } ,

 { 21, Jan, 2024, RCR, "file_tool", MINOR, TYPE_NEW_OPT,
   "add -wrap_text and -wrap_text_method for more clear command line use",
   NULL
 } ,

 { 21, Jan, 2024, RCR, "afni_util.py", MINOR, TYPE_MODIFY,
   "redo deep PT special",
   NULL
 } ,

 { 19, Jan, 2024, RCR, "afni_util.py", MICRO, TYPE_MODIFY,
   "have wrap_file_text() default to wrap=2 in nwrite_text_to_file()",
   NULL
 } ,

 { 18, Jan, 2024, RCR, "3dZeropad", MINOR, TYPE_NEW_OPT,
   "add options -pad2odds, -pad2mult (pad to any positive multiple)",
   "Motivated by P Taylor."
 } ,

 { 11, Jan, 2024, RCR, "afni", MINOR, TYPE_BUG_FIX,
   "validate fim_now in AFNI_autorange_label",
   "If the underlay existed in both orig and tlrc view, switching to the\n"
   "view without an overlay would cause a crash.\n"
   "Thanks to msh23m (AFNI message board) for noting the problem."
 } ,

 {  2, Jan, 2024, RCR, "init_user_dotfiles.py", MICRO, TYPE_ENHANCE,
   "apply apsearch updates only if shell file applies to current or login",
   NULL
 } ,

 {  2, Jan, 2024, RCR, "afni_system_check.py", MICRO, TYPE_ENHANCE,
   "warn on matplotlib version 3.1.2 for not being able to write JPEG",
   NULL
 } ,

 { 22, Dec, 2023, RCR, "afni-general", MICRO, TYPE_BUG_FIX,
   "get a new idcode whenever a new dataset name is assigned",
   "This deals with programs like 3dTsplit4D creating multiple datasets,\n"
   "as well as programs like afni reading many similarly named files\n"
   "Thanks for J Blujus for reminding of the issue."
 } ,

 { 21, Dec, 2023, RCR, "afni-general", MICRO, TYPE_BUG_FIX,
   "allow nim->nvox to exceed int32_t range with NIFTI-1 output",
   "Thanks to P Rais-Roldan for noting the discrepancy."
 } ,

 { 21, Dec, 2023, RCR, "afni-general", MICRO, TYPE_NEW_OPT,
   "add AFNI_NIFTI_WRITE_TYPE to override choice of NIFTI-1 or -2 output",
   NULL
 } ,

 {  8, Dec, 2023, RCR, "build_afni.py", MINOR, TYPE_BUG_FIX,
   "copy README files into build_src; use prev directory, not prefix",
   "Thanks to D Glen for noting the missing README files."
 } ,

 {  7, Dec, 2023, RCR, "@update.afni_binaries", MINOR, TYPE_NEW_OPT,
   "add -overwrite_build",
   "This option is now required to allow @uab to run and overwrite\n"
   "a local binary package that was created using build_afni.py."
 } ,

 {  4, Dec, 2023, RCR, "timing_tool.py", MINOR, TYPE_ENHANCE,
   "allow more n/a fields in tsv files",
   NULL
>>>>>>> e0b3b2a4
 } ,

 { 27, Nov, 2023, RCR, "@update.afni.binaries", MINOR, TYPE_ENHANCE,
   "add some comments about build_afni.py",
   NULL
 } ,

 { 24, Nov, 2023, RCR, "afni_system_check.py", MINOR, TYPE_NEW_OPT,
   "add -disp_ver_pylibs",
   "Show python library __version__ strings.\n"
   "Check for flask and flask_cors with -check_all."
 } ,

 { 20, Nov, 2023, RCR, "build_afni.py", MINOR, TYPE_NEW_OPT,
   "add 'rsync_preserve' backup_method; rsync now cleans abin after backup",
   "Prior to this, abin was allowed to accumulate files.  That is no longer\n"
   "the default operation."
 } ,

 { 14, Nov, 2023, RCR, "3dNLfim", MINOR, TYPE_BUG_FIX,
   "when creating non-bucket output, if float output, make all volumes float",
   "Thanks to V Dinh for noting the problem."
 } ,

 { 30, Oct, 2023, RCR, "Makefile.macos_13_ARM_clang", MINOR, TYPE_MODIFY,
   "(w/DG) use homebrew gcc-13, and downgrade -O2 to -O1",
   "We have yet to resolve why /usr/bin/gcc led to a 3dSkullStrip crash.\n"
   "And brew gcc-13 led to a 3dvolreg crash, but that seems to be due to\n"
   "failed compiler optimizations.  Using -O1 works."
 } ,

 { 12, Oct, 2023, RCR, "afni_system_check.py", MINOR, TYPE_MODIFY,
   "only require flat_namespace if 10.12_local or 10.7_local",
   NULL
 } ,

 { 10, Oct, 2023, RCR, "init_user_dotfiles.py", MINOR, TYPE_MODIFY,
   "allow -do_updates to override all updates from -test",
   NULL
 } ,

 { 10, Oct, 2023, RCR, "build_afni.py", MINOR, TYPE_MODIFY,
   "require -build_root; tail build errors; default to atlas updating",
   NULL
 } ,

 { 28, Sep, 2023, RCR, "afni-general", MINOR, TYPE_ENHANCE,
   "split OS_notes_macos_12 by CPU",
   "Now have : OS_notes.macos_12_{ARM,intel}_a_admin.zsh\n"
   "     and : OS_notes.macos_12_{ARM,intel}_b_user.tcsh\n"
   "The b_user scripts still just run OS_notes.macos_12_b_user.tcsh."
 } ,

 { 28, Sep, 2023, RCR, "afni_system_check.py", MINOR, TYPE_NEW_OPT,
   "add option -disp_R_ver_for_lib",
   NULL
 } ,

 { 26, Sep, 2023, RCR, "build_afni.py", MINOR, TYPE_NEW_OPT,
   "install NiiVue; add option -update_atlases, to download newest package",
   NULL
 } ,

 { 22, Sep, 2023, RCR, "afni_proc.py", MICRO, TYPE_MODIFY,
   "in examples, change MNI152_T1_2009c+tlrc to MNI152_2009_template.nii.gz",
   NULL
 } ,

 { 21, Sep, 2023, RCR, "afni_system_check.py", MINOR, TYPE_ENHANCE,
   "capture the platform of the R version",
   NULL
 } ,

 { 18, Sep, 2023, RCR, "afni_system_check.py", MINOR, TYPE_NEW_OPT,
   "add option -use_asc_path, to test using directory of afni_system_check.py",
   NULL
 } ,

 { 15, Sep, 2023, RCR, "init_user_dotfiles.py", MICRO, TYPE_ENHANCE,
   "in .zshrc, pass -i to compinit, to ignore insecure files",
   "Whines from compaudit: files not owned by root or user or with perm g+w.\n"
   "Done with D Glen."
 } ,

 { 15, Sep, 2023, RCR, "afni-general", MINOR, TYPE_ENHANCE,
   "have all R wrapper scripts (scripts_for_r) return the status from R",
   "To match returning non-zero when loading R_io.so."
 } ,

 { 13, Sep, 2023, RCR, "1d_tool.py", MINOR, TYPE_BUG_FIX,
   "have 1d_tool.py -write_xstim create an empty file if empty matrix",
   "This got lost, but is needed for @ss_review_basic on rest data."
 } ,

 { 13, Sep, 2023, RCR, "afni-general", MINOR, TYPE_ENHANCE,
   "create OS_notes.macos_12_b_user.tcsh to be an executable install script",
   "Have OS_notes.macos_12_x86_64_b_user.txt just execute the new script.\n"
   "Reluctantly done to appease D Glen (thanks)."
 } ,

 {  8, Sep, 2023, RCR, "build_afni.py", MINOR, TYPE_NEW_OPT,
   "new operation: by default, back up and install the build results",
   "This is a change in behavior.  Upon a successful build, default is now\n"
   "back up the ABIN and install new binaries and atlases.\n"
   "Add options -abin, -do_backup, -do_install, -backup_method."
 } ,

 {  7, Sep, 2023, RCR, "afni-general", MINOR, TYPE_BUG_FIX,
   "change afni/build to afni_build in OS_notes.macos_12_x86_64_b_user.txt",
   "Thanks to spartaaa-git@github.com for pointing that out."
 } ,

 {  1, Sep, 2023, RCR, "1d_tool.py", MINOR, TYPE_NEW_OPT,
   "add -show_slice_timing_gentle",
   "Also, use mean timing diff rather than median."
 } ,

 { 28, Aug, 2023, RCR, "test_afni_prog_help.tcsh", MINOR, TYPE_ENHANCE,
   "rename from test.afni.prog.help and moved to scripts_install",
   "This is now distributed for more general testing."
 } ,

 { 28, Aug, 2023, RCR, "build_afni.py", MICRO, TYPE_MODIFY,
   "apply renamed test_afni_prog_help.tcsh program",
   NULL
 } ,

 { 21, Aug, 2023, RCR, "afni_proc.py", MINOR, TYPE_MODIFY,
   "apply uncensored TRs via a text file rather than command line",
   "With a long encoded TR list, file names might exceed the allowable limit\n"
   "(currently about 5100 bytes), e.g. data+tlrc'[3,5..7,10..13,23]'.\n"
   "Instead, use the 1dcat functionality to get those volume indices from\n"
   "a text file.  So if trs.txt contains 3 5 6 7 10 11 12 13 23,\n"
   "then one can read the volumes using data+tlrc'[1dcat trs.txt]'.\n"
   "Thanks to G Edwards and S Japee for diagnosing the issue."
 } ,

 { 17, Aug, 2023, RCR, "1d_tool.py", MINOR, TYPE_NEW_OPT,
   "add option -slice_pattern_to_times",
   "Output timing given known to3d tpattern, nslices, multiband level, and TR."
 } ,

 { 17, Aug, 2023, RCR, "1d_tool.py", MINOR, TYPE_ENHANCE,
   "rewrite -show_slice_timing_pattern",
   "Be more forgiving in timing when trying to detect a pattern."
 } ,

 { 16, Aug, 2023, RCR, "dcm2niix_afni", MICRO, TYPE_ENHANCE,
   "sync crorden/dcm2niix_console with repo, version v1.0.20230411",
   "Thanks to C Rorden for the update."
 } ,

 { 16, Aug, 2023, RCR, "dcm2niix_afni", MICRO, TYPE_ENHANCE,
   "turn off local signing in crorden/dcm2niix_console/makefile",
   NULL
 } ,

 {  8, Aug, 2023, RCR, "3dLocalstat", MINOR, TYPE_BUG_FIX,
   "when creating bucket output, clear time dimension",
   "Thanks to Philip on MB for noting the problem."
 } ,

 { 27, Jul, 2023, RCR, "afni-general", MINOR, TYPE_NEW_PROG,
   "distribute niiview as niiview_afni.umd.js",
   "This is intended to be used via P Taylor's APQC HTML report.\n"
   "Requested by P Taylor."
 } ,

 { 24, Jul, 2023, RCR, "afni_proc.py", MICRO, TYPE_MODIFY,
   "if -tlrc_NL_warped_dsets, require -tlrc_base",
   "Require user to verify which template was used to make warped dsets.\n"
   "Requested by D Glen."
 } ,

 { 21, Jul, 2023, RCR, "afni_proc.py", MICRO, TYPE_BUG_FIX,
   "fix help for -regress_make_corr_vols",
   "It WAS ave corr, but as of Jan 2020, it is corr of voxels vs ave.\n"
   "Thanks to D Glen for noting the discrepancy."
 } ,

 { 19, Jul, 2023, RCR, "afni_system_check.py", MICRO, TYPE_BUG_FIX,
   "fix use of min instead of minor",
   "Thanks to @dojoonyi for letting us know."
 } ,

 { 26, Jun, 2023, RCR, "afni-general", MINOR, TYPE_ENHANCE,
   "write NIFTI-2 if dimensions require it",
   NULL
 } ,

 { 22, Jun, 2023, RCR, "afni_proc.py", MICRO, TYPE_BUG_FIX,
   "pass tlrc_base uvar as template",
   "Sorry, PT."
 } ,

 { 20, Jun, 2023, RCR, "afni_system_check.py", MICRO, TYPE_ENHANCE,
   "under linux, check for shared dependencies of R_io.so",
   NULL
 } ,

 { 14, Jun, 2023, RCR, "afni_proc.py", MINOR, TYPE_MODIFY,
   "default to -radial_correlate_blocks errts, if none given",
   NULL
 } ,

 {  8, Jun, 2023, RCR, "afni_system_check.py", MICRO, TYPE_MODIFY,
   "turn off check for PyQt4",
   NULL
 } ,

 {  8, Jun, 2023, RCR, "Makefile.INCLUDE", MINOR, TYPE_ENHANCE,
   "add build maker to AFNI_version.txt",
   NULL
 } ,

 {  7, Jun, 2023, RCR, "afni_system_check.py", MINOR, TYPE_ENHANCE,
   "start looking for dependent libraries (under linux for now)",
   "Also, rearranged some of the output.\n"
   "Done at the behest of P Taylor."
 } ,

 {  2, Jun, 2023, RCR, "afni_proc.py", MINOR, TYPE_BUG_FIX,
   "fix -regress_errts_prefix for surface analysis",
   "It was missing $hemi to specify the hemisphere.\n"
   "Thanks to A Gilemore for bringing up the issue."
 } ,

 { 12, May, 2023, RCR, "Makefile.macos_13_ARM_clang", MICRO, TYPE_MODIFY,
   "comment out EXTRA_INSTALL_FILES",
   "Might vary, and is not needed for non-distribution system."
 } ,

 { 12, May, 2023, RCR, "afni-general", MICRO, TYPE_MODIFY,
   "R-3.6.3.nn.pkg has been moved to cran-archive.r-project.org",
   "Thanks to Sally D for letting us know."
 } ,

 { 10, May, 2023, RCR, "Makefile.macos_12_x86_64", MINOR, TYPE_NEW_OPT,
   "add Makefile, updates, and OS_notes",
   NULL
 } ,

 {  5, May, 2023, RCR, "afni-general", MICRO, TYPE_ENHANCE,
   "distribute prog_list.txt (and _bin and _scripts)",
   "Later we will (modify) and distribute test.afni.prog.help, perhaps."
 } ,

 {  5, May, 2023, RCR, "@update.afni.binaries", MICRO, TYPE_BUG_FIX,
   "fix error cur_afni error if no AFNI is present",
   "This was failing to finish setting up dot files."
 } ,

 {  2, May, 2023, RCR, "RetroTS.py", MICRO, TYPE_MODIFY,
   "numpy.complex() is deprecated, use complex()",
   NULL
 } ,

 { 27, Apr, 2023, RCR, "Isosurface", MINOR, TYPE_BUG_FIX,
   "include updates for the 2002.08.12 MarchingCubes code base",
   "Thanks to C Rorden for providing an updated translation."
 } ,

 { 25, Apr, 2023, RCR, "afni_proc.py", MICRO, TYPE_ENHANCE,
   "note possibly using the regress block in -radial_correlate_blocks",
   "This might be particularly useful with ANATICOR."
 } ,

 { 20, Apr, 2023, RCR, "NIFTI", MINOR, TYPE_ENHANCE,
   "sync with NIFTI-Imaging/nifti_clib",
   NULL
 } ,

 { 19, Apr, 2023, RCR, "APMULTI_Demo1_rest", MINOR, TYPE_ENHANCE,
   "add do/run_40* scripts",
   "These are in the apmulti_scripts repo."
 } ,

 { 14, Apr, 2023, RCR, "afni-general", MINOR, TYPE_ENHANCE,
   "add Makefile.linux_rocky_8 and OS_notes.linux_rocky_8.txt",
   "These should work on RHEL/CentOS/Rocky/Almalinux 8.\n"
   "This is now a new build package."
 } ,

 {  3, Apr, 2023, RCR, "@diff.tree", MINOR, TYPE_ENHANCE,
   "update @diff.tree, @diff.files: possibly switch to meld if no xxdiff",
   "Be automatic, rather than forcing one to use '-diff_prog meld'."
 } ,

 {  1, Mar, 2023, RCR, "afni_proc.py", MINOR, TYPE_NEW_OPT,
   "add -show_pretty_command, to print a more readable one",
   "Append this to a current command to generate prettier one, not to run it."
 } ,

 { 27, Feb, 2023, RCR, "1d_tool.py", MINOR, TYPE_NEW_OPT,
   "add -show_indices_allzero",
   "List indices of all-zero coluns."
 } ,

 { 27, Feb, 2023, RCR, "xmat_tool.py", MINOR, TYPE_NEW_OPT,
   "add -choose_nonzero_cols",
   "This is to exclude all-zero columns for condition number of chosen cols."
 } ,

 { 19, Feb, 2023, RCR, "build_afni.py", MAJOR, TYPE_NEW_PROG,
   "compile AFNI",
   "  - download from github\n"
   "  - download AFNI atlases\n"
   "  - compile\n"
   "  - suggest rsync (will apply with some options, later)"
 } ,

 { 17, Feb, 2023, RCR, "3dDeconvolve", MINOR, TYPE_BUG_FIX,
   "when counting events, default (with GUESS) to GLOBAL",
   "Previously, when the user did not specify either -local_times or\n"
   "-global_times, the number of events (and therefore IM regressors)\n"
   "was based on local time run length, so many event regressors might\n"
   "not be included.\n"
   "Change the default to be based on -global_times.\n"
   "If IM, warn if the user did not specify the timing type.\n"
   "Thanks to M Hoptman for letting us know of the problem."
 } ,
 
 {  8, Feb, 2023, RCR, "afni-general", MICRO, TYPE_ENHANCE,
   "give error message when image writing fails on missing external program",
   "Warn on missing programs cjpeg and pnmtopng"
 } ,
 
 {  7, Feb, 2023, RCR, "@RetinoProc", MICRO, TYPE_MODIFY,
   "as with afni_proc.py, get SurfSmooth parms from smrec file",
   NULL
 } ,

 {  6, Feb, 2023, RCR, "afni_system_check.py", MINOR, TYPE_ENHANCE,
   "include output from init_user_dotfiles.py -test",
   NULL
 } ,

 {  6, Feb, 2023, RCR, "init_user_dotfiles.py", MINOR, TYPE_ENHANCE,
   "add -shell_list and prep for possible librification",
   NULL
 } ,

 {  6, Feb, 2023, RCR, "afni_proc.py", MINOR, TYPE_ENHANCE,
   "propagate slice_pattern from any -tshift_opts_ts -tpatttern",
   NULL
 } ,

 {  6, Feb, 2023, RCR, "gen_ss_review_scripts.py", MINOR, TYPE_ENHANCE,
   "show multiband level and timing patternn in basic output",
   NULL
 } ,

 {  4, Feb, 2023, RCR, "1d_tool.py", MINOR, TYPE_NEW_OPT,
   "add -show_slice_timing_pattern",
   NULL
 } ,

 {  4, Feb, 2023, RCR, "afni_util.py", MINOR, TYPE_NEW_OPT,
   "add timing_to_slice_pattern() - to determine known slice time patterns",
   NULL
 } ,

 {  3, Feb, 2023, RCR, "afni_proc.py", MINOR, TYPE_BUG_FIX,
   "actually fail (not just warn) on inconsistent num echoes",
   "Thanks to T Weiss bringing up the issue."
 } ,

 {  1, Feb, 2023, RCR, "afni_proc.py", MINOR, TYPE_BUG_FIX,
   "get SurfSmooth params from smrec dset",
   "Thanks to Erin G for bringing up the issue."
 } ,

 { 24, Jan, 2023, RCR, "3dvolreg", MINOR, TYPE_ENHANCE,
   "add error message for trimming weight set to empty",
   "For now, still let it crash.  Try to trap in startup_lsqfit later."
 } ,

 { 24, Jan, 2023, RCR, "afni_proc.py", MINOR, TYPE_ENHANCE,
   "add QC output to ricor block",
   NULL
 } ,

 {  3, Jan, 2023, RCR, "timing_tool.py", MINOR, TYPE_BUG_FIX,
   "fix -write_tsv_cols_of_interest with -tsv_labels",
   NULL
 } ,

 { 23, Dec, 2022, RCR, "init_user_dotfiles.py", MAJOR, TYPE_NEW_PROG,
   "evaluate or initialize dot/RC files for running AFNI",
   "From the perspective of:\n"
   "    i) adding a directory (ABIN?) to the PATH\n"
   "   ii) sourcing the apsearch all_progs.COMP file (per shell)\n"
   "  iii) (for macs) adding flat_namespace to DYLD_LIBRARY_PATH"
 } ,

 { 16, Dec, 2022, RCR, "afni_proc.py", MICRO, TYPE_ENHANCE,
   "update mask order in examples 6,6b (mask then blur)",
   NULL
 } ,

 {  9, Dec, 2022, RCR, "afni_system_check.py", MICRO, TYPE_ENHANCE,
   "add more detail to afni_system_check.py -help_dot_files",
   NULL
 } ,

 {  7, Dec, 2022, RCR, "timing_tool.py", MICRO, TYPE_ENHANCE,
   "add more detail to timing_tool.py -help_basis",
   NULL
 } ,

 { 23, Nov, 2022, RCR, "afni_proc.py", MINOR, TYPE_ENHANCE,
   "add examples simple_rest_QC, simple_rest_QC_na",
   "These are the DEFAULT comparison example in ap_run_simple_rest.tcsh."
 } ,

 { 23, Nov, 2022, RCR, "ap_run_simple_rest.tcsh", MINOR, TYPE_NEW_OPT,
   "add add -align_unifize_epi local and -compare_to options",
   NULL
 } ,

 { 15, Nov, 2022, RCR, "afni_proc.py", MINOR, TYPE_NEW_OPT,
   "add -find_var_line_blocks for calling find_variance_lines.tcsh",
   NULL
 } ,

 { 14, Nov, 2022, RCR, "find_variance_lines.tcsh", MAJOR, TYPE_NEW_PROG,
   "(w PT/DG) look for columns of high temporal variance in time series",
   "Will be a recommended QC option in afni_proc.py."
 } ,

 {  9, Nov, 2022, RCR, "Makefile.macos_10.13_homebrew", MICRO, TYPE_MODIFY,
   "rename Makefile.macOS_10.13_homebrew to Makefile.macos_10.13_homebrew",
   "Done for consistency."
 } ,

 {  2, Nov, 2022, RCR, "Dimon", MINOR, TYPE_NEW_OPT,
   "add -sort_method case geme_xnat",
   "Sort as with geme_index, but pre-sort with RIN rather than alphabetical."
 } ,

 { 13, Oct, 2022, RCR, "afni_proc.py", MINOR, TYPE_BUG_FIX,
   "fix crash (in afni_base.py) if missing template",
   "Thanks to R Birn for noting the problem."
 } ,

 { 13, Oct, 2022, RCR, "3dinfo", MINOR, TYPE_NEW_OPT,
   "add -no_hist to 3dinfo, to omit the HISTORY text",
   NULL
 } ,

 { 13, Oct, 2022, RCR, "gen_ss_review_scripts.py", MICRO, TYPE_BUG_FIX,
   "okay, fix 'final DF fraction' to be wrt uncensored TRs",
   NULL
 } ,

 { 12, Oct, 2022, RCR, "gen_ss_review_scripts.py", MINOR, TYPE_ENHANCE,
   "add basic output of 'final DF fraction'",
   NULL
 } ,

 {  8, Oct, 2022, RCR, "afni_proc.py", MINOR, TYPE_MODIFY,
   "w/PT, reformat help examples and remove extra indentation",
   NULL
 } ,

 {  6, Oct, 2022, RCR, "afni_proc.py", MICRO, TYPE_MODIFY,
   "replace aparc.a2009s+aseg.nii with aparc.a2009s+aseg_REN_all.nii.gz",
   NULL
 } ,

 { 20, Sep, 2022, RCR, "timing_tool.py", MICRO, TYPE_ENHANCE,
   "make -timing_to_1D overlap error more clear",
   "Thanks to the suffering of Y Takarae."
 } ,

 {  6, Sep, 2022, RCR, "afni-general", MICRO, TYPE_MODIFY,
   "remove specific commits from cmake/afni_project_dependencies.cmake",
   "Build off of the current master."
 } ,

 {  2, Sep, 2022, RCR, "afni-general", MINOR, TYPE_ENHANCE,
   "trap NIFTI write errors (via new nifti_image_write_bricks_status())",
   "Have 3dcopy and 3dreit return non-zero status on failure.\n"
   "Thanks to J Teves for reminding us of this shortcoming."
 } ,

 { 30, Aug, 2022, RCR, "afni_proc.py", MINOR, TYPE_ENHANCE,
   "make -show_example allow unique substring matching",
   "This allows one to run simply 'afni_proc.py -show_example 6b', say.\n"
   "Also, pass final_epi_dset as a uvar when there is no warped version."
 } ,

 { 19, Aug, 2022, RCR, "afni-general", MICRO, TYPE_MODIFY,
   "clean up some warnings in suma_utils.c (and retab and strip whitespace)",
   "Thanks to markjens@github for noting them."
 } ,

 { 18, Aug, 2022, RCR, "gen_ss_review_scripts.py", MICRO, TYPE_MODIFY,
   "in basic script, do not cat any pre_ss_warn file, as output is now a dict",
   "Thanks to PT for noting this."
 } ,

 { 17, Aug, 2022, RCR, "afni_proc.py", MICRO, TYPE_MODIFY,
   "if tlrc block and -regress_ROI*, require -volreg_tlrc_warp",
   "Thanks to Mingbo on MB."
 } ,

 { 17, Aug, 2022, RCR, "ap_run_simple_rest.tcsh", MINOR, TYPE_ENHANCE,
   "use of -anat is now optional, only -epi is needed",
   NULL
 } ,

 { 17, Aug, 2022, RCR, "Makefile.INCLUDE", MICRO, TYPE_MODIFY,
   "allow rebuild of cjpeg/djpeg/libjpeg.a when any is missing",
   NULL
 } ,

 { 12, Aug, 2022, RCR, "afni-general", MINOR, TYPE_NEW_OPT,
   "add Makefile.linux_ubuntu_22_ARM_clang, as written by C Rorden",
   "Thanks to C Rorden for submitting the file."
 } ,

 { 12, Aug, 2022, RCR, "Makefile.INCLUDE", MICRO, TYPE_MODIFY,
   "replace obsolete two-suffix rule with (.h) prerequisites",
   "A target like .c.o or .c.$(SO) should not have extra prerequisites.\n"
   "Use the more expanded form of '%.o : %.c ...' instead.\n"
   "Also, fix an apparent unit var."
 } ,

 {  9, Aug, 2022, RCR, "1d_tool.py", MINOR, TYPE_MODIFY,
   "modify how censor dset is applied in get_max_displacement",
   NULL
 } ,

 {  3, Aug, 2022, RCR, "3dDeconvolve", MICRO, TYPE_BUG_FIX,
   "3dDeconvolve currently misbehaves when there are no events for IM",
   "Have the program terminate with an error, until the problem is resolved.\n"
   "Thanks for T Clarkson for pointing out the problem."
 } ,

 { 30, Jul, 2022, RCR, "afni_proc.py", MINOR, TYPE_NEW_OPT,
   "copy tlrc_base/template to results dir; add opt -tlrc_copy_base",
   "Done for QC and visualization purposes; requested by P Taylor."
 } ,

 { 29, Jul, 2022, RCR, "afni_base.py", MINOR, TYPE_MODIFY,
   "update locate() : return 1 if found, even via @Find",
   NULL
 } ,

 { 28, Jul, 2022, RCR, "Makefile.macos_10.12_local", MINOR, TYPE_ENHANCE,
   "add -Wl,-headerpad_max_install_names to linker command",
   "Make space for install_name_tool -change to use @executable_path.\n"
   "Thanks to witherscp on MB for noting the problem."
 } ,

 { 26, Jul, 2022, RCR, "afni_proc.py", MINOR, TYPE_ENHANCE,
   "when warping an anat follower, if appropriate, copy the label table",
   "Done at the behest of the mighty P Taylor."
 } ,

 { 22, Jul, 2022, RCR, "@update.afni.binaries", MICRO, TYPE_MODIFY,
   "add linux_fedora_28_shared; we now distribute linux_fedora_35_shared",
   NULL
 } ,

 { 24, Jun, 2022, RCR, "3dmask_tool", MICRO, TYPE_MODIFY,
   "apply mask_epi_anat in help examples, rather than full_mask",
   NULL
 } ,

 { 17, Jun, 2022, RCR, "NIFTI", MINOR, TYPE_NEW_OPT,
   "add and apply nifti_image_write_status in NIFTI-1 and -2",
   NULL
 } ,

 { 13, Jun, 2022, RCR, "afni_proc.py", MICRO, TYPE_MODIFY,
   "remove essentially duped final_epi_unif dset and uvar",
   NULL
 } ,

 {  6, Jun, 2022, RCR, "afni_proc.py", MINOR, TYPE_NEW_OPT,
   "add -align_unifize_epi local method, -align_opts_eunif",
   "To apply 3dLocalUnifize from P Taylor."
 } ,

 { 24, May, 2022, RCR, "afni_proc.py", MINOR, TYPE_NEW_OPT,
   "add option -command_comment_style",
   "As requested by the ominous P Taylor."
 } ,

 { 18, May, 2022, RCR, "gen_ss_review_scripts.py", MICRO, TYPE_BUG_FIX,
   "allow for pb00 dsets in standard space",
   "Thanks to Erik (MB audachang) for noting it."
 } ,

 { 17, May, 2022, RCR, "Makefile.INCLUDE", MINOR, TYPE_NEW_OPT,
   "add to prog lists",
   NULL
 } ,

 { 10, May, 2022, RCR, "afni_proc.py", MINOR, TYPE_BUG_FIX,
   "do not add global line wrapper to QC block",
   "Avoid line wrappers in the generation of out.ap_uvars.txt (might happen\n"
   "when copy_anat dset has a very long name, for example).\n"
   "Thanks to E Chang for pointing out the issue."
 } ,

 {  6, May, 2022, RCR, "afni_util.py", MINOR, TYPE_NEW_OPT,
   "add functions slice_pattern_to_order, slice_pattern_to_timing",
   NULL
 } ,

 {  3, May, 2022, RCR, "uber_subject.py", MICRO, TYPE_GENERAL,
   "update to deal with minor changes to python modules",
   NULL
 } ,

 {  3, May, 2022, RCR, "@update.afni.binaries", MINOR, TYPE_ENHANCE,
   "for anyos_* packages, test for update using AFNI_version.txt",
   NULL
 } ,

 {  2, May, 2022, RCR, "afni-general", MINOR, TYPE_ENHANCE,
   "add distribution packages anyos_text and anyos_text_atlas",
   NULL
 } ,

 { 29, Apr, 2022, RCR, "afni-general", MINOR, TYPE_ENHANCE,
   "prepare for the all-important anyos_text distribution",
   "Add Makefile.anyos_text and an install_text target in Makefile.Include."
 } ,

 { 29, Apr, 2022, RCR, "afni-general", MINOR, TYPE_MODIFY,
   "apply PRId64 for some int64_t printing",
   "Modified niml.h, niml_elemio.c, mri_transpose.c, thd_loaddblk.c."
 } ,

 { 28, Apr, 2022, RCR, "gen_group_command.py", MINOR, TYPE_BUG_FIX,
   "afni_util.py:common_dir() : watch for the deadly JR scenario!",
   "Thanks to J Ritchie for unconvering this, peculiar, issue."
 } ,

 { 27, Apr, 2022, RCR, "Makefile.macos_11_ARM_clang", MINOR, TYPE_MODIFY,
   "(w/dglen) modify recent mac builds to get all X packages from homebrew",
   "Modified Makefile.macos_11_ARM_clang, Makefile.macos_10.15_clang, and\n"
   "the corresponding other_builds/OS_notes files."
 } ,

 { 22, Apr, 2022, RCR, "Dimon", MAJOR, TYPE_NEW_OPT,
   "add -sort_method cases rin and geme_rin",
   NULL
 } ,

 { 22, Apr, 2022, RCR, "afni", MINOR, TYPE_NEW_OPT,
   "add -no_frivolities option, to directly set that",
   NULL
 } ,

 { 12, Apr, 2022, RCR, "afni-general", MINOR, TYPE_NEW_OPT,
   "add Makefile.linux_fedora_35_shared and OS_notes.linux_fedora_35.txt",
   NULL
 } ,

 {  6, Apr, 2022, RCR, "afni_proc.py", MINOR, TYPE_ENHANCE,
   "allow for REML-only errts on surface",
   "Thanks to P Molfese for bringing it up."
 } ,

 {  5, Apr, 2022, RCR, "3dTshift", MINOR, TYPE_ENHANCE,
   "allow for shifting a single slice (or voxel) time series",
   "Also, add a help example demonstrating this."
 } ,

 {  4, Apr, 2022, RCR, "afni-general", MICRO, TYPE_MODIFY,
   "update .circleci/config.yml, using docker version 19.03.13 to 20.10.11",
   "Done with P Taylor."
 } ,

 {  1, Apr, 2022, RCR, "@radial_correlate", MICRO, TYPE_BUG_FIX,
   "create ulay in all cases",
   NULL
 } ,

 { 22, Mar, 2022, RCR, "afni_proc.py", MINOR, TYPE_ENHANCE,
   "add ap_uvars dir_suma_spec, suma_specs",
   "Also, remove inappropriate -epi_strip from -align_opts_aea in example."
 } ,

 { 18, Mar, 2022, RCR, "eg_main_chrono.py", MICRO, TYPE_ENHANCE,
   "add a little more edu",
   NULL
 } ,

 { 17, Mar, 2022, RCR, "@radial_correlate", MICRO, TYPE_MODIFY,
   "change saved ulay to be from orig EPI (to avoid detrended one)",
   "Done to appease the scrutinous P Taylor."
 } ,

 { 16, Mar, 2022, RCR, "timing_tool.py", MINOR, TYPE_NEW_OPT,
   "add option -show_tr_offsets",
   "See Example 10 d."
 } ,

 { 15, Mar, 2022, RCR, "afni_util.py", MINOR, TYPE_BUG_FIX,
   "cast run_time_to_polort output to int, for py2.7",
   "Thanks to P Taylor for pointing it out."
 } ,

 { 12, Mar, 2022, RCR, "afni_proc.py", MINOR, TYPE_MODIFY,
   "use aea.py instead of allin for extra -align_epi_ext_dset registration",
   "align_epi_anat.py would deal with a difference in obliquity"
 } ,

 { 10, Mar, 2022, RCR, "afni_proc.py", MINOR, TYPE_NEW_OPT,
   "run 3dAllineate for -align_epi_ext_dset to volreg base",
   NULL
 } ,

 {  8, Mar, 2022, RCR, "afni_proc.py", MINOR, TYPE_ENHANCE,
   "apply -polort in @radial_correlate",
   NULL
 } ,

 {  7, Mar, 2022, RCR, "@radial_correlate", MINOR, TYPE_NEW_OPT,
   "add -polort; default is 2",
   NULL
 } ,

 {  6, Mar, 2022, RCR, "@diff.tree", MICRO, TYPE_NEW_OPT,
   "add -diff_prog",
   NULL
 } ,

 {  3, Mar, 2022, RCR, "afni_proc.py", MICRO, TYPE_MODIFY,
   "update block help; rename to quality control review",
   NULL
 } ,

 {  2, Mar, 2022, RCR, "NIFTI", MINOR, TYPE_ENHANCE,
   "sync with nifti_clib repo",
   NULL
 } ,

 {  1, Mar, 2022, RCR, "nifti_tool", MAJOR, TYPE_NEW_OPT,
   "allow conversion between any 2 int or float types (except float128)",
   "Add -copy_image, -convert2dtype, -convert_verify, -convert_fail_choice.\n"
   "Conversion operations happen in nt_image_read and nt_read_bricks,\n"
   "and can therefore be applied to most data-included operations.\n"
   "Requested by J Teves."
 } ,

 {  1, Mar, 2022, RCR, "afni_proc.py", MICRO, TYPE_BUG_FIX,
   "fix removal of spaces with -combine_opts_tedana",
   "Thanks to J Teves for noting the problem."
 } ,

 {  1, Mar, 2022, RCR, "afni_proc.py", MICRO, TYPE_MODIFY,
   "make pythonic the default html_review_style",
   "Done to appease the ever-demanding P Taylor."
 } ,

 { 28, Feb, 2022, RCR, "3dZcutup", MICRO, TYPE_BUG_FIX,
   "fix typo in bounds check on -keep (was backward)",
   "Thanks to Yixiang (on AFNI MB) for letting us know."
 } ,

 { 20, Feb, 2022, RCR, "NIFTI", MINOR, TYPE_ENHANCE,
   "sync with nifti_clib",
   NULL
 } ,

 { 18, Feb, 2022, RCR, "@Install_APMULTI_Demo2_realtime", MAJOR, TYPE_NEW_PROG,
   "new install script for APMULTI_Demo2_realtime",
   "This is a demo for running AFNI's real-time system, without needing to\n"
   "bother the scanner.  It demonstrates use if single- and multi-echo\n"
   "DICOM input, and various sets of data that can be passed from afni to\n"
   "an external program (realtime_receiver.py in this case)."
 } ,

 { 16, Feb, 2022, RCR, "Dimon", MINOR, TYPE_ENHANCE,
   "propagate obliquity in case of -ftype AFNI",
   NULL
 } ,

 { 15, Feb, 2022, RCR, "gen_ss_review_table.py", MICRO, TYPE_MODIFY,
   "display SHOW_KEEP for subjects on -show_keepers",
   NULL
 } ,

 { 14, Feb, 2022, RCR, "gen_ss_review_table.py", MINOR, TYPE_NEW_OPT,
   "add -show_keepers",
   "Show table of subjects kept, rather than those with any outliers.\n"
   "Added on the authority of P Taylor."
 } ,

 { 10, Feb, 2022, RCR, "afni_python_wrapper.py", MINOR, TYPE_BUG_FIX,
   "change import to try from afnipy first",
   "Biowulf has old afnipy/*.py files in abin.\n"
   "Thanks to P Kusmierek and P Taylor for reporting the problem."
 } ,

 { 10, Feb, 2022, RCR, "3dPval", MICRO, TYPE_BUG_FIX,
   "fix dealing with an unknown option",
   "Previously warned, but forgot to skip option (or break, depending).\n"
   "Change to failure."
 } ,

 {  9, Feb, 2022, RCR, "afni-general", MINOR, TYPE_BUG_FIX,
   "fix FIR blur padding",
   "As noted by PT, volumes were not being properly blurred near edges.\n"
   "Fix edge padding to be applied for entire FIR length, not just at\n"
   "full FIR offset."
 } ,

 {  8, Feb, 2022, RCR, "afni_proc.py", MINOR, TYPE_NEW_OPT,
   "add -html_review_opts for passing options to apqc_make_tcsh.py",
   "Done for S Torrisi."
 } ,

 {  7, Feb, 2022, RCR, "afni_proc.py", MINOR, TYPE_ENHANCE,
   "create out.ap_uvars.json, and apply via gssrs -init_uvas_json",
   "A minor assist in helping P Taylor take over this spiral galaxy arm..."
 } ,

 {  3, Feb, 2022, RCR, "gen_ss_review_scripts.py", MINOR, TYPE_NEW_OPT,
   "add -init_uvas_json",
   "Allow passing a json file, akin to passing many -uvar options."
 } ,

 {  3, Feb, 2022, RCR, "afni_util.py", MICRO, TYPE_NEW_OPT,
   "add data_file_to_json()",
   "This is a file conversion function that uses the util library."
 } ,

 { 29, Jan, 2022, RCR, "README.environment", MICRO, TYPE_ENHANCE,
   "update AFNI_REALTIME_Mask_Vals with new modes",
   "Describe All_Data_light and ROIs_and_data."
 } ,

 { 29, Jan, 2022, RCR, "realtime_receiver.py", MINOR, TYPE_NEW_OPT,
   "add -extras_on_one_line",
   "To display any 'extra' values using only one line, per TR."
 } ,

 { 29, Jan, 2022, RCR, "afni_proc.py", MICRO, TYPE_BUG_FIX,
   "do not apply -execute if no new main script",
   "So -write_3dD_script will not -execute."
 } ,

 { 27, Jan, 2022, RCR, "1d_tool.py", MINOR, TYPE_NEW_OPT,
   "add options -write_sep, -write_style, to control format of output",
   NULL
 } ,

 { 24, Jan, 2022, RCR, "suma", MICRO, TYPE_BUG_FIX,
   "fix dupe symbol (clippingPlaneFile) error for mac 12",
   "As reported by the international man of mystery, P Kundu."
 } ,

 { 24, Jan, 2022, RCR, "gen_ss_review_scripts.py", MICRO, TYPE_NEW_OPT,
   "add combine_method uvar, to pass on to APQC",
   NULL
 } ,

 { 24, Jan, 2022, RCR, "afni_proc.py", MINOR, TYPE_NEW_OPT,
   "pass combine_method to gen_ss_review_scripts.py",
   "This will be applied to the 'mecho' APQC section by P Taylor."
 } ,

 { 19, Jan, 2022, RCR, "plug_realtime", MICRO, TYPE_ENHANCE,
   "slight addition to help and verb output for External_Datatset mode",
   NULL
 } ,

 { 18, Jan, 2022, RCR, "3dDiff", MINOR, TYPE_MODIFY,
   "remove declarations after statements and init any free'd pointers",
   NULL
 } ,

 { 18, Jan, 2022, RCR, "@Install_APMULTI_Demo1_rest", MAJOR, TYPE_NEW_PROG,
   "(w/PT) new install script for APMULTI_Demo1_rest",
   "This is a demo for running various multi-echo processing methods\n"
   "on resting state data via afni_proc.py.\n"
   "(renamed from @Install_AP_MULTI_DEMO1)"
 } ,

 { 12, Jan, 2022, RCR, "afni-general", MINOR, TYPE_GENERAL,
   "got rid of remaining uninit warnings (even if code was okay)",
   NULL
 } ,

 { 11, Jan, 2022, RCR, "tedana.py", MINOR, TYPE_MODIFY,
   "even without -seed, always apply a seed (default = 42)",
   "Now 2 executions should produce the same result, unless -seed is\n"
   "modified.  This matches the MEICA group tedana."
 } ,

 { 11, Jan, 2022, RCR, "@update.afni.binaries", MINOR, TYPE_ENHANCE,
   "if missing, init .afnirc/.sumarc",
   NULL
 } ,

 { 11, Jan, 2022, RCR, "afni_proc.py", MINOR, TYPE_MODIFY,
   "rename -combine_method m_tedana_tedort to m_tedana_m_tedort",
   "Reserve the former for future tedort projection via AFNI."
 } ,

 { 11, Jan, 2022, RCR, "afni_system_check.py", MINOR, TYPE_ENHANCE,
   "add option -disp_ver_matplotlib",
   "Done under the now-even-more-strict-than-before orders from P Taylor."
 } ,

 { 10, Jan, 2022, RCR, "afni_system_check.py", MINOR, TYPE_ENHANCE,
   "matplotlib is required ; check version >= 2.2",
   NULL
 } ,

 { 10, Jan, 2022, RCR, "@update.afni.binaries", MICRO, TYPE_ENHANCE,
   "if no .tcshrc, create one to source .cshrc",
   "Done under strict orders from P Taylor."
 } ,

 {  5, Jan, 2022, RCR, "afni_system_check.py", MINOR, TYPE_ENHANCE,
   "check for having both .cshrc and .tcshrc",
   NULL
 } ,

 { 29, Dec, 2021, RCR, "timing_tool.py", MINOR, TYPE_NEW_OPT,
   "add -write_simple_tsv",
   "Also, read and write default mod_* modifier columns."
 } ,

 { 28, Dec, 2021, RCR, "3dBrickStat", MICRO, TYPE_MODIFY,
   "commit pull request and further clarify -nan help",
   "Thanks to L Anderson for the pull request."
 } ,
 
 { 19, Dec, 2021, RCR, "afni-general", MINOR, TYPE_MODIFY,
   "misc updates for circleCI build based on xcode 12.4.0",
   "Remove thd_incorrelate.o from cmake libmri, etc."
 } ,
 
 { 19, Dec, 2021, RCR, "1d_tool.py", MINOR, TYPE_NEW_OPT,
   "add -show_distmat",
   "Display nrows x nrows matrix of distances between all vector row pairs.\n"
   "Option added for jkblujus (AFNI MB)."
 } ,
 
 {  9, Dec, 2021, RCR, "3dinfo", MINOR, TYPE_MODIFY,
   "further restrict -same_center",
   "Change def limit from 0.1*sum_vox_diags to 0.001*ave_vox_diag."
 } ,
 
 {  9, Dec, 2021, RCR, "3dmaskdump", MINOR, TYPE_BUG_FIX,
   "balls were not verified to be entirely within dset bounds",
   "Thanks to aclyn11 (AFNI MB) for noting the problem."
 } ,
 
 {  3, Dec, 2021, RCR, "afni_proc.py", MINOR, TYPE_ENHANCE,
   "add -combine_method m_tedana_tedort",
   "Now have MEICA group tedana methods:\n"
   "    m_tedana, m_tedana_OC, m_tedana_tedort"
 } ,
 
 { 26, Nov, 2021, RCR, "3dGrayplot", MICRO, TYPE_BUG_FIX,
   "cs_pv.c: xt no longer malloc'd",
   NULL
 } ,
 
 { 24, Nov, 2021, RCR, "afni-general", MICRO, TYPE_MODIFY,
   "put space_to_NIFTI_code() into libmri",
   "To satisfy the evil designs of afni_proc.py."
 } ,
 
 { 24, Nov, 2021, RCR, "3dmaskdump", MINOR, TYPE_BUG_FIX,
   "make boxes tight; scale radius to voxel counts",
   "Tighten boxes and balls to not include unrequested voxels.\n"
   "Scaling the radius allows for sub-mm voxels."
 } ,
 
 { 21, Nov, 2021, RCR, "afni_proc.py", MINOR, TYPE_ENHANCE,
   "add updates for current tedana; add -help_tedana_files",
   NULL
 } ,
 
 { 17, Nov, 2021, RCR, "afni-general", MICRO, TYPE_BUG_FIX,
   "handle uninit and if block in debugtrace.c, suma_datasets.c",
   NULL
 } ,
 
 { 15, Nov, 2021, RCR, "afni-general", MINOR, TYPE_MODIFY,
   "pull THD_nifti_process_afni_ext() out of thd_niftiread.c:THD_open_nifti()",
   "This should have no effect.\n"
   "It is preparation for testing the AFNI extension in NIFTI against dset."
 } ,
 
 {  8, Nov, 2021, RCR, "afni_proc.py", MICRO, TYPE_NEW_OPT,
   "add -milestones, to show interesting milestones for the program",
   NULL
 } ,
 
 {  8, Nov, 2021, RCR, "Dimon", MICRO, TYPE_NEW_OPT,
   "add -milestones",
   NULL
 } ,
 
 {  7, Nov, 2021, RCR, "afni_proc.py", MINOR, TYPE_NEW_OPT,
   "add -regress_opts_fwhmx (for adding options to 3dFWHMx)",
   "Added on the authority of S Torrisi."
 } ,
 
 { 29, Oct, 2021, RCR, "afni_system_check.py", MINOR, TYPE_ENHANCE,
   "on mac, check for standard R not in PATH",
   NULL
 } ,
 
 { 28, Oct, 2021, RCR, "1d_tool.py", MICRO, TYPE_MODIFY,
   "remove 2-run polort 0 cormat IDENTICAL automatic warnings",
   "Done for P Taylor, as they were getting flagged in APQC."
 } ,

 { 27, Oct, 2021, RCR, "afni_system_check.py", MINOR, TYPE_ENHANCE,
   "try to warn on insufficient disk space",
   "Check if any data partition has less than 5 GB available.\n"
   "Done to appease the mighty P Taylor."
 } ,

 { 21, Oct, 2021, RCR, "@update.afni.binaries", MINOR, TYPE_ENHANCE,
   "allow for previously set DYLD_LIBRARY_PATH",
   NULL
 } ,

 { 20, Oct, 2021, RCR, "3dDeconvolve", MINOR, TYPE_ENHANCE,
   "do not allocate errts/fitts on -x1D_stop",
   NULL
 } ,

 { 18, Oct, 2021, RCR, "afni_proc.py", MICRO, TYPE_ENHANCE,
   "allow user-defined ROIs/masks to be used with -mask_apply",
   "Thank to D Picchioni for the suggestion."
 } ,

 {  8, Oct, 2021, RCR, "1d_tool.py", MINOR, TYPE_NEW_OPT,
   "add option -show_xmat_stype_cols",
   "Display xmat columns for specified -stim_* regressor classes."
 } ,

 {  1, Oct, 2021, RCR, "1d_tool.py", MINOR, TYPE_NEW_OPT,
   "add option -show_xmat_stim_info",
   "Display xmat info for -stim_* regressor classes."
 } ,

 { 23, Sep, 2021, RCR, "3dTshift", MICRO, TYPE_ENHANCE,
   "update help to connect tzero to stimulus timing in 3dDeconvolve",
   "Might want to subtract 'tzero' from stimulus event times."
 } ,

 { 21, Sep, 2021, RCR, "3dTshift", MINOR, TYPE_ENHANCE,
   "propagate toffset, if not zero",
   NULL
 } ,

 { 10, Sep, 2021, RCR, "slow_surf_clustsim.py", MICRO, TYPE_ENHANCE,
   "add web formatting to help",
   NULL
 } ,

 { 31, Aug, 2021, RCR, "Dimon", MINOR, TYPE_NEW_OPT,
   "add option -gert_chan_digits, to specify num digits for channel in name",
   NULL
 } ,

 { 20, Aug, 2021, RCR, "timing_tool.py", MINOR, TYPE_NEW_OPT,
   "add option -write_tsv_cols_of_interest",
   NULL
 } ,

 { 14, Aug, 2021, RCR, "coxplot", MICRO, TYPE_BUG_FIX,
   "remove duplicate symbols zzzplt_ and zzpltr_",
   "Done at the behest of D Glen."
 } ,

 { 27, Jul, 2021, RCR, "afni-general", MINOR, TYPE_BUG_FIX,
   "fix typo in cubic resampling for viewer/3dresample (afni_slice.c)",
   "Done with P Taylor."
 } ,

 { 26, Jul, 2021, RCR, "3dinfo", MINOR, TYPE_NEW_OPT,
   "add options -dcx, -dcy, -dcz, dc3",
   "This provides the center of the volumetric grid, in DICOM coords."
 } ,

 { 22, Jul, 2021, RCR, "timing_tool.py", MINOR, TYPE_NEW_OPT,
   "add option -multi_durations_from_offsets",
   "Added on the authority of W-L Tseng."
 } ,

 { 16, Jul, 2021, RCR, "afni_proc.py", MICRO, TYPE_BUG_FIX,
   "unindent EOF command terminator in example",
   "Thanks to I Berteletti for noting the problem."
 } ,

 { 15, Jul, 2021, RCR, "gen_ss_review_table.py", MINOR, TYPE_NEW_OPT,
   "add -empty_is_outlier, to treat empty fields as outliers",
   "The default reporting of blank outlier test vals is now as non-outliers.\n"
   "Use this option to report as outliers.\n"
   "Added for the mighty P Taylor."
 } ,

 { 13, Jul, 2021, RCR, "gen_ss_review_table.py", MICRO, TYPE_BUG_FIX,
   "fix '-separator whitespace' in the case of blank lines",
   "Thanks to P Taylor for noting the problem."
 } ,

 { 25, Jun, 2021, RCR, "make_random_timing.py", MINOR, TYPE_NEW_OPT,
   "add -rand_post_elist_partition",
   "This will partition an already defined stim class into new ones.\n"
   "Added on the authority of S Haller."
 } ,

 { 22, Jun, 2021, RCR, "3dSurf2Vol", MINOR, TYPE_MODIFY,
   "without -datum, the output now depends on the map func, not the BRIK",
   "Done to appease the mysterious D Glen.\n"
 } ,

 { 22, Jun, 2021, RCR, "suma-general", MINOR, TYPE_BUG_FIX,
   "calm those grumpy compilers",
   "Issues noted by P Taylor.\n"
 } ,

 { 14, Jun, 2021, RCR, "dcm2niix_afni", MICRO, TYPE_BUG_FIX,
   "turn off local signing in crorden/dcm2niix_console/makefile",
   NULL
 } ,

 { 10, Jun, 2021, RCR, "SurfLocalstat", MINOR, TYPE_NEW_PROG,
   "add Ziad's program to the default build",
   "This is to allow use of the 'mode' stat."
 } ,

 { 10, Jun, 2021, RCR, "afni-general", MINOR, TYPE_MODIFY,
   "rename src/suma_suma.h to src/SUMA/SUMA_X_objs.h",
   "This is to avoid glorious case-insensitive name conflicts on Macs.\n"
   "As suggested by the merciful D Glen."
 } ,

 {  3, Jun, 2021, RCR, "dcm2niix_afni", MINOR, TYPE_ENHANCE,
   "sync crorden/dcm2niix_console with repo, version v1.0.20210317",
   "Thanks to C Rorden for suggesting the update."
 } ,

 {  1, Jun, 2021, RCR, "afni-general", MINOR, TYPE_MODIFY,
   "AFNI_COMPRESSOR no longer affects NIFTI (seems AFNI_AUTOGZIP never did)",
   NULL
 } ,

 { 29, May, 2021, RCR, "SurfLocalstat", MICRO, TYPE_NEW_OPT,
   "add 'mode' stat modal smoothing",
   NULL
 } ,

 { 19, May, 2021, RCR, "afni_proc.py", MICRO, TYPE_BUG_FIX,
   "fix volreg TSNR computation in surface analysis (TSNR still in volume)",
   NULL
 } ,

 {  1, May, 2021, RCR, "afni_proc.py", MINOR, TYPE_BUG_FIX,
   "fix niml.dset suffix in the case of -regress_compute_fitts on the surface",
   "Thanks to the all-seeing S Torrisi for noting the problem."
 } ,

 {  6, Apr, 2021, RCR, "ap_run_simple_rest.tcsh", MAJOR, TYPE_NEW_PROG,
   "run a quick afni_proc.py resting state analysis for QC",
   NULL
 } ,

 { 16, Mar, 2021, RCR, "afni-general", MINOR, TYPE_NEW_OPT,
   "simplify logic in THD_mask_erode(), with negligible slowdown",
   NULL
 } ,

 { 15, Mar, 2021, RCR, "3dBrickStat", MINOR, TYPE_NEW_OPT,
   "add convenience options -perclist and -perc_quiet",
   NULL
 } ,

 { 13, Mar, 2021, RCR, "Makefile.macos_10.12_local", MINOR, TYPE_ENHANCE,
   "distribute libXp.6.dylib, since XQuartz has stopped doing it",
   "Thanks to C Gaillard and others on the MB."
 } ,

 { 10, Mar, 2021, RCR, "lib_tsv.py", MINOR, TYPE_NEW_PROG,
   "new TSV class library, geared toward BIDS event files",
   NULL
 } ,

 {  8, Mar, 2021, RCR, "afni-general", MINOR, TYPE_BUG_FIX,
   "applying NIFTI scale_slope to dset must be after setting ADN_datum",
   "Previously, NIFTI scalars were applied only after a DSET_load().\n"
   "Thanks to D Glen for reporting the issue."
 } ,

 {  5, Mar, 2021, RCR, "1d_tool.py", MINOR, TYPE_NEW_OPT,
   "add option -show_cormat_warnings_full",
   "This version includes the baseline terms in the warning list."
 } ,

 {  4, Mar, 2021, RCR, "3dROIstats", MINOR, TYPE_BUG_FIX,
   "fix surprising slowness",
   "This would previously unload/mallocize/reload every time point,\n"
   "possibly to free completed data.  Then NIFTI input would be re-read\n"
   "every time point (this might have changed due to something else).\n"
   "Instead, mallocize in the first place, not per time point.\n"
   "Also, avoid scaling floats by 1.0.\n"
   "Thanks to C Craddock for reporting the problem."
 } ,

 {  3, Mar, 2021, RCR, "@update.afni.binaries", MINOR, TYPE_MODIFY,
   "update dotfiles for 'complete' files before running apsearch",
   "Do this so apsearch will not tell users to update the dotfiles again.\n"
   "Thanks to D Glen."
 } ,

 {  3, Mar, 2021, RCR, "@clean_help_dir", MINOR, TYPE_MODIFY,
   "warn on any error in 'cat *.complete* > xx' commands",
   "In MacOS 11 Rosetta terminals, those commands are *sometimes* crashing.\n"
   "Warn on any such failure.\n"
   "Such a crash could cause trouble for other programs, too.\n"
   "Thanks to D Glen."
 } ,

 { 24, Feb, 2021, RCR, "afni_proc.py", MINOR, TYPE_NEW_OPT,
   "add options -regress_extra_ortvec, -regress_extra_ortvec_labels",
   "Pass sets of regressors of no interest, to go into the baseline.\n"
   "Requested by multiple people, including Carolin31 on MB."
 } ,

 { 22, Feb, 2021, RCR, "afni_proc.py", MINOR, TYPE_MODIFY,
   "masking is no longer applied to TSNR dset; pass mask_dset to gen_ss",
   "Requested by P Taylor."
 } ,

 { 21, Feb, 2021, RCR, "Makefile.INCLUDE", MICRO, TYPE_MODIFY,
   "remove actual targets in RM for LIBMRI_*",
   NULL
 } ,

 { 21, Feb, 2021, RCR, "@djunct_glue_imgs_vert", MICRO, TYPE_MODIFY,
   "allow -help without deps, so move dependency tests",
   NULL
 } ,

 { 19, Feb, 2021, RCR, "suma-general", MINOR, TYPE_MODIFY,
   "updates for ShowMode in SUMA_xColBar.c",
   "Resolve compiler warnings, but avoid logic changes at the same time\n"
   "as XQuartz beta issues.  So temporarily keep original logic.\n"
   "Once we feel stable with XQuartz, look into expected fixes.\n"
   "Search for 'todo: apply ShowMode' in SUMA_xColBar.c."
 } ,

 { 18, Feb, 2021, RCR, "afni_system_check.py", MINOR, TYPE_ENHANCE,
   "warn about problematic version of XQuartz",
   "Bad versions seem to be 2.8.0_alpa*, 2.8.0_betas[12] (3+ okay?).\n"
   "With improvements we have seen, maybe we should warn on any beta."
 } ,

 { 17, Feb, 2021, RCR, "afni-general", MINOR, TYPE_MODIFY,
   "moved AFNI_ijk_* protos from afni.h to 3ddata.h",
   "All thd_coords.c protos are in 3ddata.h now."
 } ,

 { 26, Jan, 2021, RCR, "afni-general", MINOR, TYPE_BUG_FIX,
   "do not convert NIFTI scaled shorts to float",
   "If slope!=0 && inter==0, pass slope as brick_fac.\n"
   "Thanks to C Caballero and S Moia for reporting this."
 } ,

 {  3, Jan, 2021, RCR, "SurfMeasures", MINOR, TYPE_MODIFY,
   "shift memory allocation/free around, mostly to match libSUMA",
   "Inspired by C Rorden via sanitizer warnings."
 } ,

 { 31, Dec, 2020, RCR, "afni_proc.py", MICRO, TYPE_ENHANCE,
   "modify help: be more clear about bandpassing being undesirable",
   "Also, add example of high-pass filter to model slow drift.\n"
   "See help for option -regress_polort."
 } ,

 { 29, Dec, 2020, RCR, "nifti_tool", MICRO, TYPE_ENHANCE,
   "add help example for creating a new dataset given a raw data file",
   NULL
 } ,

 { 29, Dec, 2020, RCR, "NIFTI", MINOR, TYPE_ENHANCE,
   "sync with nifti_clib",
   NULL
 } ,

 { 22, Dec, 2020, RCR, "afni-general", MINOR, TYPE_BUG_FIX,
   "fixed 6 copy-and-paste errors using MRI_TYPE_maxval",
   "Thanks to C Rorden for bringing this up and suggesting code fixes."
 } ,

 { 17, Dec, 2020, RCR, "1dBport", MICRO, TYPE_BUG_FIX,
   "guard against silent failure of int overflow for ftop",
   NULL
 } ,

 { 29, Sep, 2020, RCR, "3dANOVA3", MICRO, TYPE_ENHANCE,
   "be specific about limits for 'param must be in' error messages",
   NULL
 } ,

 { 17, Sep, 2020, RCR, "afni_system_check.py", MINOR, TYPE_BUG_FIX,
   "fix use of platform.mac_ver (was there a change?)",
   NULL
 } ,

 { 15, Sep, 2020, RCR, "afni_system_check.py", MINOR, TYPE_ENHANCE,
   "whine if .zshrc references all_progs.COMP.bash; backup for distro",
   NULL
 } ,

 { 14, Sep, 2020, RCR, "@update.afni.binaries", MINOR, TYPE_ENHANCE,
   "update .zshrc: set PATH and DYLD_L_P..., and source all_progs.COMP.zsh",
   NULL
 } ,

 { 14, Sep, 2020, RCR, "apsearch", MINOR, TYPE_ENHANCE,
   "create complete.zsh files - like bash ones, but cleaned a little",
   NULL
 } ,

 {  2, Sep, 2020, RCR, "afni_history", MINOR, TYPE_NEW_OPT,
   "add options -show_field and -show_field_names",
   "Using the new -show_field option, for each entry one can show:\n"
   "   - the full entry (as before)\n"
   "   - only the first/main line\n"
   "   - only the program name, or date, or author, etc."
 } ,

 { 31, Aug, 2020, RCR, "afni_python_wrapper.py", MICRO, TYPE_NEW_OPT,
   "add -joinn for list output; add list_intersect and list_diff funcs",
   NULL
 } ,

 { 27, Aug, 2020, RCR, "SUMA_test_DrawingAreaWidget", MICRO, TYPE_ENHANCE,
   "set up for alternatively building without SUMA",
   NULL
 } ,

 { 27, Aug, 2020, RCR, "@diff.tree", MICRO, TYPE_BUG_FIX,
   "better handling of missing trailing directory args",
   NULL
 } ,

 { 26, Aug, 2020, RCR, "ClustExp_StatParse.py", MICRO, TYPE_ENHANCE,
   "python 3 update to decode() subprocess output",
   NULL
 } ,

 { 26, Aug, 2020, RCR, "Makefile.INCLUDE", MINOR, TYPE_ENHANCE,
   "much limiting of line lengths to 80 chars - should be no real change",
   NULL
 } ,

 { 25, Aug, 2020, RCR, "1dDW_Grad_o_Mat", MINOR, TYPE_REMOVE,
   "removed from distribution - use 1dDW_Grad_o_Mat++",
   NULL
 } ,

 { 25, Aug, 2020, RCR, "3dANALYZEtoAFNI", MINOR, TYPE_REMOVE,
   "removed from distribution - use 3dcopy or to3d",
   NULL
 } ,

 { 25, Aug, 2020, RCR, "3dAnatNudge", MINOR, TYPE_REMOVE,
   "removed from distribution - use align_epi_anat.py",
   NULL
 } ,

 { 25, Aug, 2020, RCR, "3dCountSpikes", MINOR, TYPE_REMOVE,
   "removed from distribution - use 3dToutcount",
   NULL
 } ,

 { 25, Aug, 2020, RCR, "3dDeconvolve_f", MINOR, TYPE_REMOVE,
   "removed from distribution - use 3dDeconvolve",
   NULL
 } ,

 { 25, Aug, 2020, RCR, "3dFWHM", MINOR, TYPE_REMOVE,
   "removed from distribution - use 3dFWHMx",
   NULL
 } ,

 { 25, Aug, 2020, RCR, "3dFourier", MINOR, TYPE_REMOVE,
   "removed from distribution - use 3dBandpass",
   NULL
 } ,

 { 25, Aug, 2020, RCR, "3dMax", MINOR, TYPE_REMOVE,
   "removed from distribution - use 3dBrickStat",
   NULL
 } ,

 { 25, Aug, 2020, RCR, "3dProbTrackID", MINOR, TYPE_REMOVE,
   "removed from distribution - use 3dTrackID",
   NULL
 } ,

 { 25, Aug, 2020, RCR, "3dUniformize", MINOR, TYPE_REMOVE,
   "removed from distribution - use 3dUnifize",
   NULL
 } ,

 { 25, Aug, 2020, RCR, "3dWavelets", MINOR, TYPE_REMOVE,
   "removed from distribution",
   NULL
 } ,

 { 25, Aug, 2020, RCR, "3dbuc2fim", MINOR, TYPE_REMOVE,
   "removed from distribution",
   NULL
 } ,

 { 25, Aug, 2020, RCR, "3ddup", MINOR, TYPE_REMOVE,
   "removed from distribution",
   NULL
 } ,

 { 25, Aug, 2020, RCR, "3dfim", MINOR, TYPE_REMOVE,
   "removed from distribution - use 3dDeconvolve",
   NULL
 } ,

 { 25, Aug, 2020, RCR, "3dnoise", MINOR, TYPE_REMOVE,
   "removed from distribution",
   NULL
 } ,

 { 25, Aug, 2020, RCR, "3dproject", MINOR, TYPE_REMOVE,
   "removed from distribution",
   NULL
 } ,

 { 25, Aug, 2020, RCR, "3dttest", MINOR, TYPE_REMOVE,
   "removed from distribution - use 3dttest++",
   NULL
 } ,

 { 25, Aug, 2020, RCR, "AlphaSim", MINOR, TYPE_REMOVE,
   "removed from distribution - use 3dClustSim",
   NULL
 } ,

 { 25, Aug, 2020, RCR, "Dimon1", MINOR, TYPE_REMOVE,
   "removed from distribution - use Dimon",
   NULL
 } ,

 { 25, Aug, 2020, RCR, "FD2", MINOR, TYPE_REMOVE,
   "removed from distribution - use afni",
   NULL
 } ,

 { 25, Aug, 2020, RCR, "Ifile", MINOR, TYPE_REMOVE,
   "removed from distribution - use Dimon",
   NULL
 } ,

 { 25, Aug, 2020, RCR, "Xphace", MINOR, TYPE_REMOVE,
   "removed from distribution",
   NULL
 } ,

 { 25, Aug, 2020, RCR, "abut", MINOR, TYPE_REMOVE,
   "removed from distribution",
   NULL
 } ,

 { 25, Aug, 2020, RCR, "ent16", MINOR, TYPE_REMOVE,
   "removed from distribution",
   NULL
 } ,

 { 25, Aug, 2020, RCR, "ftosh", MINOR, TYPE_REMOVE,
   "removed from distribution",
   NULL
 } ,

 { 25, Aug, 2020, RCR, "ge_header", MINOR, TYPE_REMOVE,
   "removed from distribution - use Dimon",
   NULL
 } ,

 { 25, Aug, 2020, RCR, "mayo_analyze", MINOR, TYPE_REMOVE,
   "removed from distribution - use nifti_tool",
   NULL
 } ,

 { 25, Aug, 2020, RCR, "mritopgm", MINOR, TYPE_REMOVE,
   "removed from distribution",
   NULL
 } ,

 { 25, Aug, 2020, RCR, "siemens_vision", MINOR, TYPE_REMOVE,
   "removed from distribution - use Dimon",
   NULL
 } ,

 { 25, Aug, 2020, RCR, "sqwave", MINOR, TYPE_REMOVE,
   "removed from distribution",
   NULL
 } ,

 { 25, Aug, 2020, RCR, "plug_3ddup.so", MINOR, TYPE_REMOVE,
   "removed from distribution",
   NULL
 } ,

 { 25, Aug, 2020, RCR, "3dICC_REML.R", MINOR, TYPE_REMOVE,
   "removed from distribution",
   NULL
 } ,

 { 25, Aug, 2020, RCR, "3dAOV.R", MINOR, TYPE_REMOVE,
   "removed from distribution",
   NULL
 } ,

 { 25, Aug, 2020, RCR, "lpc_align.py", MINOR, TYPE_REMOVE,
   "removed from distribution - use align_epi_anat.py",
   NULL
 } ,

 { 25, Aug, 2020, RCR, "check_dset_for_fs.py", MINOR, TYPE_REMOVE,
   "removed from distribution",
   NULL
 } ,

 { 25, Aug, 2020, RCR, "afni_restproc.py", MINOR, TYPE_REMOVE,
   "removed from distribution - use afni_proc.py",
   NULL
 } ,

 { 25, Aug, 2020, RCR, "DoPerRoi.py", MINOR, TYPE_REMOVE,
   "removed from distribution",
   NULL
 } ,

 { 25, Aug, 2020, RCR, "@snapshot_volreg3", MINOR, TYPE_REMOVE,
   "removed from distribution - use @snapshot_volreg",
   NULL
 } ,

 { 25, Aug, 2020, RCR, "@make_stim_file", MINOR, TYPE_REMOVE,
   "removed from distribution - use timing_tool.py",
   NULL
 } ,

 { 25, Aug, 2020, RCR, "@auto_align", MINOR, TYPE_REMOVE,
   "removed from distribution - use align_epi_anat.py",
   NULL
 } ,

 { 25, Aug, 2020, RCR, "@UpdateAfni", MINOR, TYPE_REMOVE,
   "removed from distribution - use @update.afni_binaries",
   NULL
 } ,

 { 25, Aug, 2020, RCR, "@DTI_studio_reposition", MINOR, TYPE_REMOVE,
   "removed from distribution",
   NULL
 } ,

 { 25, Aug, 2020, RCR, "afni_history", MINOR, TYPE_NEW_OPT,
   "added new types TYPE_REMOVE and TYPE_REINSTATE",
   "This is to track when programs or notable functionality gets removed."
 } ,

 {  3, Aug, 2020, RCR, "plug_vol2surf", MINOR, TYPE_BUG_FIX,
   "fix sB update when changing surf order from 0,1 to 1,0",
   "In only the case of setting the plugin surf_A/surf_B order to 1,0, the\n"
   "need to update the surf_B index was not recognized, and it stayed at 1\n"
   "(instead of the requested 0).\n"
   "Thanks to D Glen for reporting the problem."
 } ,

 { 28, Jul, 2020, RCR, "afni_history", MINOR, TYPE_NEW_OPT,
   "add initial afni_history_laurenpd.c",
   NULL
 } ,

 { 21, Jul, 2020, RCR, "model_conv_PRF_6", MINOR, TYPE_ENHANCE,
   "add env var control over pre-comp e2x, limit and pieces",
   "See AFNI_MODEL_PRF_PRECOMPUTE_EX, AFNI_MODEL_PRF_MAX_EXP and\n"
   "AFNI_MODEL_PRF_MAX_EXP_PIECES.\n"
 } ,

 { 21, Jul, 2020, RCR, "get_afni_model_PRF_6", MINOR, TYPE_ENHANCE,
   "add initial NT parameter",
   NULL
 } ,

 { 16, Jul, 2020, RCR, "afni-general", MINOR, TYPE_ENHANCE,
   "update for shared libmri.so: linux_centos_7_64, linux_ubuntu_16_64",
   NULL
 } ,

 { 19, Jun, 2020, RCR, "parse_fs_lt_log.py", MICRO, TYPE_ENHANCE,
   "update for python3, though this program might not be in use",
   NULL
 } ,

 { 19, Jun, 2020, RCR, "afni_restproc.py", MICRO, TYPE_MODIFY,
   "update for python3; add extra suggests that it is obsolete",
   NULL
 } ,

 {  1, Jun, 2020, RCR, "3dAllinate", MICRO, TYPE_MODIFY,
   "clear any initial ntt from master",
   NULL
 } ,

 {  1, Jun, 2020, RCR, "afni-general", MINOR, TYPE_MODIFY,
   "in populate_nifti_image(), call time series only if ntt>1 or NVALS==1",
   "This is to avoid confusion when a time series is used to master a\n"
   "non-time series dataset."
 } ,

 {  1, Jun, 2020, RCR, "1d_tool.py", MINOR, TYPE_NEW_OPT,
   "add -show_regs and -show_regs_style",
   "Show column indices or labels of an xmat.1D file with empty (all-zero)\n"
   "regressors.  An index list can be space or comma-separeated, or encoded.\n" 
   "Example 30 shows typical use cases.\n"
   "Added for S Haller."
 } ,

 { 31, May, 2020, RCR, "@diff.files", MICRO, TYPE_NEW_OPT,
   "add -verb",
   NULL
 } ,

 { 26, May, 2020, RCR, "@move.to.series.dirs", MICRO, TYPE_MODIFY,
   "call afni_python_wrapper.py instead of old afni_util.py",
   NULL
 } ,

 { 25, May, 2020, RCR, "Makefile.macos_10.12_local", MINOR, TYPE_ENHANCE,
   "add libexpat.1.dylib to EXTRA_INSTALL_FILES",
   "R was upgraded to 3.6 (on the 10.12 build machine), since that is the\n"
   "current G Chen version requirement, making R_io.so work for people with\n"
   "only 3.6.  But libexpat was upgraded too, which afni depends on, meaning\n"
   "systems needed that new version of libexpat, or afni would not work.\n"
   "Instead, libexpat.1.dylib is now simply included with the binaries.\n"
   "Thanks to S Gotts and K Tran for reporting the problem."
 } ,

 { 21, May, 2020, RCR, "3dmask_tool", MINOR, TYPE_NEW_OPT,
   "add options -NN1, -NN2 and -NN3",
   "Also, fix tiny origin shift when large zero-padding is applied."
 } ,

 { 20, May, 2020, RCR, "3dmask_tool", MINOR, TYPE_BUG_FIX,
   "fix history and memory loss",
   NULL
 } ,

 { 20, May, 2020, RCR, "afni-general", MINOR, TYPE_ENHANCE,
   "update THD_mask_erode_sym() akin to take NN param",
   "This matches the dglen update to THD_mask_dilate()."
 } ,

 { 11, May, 2020, RCR, "afni-general", MINOR, TYPE_ENHANCE,
   "update web links to help pages in uber*.py",
   "Update uber_align_test.py, uber_skel.py, uber_subj.py and uber_ttest.py."
 } ,

 { 11, May, 2020, RCR, "afni-general", MINOR, TYPE_ENHANCE,
   "updates for python3",
   "Update xmat_tool.py, quick.alpha.vals.py, read_matlab_files.py,\n"
   "uber_align_test.py and uber_skel.py."
 } ,

 {  4, May, 2020, RCR, "@update.afni.binaries", MINOR, TYPE_BUG_FIX,
   "fix download of test file",
   "Thanks to Gerome on MB for reporting the problem."
 } ,

 {  4, May, 2020, RCR, "xmat_tool.py", MINOR, TYPE_ENHANCE,
   "make partual updates for python3",
   NULL
 } ,

 {  4, May, 2020, RCR, "suma-general", MINOR, TYPE_MODIFY,
   "remove tabs from a bunch of files",
   NULL
 } ,

 { 29, Apr, 2020, RCR, "@chauffeur_afni", MINOR, TYPE_ENHANCE,
   "add AFNI_DRIVE_OPTS_XVFB env var for adding opts to Xvfb",
   "This will probably be modified later, but it allows one to pass\n"
   "something like '-nolisten inet6' if IPv6 is not working.\n"
   "Thanks to W-L Tseng."
 } ,

 { 29, Apr, 2020, RCR, "@update.afni.binaries", MINOR, TYPE_MODIFY,
   "for recur, def to pub/dist/bin/misc; terminate on failed test download",
   NULL
 } ,

 { 23, Apr, 2020, RCR, "to3d", MICRO, TYPE_BUG_FIX,
   "allow no controller open on input of JPEG image",
   NULL
 } ,

 { 14, Apr, 2020, RCR, "afni_proc.py", MINOR, TYPE_BUG_FIX,
   "if dataset inputs had full paths, use them in proc script",
   "Thanks to W-L Tseng for pointing out the discrepancy."
 } ,

 {  7, Apr, 2020, RCR, "nifti_tool", MINOR, TYPE_NEW_OPT,
   "add -see_also and -ver_man to help create a quick man page",
   "To create a man page (via help2man), consider:\n"
   "   nifti_tool -see_also > nt.see_also.txt\n"
   "   help2man --help-option=-help --version-option=-ver_man  \\\n"
   "            --include nt.see_also.txt --no-info nifti_tool \\\n"
   "            | gzip > nifti_tool_manpage.1.gz\n"
   "after which one can install the file, or test via\n"
   "   man ./nifti_tool_manpage.1.gz\n"
   "(see the uncompressed version for syntax)."
 } ,

 { 31, Mar, 2020, RCR, "neuro_deconvolve.py", MINOR, TYPE_ENHANCE,
   "update for python3",
   NULL
 } ,

 { 31, Mar, 2020, RCR, "afni_system_check.py", MICRO, TYPE_BUG_FIX,
   "grep from $HOME/.bash_profile",
   NULL
 } ,

 { 31, Mar, 2020, RCR, "afni_system_check.py", MINOR, TYPE_BUG_FIX,
   "fix lib_system_check:self.os_dist for newer python",
   NULL
 } ,

 { 30, Mar, 2020, RCR, "afni_proc.py", MINOR, TYPE_MODIFY,
   "have module_test_lib.py (and so afni_proc.py) work on python 2.6 again",
   "Done for S Horovitz."
 } ,

 { 27, Mar, 2020, RCR, "Makefile.INCLUDE", MICRO, TYPE_MODIFY,
   "PY_LIBS",
   NULL
 } ,

 { 26, Mar, 2020, RCR, "apqc_make_tcsh.py", MICRO, TYPE_MODIFY,
   "move ohtml to lib_apqc_tcsh.py and remove import of apqc_make_html",
   "This is in keeping with all python libs being under afnipy."
 } ,

 { 24, Mar, 2020, RCR, "python_module_test.py", MINOR, TYPE_MODIFY,
   "restore approximate previous behavior",
   NULL
 } ,

 { 23, Mar, 2020, RCR, "3drefit", MINOR, TYPE_NEW_OPT,
   "add options -oblique_recenter and -oblique_recenter_raw",
   "Adjust the origin so the cardinalized 0,0,0 (e.g. seen in the afni GUI)\n"
   "is in the same brain location as it was originally (in the scanner?).\n"
   "So when viewing an oblique volume on top of a '3dWarp -deoblique' output,\n"
   "coordinate 0,0,0 will match between them."
 } ,

 { 20, Mar, 2020, RCR, "Makefile.INCLUDE", MINOR, TYPE_MODIFY,
   "fix PY_DIR, update PY vars, add list_py_libs",
   NULL
 } ,

 { 20, Mar, 2020, RCR, "Makefile.INCLUDE", MINOR, TYPE_MODIFY,
   "fix PY_DIR, update PY vars, add list_py_libs",
   NULL
 } ,

 { 19, Mar, 2020, RCR, "afni-general", MINOR, TYPE_BUG_FIX,
   "fix use of module_test_lib.py with change to new afnipy dir",
   NULL
 } ,

 { 12, Mar, 2020, RCR, "afni-general", MINOR, TYPE_MODIFY,
   "point web help for program to sphinx tree",
   "Also, added -hweb/-h_web for python progs that use option_list.py."
 } ,

 { 12, Mar, 2020, RCR, "SUMA_test_DrawingAreaWidget", MINOR, TYPE_NEW_PROG,
   "test for a valid DrawingAreaWidgetClass pointer",
   NULL
 } ,

 { 12, Mar, 2020, RCR, "align_epi_anat.py", MICRO, TYPE_BUG_FIX,
   "account for lpc+zz when checking costs for -check_flip",
   "Thanks to R Kampe for noting the problem."
 } ,

 { 11, Mar, 2020, RCR, "afni_proc.py", MICRO, TYPE_ENHANCE,
   "add details on why some help examples are not considered complete",
   "And corrected status of Example 11, changed to recommended.\n"
   "Thanks to K Knutson for questioning the status."
 } ,

 {  5, Mar, 2020, RCR, "@SUMA_Make_Spec_FS", MINOR, TYPE_MODIFY,
   "for now, use mris_convert/3dcopy for extra annot files",
   "So standard mesh version will not have a proper label table, but\n"
   "the values will be appropriate and more usable in suma.\n"
   "This is done to import the Schaefer/Yeo atlases onto standard meshes.\n"
   "Done with D Glen."
 } ,

 {  3, Mar, 2020, RCR, "3dttest++", MICRO, TYPE_MODIFY,
   "have 3dttest++ -Clustsim fail immediately if -prefix includes a path",
   NULL
 } ,

 { 27, Feb, 2020, RCR, "@SUMA_Make_Spec_FS", MINOR, TYPE_NEW_OPT,
   "add -fsannot_ver; apply -extra_annot_labels output as -extra_fs_dsets",
   NULL
 } ,

 { 26, Feb, 2020, RCR, "@SUMA_AlignToExperiment", MICRO, TYPE_MODIFY,
   "NIFTI fails for -exp_anat, so have it fail early and explain",
   "Thanks to D Oswalt for noting the problem."
 } ,

 { 19, Feb, 2020, RCR, "afni_python_wrapper.py", MAJOR, TYPE_NEW_PROG,
   "replaces afni_util.py as a main",
   "This program can theortically be used to call any AFNI python function\n"
   "from the shell."
 } ,

 { 19, Feb, 2020, RCR, "afni_util.py", MINOR, TYPE_MODIFY,
   "no longer available as a main executable",
   NULL
 } ,

 { 19, Feb, 2020, RCR, "apsearch", MICRO, TYPE_MODIFY,
   "get process depth via afni_python_wrapper.py",
   "afni_util.py main was moved to afni_python_wrapper.py."
 } ,

 { 19, Feb, 2020, RCR, "@auto_tlrc", MICRO, TYPE_BUG_FIX,
   "block inappropriate 'FATAL ERROR: ... already exists'",
   "This happened when anat_in was local and stripped, so it matched ns_pref.\n"
   "Thanks to R Kampe for noting the problem."
 } ,

 { 18, Feb, 2020, RCR, "afni_proc.py", MINOR, TYPE_ENHANCE,
   "help examples now include some developed outside of afni_proc.py",
   "This includes some class demos, along with pamenc and NARPS.\n"
   "Include a line about whether each example is reasonably recommended.\n"
   "Done to appease the mighty P Taylor."
 } ,

 { 18, Feb, 2020, RCR, "@Align_Centers", MICRO, TYPE_BUG_FIX,
   "fix copy-and-paste error and missing endif",
   "Thanks to R Kampe for noting the problem."
 } ,

 { 14, Feb, 2020, RCR, "afni_proc.py", MINOR, TYPE_NEW_OPT,
   "add -compare_opts_vs_opts",
   "One can compare two afni_proc.py commands sequentially, that are\n"
   "not part of the stored examples list.  Consider:\n"
   "   afni_proc.py ... first option set ...    \\\n"
   "                -compare_opts_vs_opts       \\\n"
   "                ... second option set ...\n"
   "It is okay for 'second option set' to include the afni_proc.py\n"
   "command name, in case two scripts are concatenated."
 } ,

 { 12, Feb, 2020, RCR, "afni_proc.py", MAJOR, TYPE_NEW_OPT,
   "add ability to compare against examples",
   "Add options -compare_opts, -compare_example_pair, -show_example and\n"
   "            -show_example_names.\n"
   "Consider these examples:\n"
   "   afni_proc.py -show_example 'Example 11b'\n"
   "   afni_proc.py -show_example_names\n"
   "   afni_proc.py ... my options here ... -compare_opts 'Example 11'\n"
   "Motivated by C Gaillard and P Taylor."
 } ,

 {  7, Feb, 2020, RCR, "Makefile.linux_fedora_28_shared", MINOR, TYPE_ENHANCE,
   "build main non-X11, non-SUMA AFNI program without X deps",
   "Set LLIBS_X11 to current LLIBS, and give it to SUMA_LINK_LIB.\n"
   "Remove all X11 libs from LLIBS.  Add -DREPLACE_XT to CEXTRA.\n"
   "Note: without REPLACE_XT, LLIBS could still just use Xt and X11.\n"
   "And made the same mods to Makefile.linux_xorg7_64."
 } ,

 {  7, Feb, 2020, RCR, "afni-general", MINOR, TYPE_MODIFY,
   "reduce X11 program deps",
   "Possibly define LLIBS_X11 in top-level Makefile (as current LLIBS) and\n"
   "then remove X libs from LLIBS.  M.INCLUDE will define LLIBS if not set.\n"
   "Move suma_help to IMOBJS."
 } ,

 {  5, Feb, 2020, RCR, "afni_proc.py", MINOR, TYPE_ENHANCE,
   "add initial new library for processing example, lib_ap_examples.py",
   NULL
 } ,

 {  5, Feb, 2020, RCR, "option_list.py", MINOR, TYPE_NEW_OPT,
   "list all global options via 'PROG.py -optlist_show_global_opts'",
   "Also, add -optlist_show_argv_array to display afni_proc.py options\n"
   "in python dictionary format.\n"
   "This could be done with any OptionList-based python program."
 } ,

 {  4, Feb, 2020, RCR, "afni_proc.py", MICRO, TYPE_ENHANCE,
   "add help for a few esoteric options",
   NULL
 } ,

 {  3, Feb, 2020, RCR, "Dimon", MICRO, TYPE_ENHANCE,
   "show CSA data on high debug",
   NULL
 } ,

 {  3, Feb, 2020, RCR, "dicom_hdr", MICRO, TYPE_NEW_OPT,
   "add -siemens_csa_data",
   "Same as 3 -slice_times_verb opts."
 } ,

 {  3, Feb, 2020, RCR, "@SUMA_Make_Spec_FS", MINOR, TYPE_NEW_OPT,
   "add -extra_annot_labels",
   NULL
 } ,

 { 27, Jan, 2020, RCR, "@SUMA_Make_Spec_FS", MINOR, TYPE_ENHANCE,
   "gzip SUMA/*.nii, except for SurfVol",
   NULL
 } ,

 { 27, Jan, 2020, RCR, "@diff.tree", MINOR, TYPE_NEW_OPT,
   "add -show_list_comp, to do pairwise comparison of file names",
   NULL
 } ,

 { 27, Jan, 2020, RCR, "make_random_timing.py", MINOR, TYPE_ENHANCE,
   "add basis=BASIS parameter when defining timing class",
   "Done for geenaianni on MB."
 } ,

 { 23, Jan, 2020, RCR, "realtime_receiver.py", MINOR, TYPE_ENHANCE,
   "add handling of magic version 4 (ROIs and mask==1 data)",
   "Done for J Gonzalez-Castillo."
 } ,

 { 22, Jan, 2020, RCR, "plug_realtime", MAJOR, TYPE_GENERAL,
   "add ROIs and data mask method",
   "Added corresponding demo: AFNI_data6/realtime.demos/demo_3_ROIs_n_data\n"
 } ,

 { 22, Jan, 2020, RCR, "realtime_receiver.py", MINOR, TYPE_ENHANCE,
   "add handling of magic version 3 (all data light)",
   NULL
 } ,

 { 15, Jan, 2020, RCR, "afni_proc.py", MINOR, TYPE_MODIFY,
   "corr_* dsets are now correlations with ROI averages",
   "They were previously average correlations with each ROI voxel.  The new\n"
   "maps look similar, but are probably more natural and have nicer scales.\n"
   "Requested by P Taylor."
 } ,

 { 13, Jan, 2020, RCR, "afni-general", MINOR, TYPE_ENHANCE,
   "add some make lists ; see 'make list_lists'",
   NULL
 } ,

 {  2, Jan, 2020, RCR, "plug_realtime", MICRO, TYPE_GENERAL,
   "updates corresponding with Javier's new All_Data_light method",
   NULL
 } ,

 { 31, Dec, 2019, RCR, "gen_ss_review_scripts.py", MINOR, TYPE_MODIFY,
   "Do not require out_limit.  Currently will still show in driver.",
   "Done for P Taylor."
 } ,

 { 26, Dec, 2019, RCR, "timing_tool.py", MICRO, TYPE_NEW_OPT,
   "add -timing_to_1D_mods and -show_events",
   "Done for A Gorka."
 } ,

 { 20, Dec, 2019, RCR, "make_random_timing.py", MICRO, TYPE_ENHANCE,
   "add more help details for advanced usage",
   NULL
 } ,

 { 17, Dec, 2019, RCR, "1d_tool.py", MINOR, TYPE_ENHANCE,
   "allow labels as column selectors when reading xmat.1D files",
   "Done for G Chen."
 } ,

 { 10, Dec, 2019, RCR, "uber_proc.py", MINOR, TYPE_MODIFY,
   "separate into main/lib/gui, so one can run -help w/out PyQt4",
   NULL
 } ,

 {  9, Dec, 2019, RCR, "3dTagalign", MINOR, TYPE_NEW_OPT,
   "add -tagset",
   "Coded by T Holroyd."
 } ,

 { 29, Nov, 2019, RCR, "afni_proc.py", MINOR, TYPE_NEW_OPT,
   "add -volreg_opts_ewarp, to pass additional volreg EPI warp options",
   "Added for L Fernandino."
 } ,

 { 27, Nov, 2019, RCR, "ROIgrow", MICRO, TYPE_BUG_FIX,
   "if PER_NODE, also process label == 0",
   "Thanks to K Dembny for noting the problem."
 } ,

 { 21, Nov, 2019, RCR, "afni_proc.py", MINOR, TYPE_ENHANCE,
   "update babble about FreeSurfer in help",
   NULL
 } ,

 { 21, Nov, 2019, RCR, "@auto_tlrc", MINOR, TYPE_BUG_FIX,
   "add 'endif' for if( $warpdrive_method == '3dWarpDrive'",
   "Thanks to T Holroyd for reporting and fixing this."
 } ,

 { 21, Nov, 2019, RCR, "3dRank", MINOR, TYPE_BUG_FIX,
   "fix storage_mode handling (re-allow niml.dset output)",
   "Thanks to dmoracze on the Message Board for noting the problem."
 } ,

 { 19, Nov, 2019, RCR, "tedana.py", MICRO, TYPE_BUG_FIX,
   "add arr.flags.writeable fallback in volumeutils.py:array_from_file()",
   "Done for L Sepeta, for CentoOS 6."
 } ,

 { 19, Nov, 2019, RCR, "@SUMA_Make_Spec_FS", MINOR, TYPE_NEW_OPT,
   "add -fs_setup, to optionally source $FREESURFER_HOME/SetUpFreeSurfer.csh",
   NULL
 } ,

 { 13, Nov, 2019, RCR, "afni_system_check.py", MICRO, TYPE_MODIFY,
   "omit any final PyQt4 warnings unless asked for",
   "Done to appease the mighty P Taylor."
 } ,

 {  1, Nov, 2019, RCR, "gen_ss_review_scripts.py", MINOR, TYPE_ENHANCE,
   "process out.mask_at_corr.txt, the anat/template Dice coefficient",
   "Requested by P Hamilton."
 } ,

 {  1, Nov, 2019, RCR, "afni_proc.py", MINOR, TYPE_ENHANCE,
   "create out.mask_at_corr.txt, the anat/template Dice coefficient",
   "Requested by P Hamilton."
 } ,

 { 28, Oct, 2019, RCR, "afni-general", MICRO, TYPE_BUG_FIX,
   "fix THD_write_niml to apply directory to output file",
   "Thanks to pmlauro on Message Board, for pointing out the problem."
 } ,

 { 25, Oct, 2019, RCR, "afni_proc.py", MINOR, TYPE_ENHANCE,
   "allow selectors on -dset* options (cannot mix with removal options)",
   "Requested by E Finn."
 } ,

 { 24, Oct, 2019, RCR, "afni_proc.py", MINOR, TYPE_NEW_OPT,
   "add combine methods m_tedana, m_tedana_OC",
   "Can run tedana from MEICA group:\n"
   "   https://github.com/ME-ICA/tedana\n"
   "   https://tedana.readthedocs.io"
 } ,

 { 23, Oct, 2019, RCR, "3dZeropad", MICRO, TYPE_NEW_OPT,
   "add -pad2evens: add needed planes to make each dimension even",
   NULL
 } ,

 { 21, Oct, 2019, RCR, "afni", MICRO, TYPE_NEW_OPT,
   "add -get_running_env, to show env including locally set vars",
   NULL
 } ,

 { 17, Oct, 2019, RCR, "3dANOVA", MICRO, TYPE_ENHANCE,
   "improve descriptions of some option errors to the user",
   NULL
 } ,

 { 17, Oct, 2019, RCR, "3dTcorr1D", MICRO, TYPE_BUG_FIX,
   "strcasestr fix subsumed by adding _GNU_SOURCE to make",
   "Undo removal of strcasestr."
 } ,

 { 17, Oct, 2019, RCR, "Makefile", MICRO, TYPE_BUG_FIX,
   "for strcasestr, we need to define _GNU_SOURCE in Makefile.*",
   NULL
 } ,

 { 16, Oct, 2019, RCR, "@auto_tlrc", MINOR, TYPE_ENHANCE,
   "re-insert updates from 2019.05.29, plus updates for -init_xform",
   NULL
 } ,

 { 16, Oct, 2019, RCR, "3dFFT", MICRO, TYPE_ENHANCE,
   "process entire time series, rather than just the first volume",
   "Done for A Khojandi."
 } ,

 { 16, Oct, 2019, RCR, "TwotoComplex", MICRO, TYPE_ENHANCE,
   "process entire time series, rather than just first volume(s)",
   "Done to further the quest of A Khojandi for world domination."
 } ,

 { 15, Oct, 2019, RCR, "3dinfo", MINOR, TYPE_NEW_OPT,
   "add -subbrick_info, to write only 'At sub-brick #N' info to stdout",
   NULL
 } ,

 { 11, Oct, 2019, RCR, "afni-general", MINOR, TYPE_ENHANCE,
   "checked and merged another 17 commit PR from pn2200",
   "This is mostly to resolve missing prototypes."
 } ,

 { 10, Oct, 2019, RCR, "3dinfo", MINOR, TYPE_NEW_OPT,
   "add -niml_hdr, to write full NIML header(s) to stdout",
   NULL
 } ,

 { 10, Oct, 2019, RCR, "gen_ss_review_scripts.py", MICRO, TYPE_BUG_FIX,
   "search for niml.dset errts datasets",
   NULL
 } ,

 { 10, Oct, 2019, RCR, "afni_base.py", MICRO, TYPE_BUG_FIX,
   "in NIML case, exist should check ppv file directly",
   NULL
 } ,

 {  9, Oct, 2019, RCR, "afni-general", MINOR, TYPE_ENHANCE,
   "checked and merged 30 commit PR from pn2200",
   "This is mostly to resolve compiler warnings."
 } ,

 {  7, Oct, 2019, RCR, "NIFTI", MINOR, TYPE_ENHANCE,
   "probably the last set of test updates for now",
   NULL
 } ,

 {  4, Oct, 2019, RCR, "3dNLfim", MICRO, TYPE_BUG_FIX,
   "allow for longer input and output file names",
   "Names were malloc'd with MAX_NAME_LENGTH; use nifti_strdup, instead.\n"
   "Thanks to S Wardle for bringing this to light."
 } ,

 { 30, Sep, 2019, RCR, "NIFTI", MINOR, TYPE_ENHANCE,
   "added test scripts under commands, along with cmake versions for build",
   NULL
 } ,

 { 26, Sep, 2019, RCR, "NIFTI", MICRO, TYPE_MODIFY,
   "nifti_read_ascii_image no longer closes fp or free's fname",
   NULL
 } ,

 { 23, Sep, 2019, RCR, "@update.afni.binaries", MICRO, TYPE_BUG_FIX,
   "missed endif",
   "Thanks to A Winkler for noting the problem."
 } ,

 { 18, Sep, 2019, RCR, "afni_proc.py", MICRO, TYPE_ENHANCE,
   "if -html_review_style pythonic, check for matplotlib",
   NULL
 } ,

 { 16, Sep, 2019, RCR, "afni_system_check.py", MICRO, TYPE_ENHANCE,
   "check on /usr/local/bin/python* files, as is done with /sw/bin",
   NULL
 } ,

 { 13, Sep, 2019, RCR, "afni_system_check.py", MICRO, TYPE_ENHANCE,
   "report XQuartz version",
   "As suggested by P Taylor."
 } ,

 { 12, Sep, 2019, RCR, "afni_proc.py", MICRO, TYPE_NEW_OPT,
   "add file tracking and -show_tracked_files option",
   "In preparation for shifting evil for P Taylor and D Glen."
 } ,

 {  9, Sep, 2019, RCR, "afni_proc.py", MICRO, TYPE_ENHANCE,
   "add control for 3dDespike -NEW25",
   "Requested by aparekh on the Message Board."
 } ,

 {  5, Sep, 2019, RCR, "SurfMeasures", MICRO, TYPE_MODIFY,
   "retab and fix indentations",
   NULL
 } ,

 {  4, Sep, 2019, RCR, "@SUMA_Make_Spec_FS", MICRO, TYPE_ENHANCE,
   "check for valid 'mris_convert --help' output",
   NULL
 } ,

 { 26, Aug, 2019, RCR, "afni_system_check.py", MICRO, TYPE_ENHANCE,
   "report 'R RHOME'",
   NULL
 } ,

 { 27, Aug, 2019, RCR, "afni-general", MICRO, TYPE_ENHANCE,
   "linux_fedora_28_shared: make libf2c.so as a shared object",
   "2.4 GB binaries -> (libmri.so) 600 MB -> (libSUMA.so) 202 MB\n"
   "                -> (libf2c.so) 190 MB"
 } ,

 { 26, Aug, 2019, RCR, "afni-general", MINOR, TYPE_ENHANCE,
   "linux_fedora_28_shared: make libSUMA.so as a shared object",
   "2.4 GB binaries -> (libmri.so) 600 MB -> (libSUMA.so) 200 MB"
 } ,

 { 26, Aug, 2019, RCR, "afni_system_check.py", MICRO, TYPE_ENHANCE,
   "check for dyn.load error via 3dMVM",
   NULL
 } ,

 { 23, Aug, 2019, RCR, "afni-general", MICRO, TYPE_ENHANCE,
   "updates corresponding to Travis CI OS change: Ubuntu 14->16",
   "Set .travis.yml to use OS_notes.linux_ubuntu_16_64 for system update,\n"
   "and update the notes to include fix of GLwDrawA.h.\n"
   "Also, seem to need to enable mysql."
 } ,

 { 22, Aug, 2019, RCR, "afni-general", MICRO, TYPE_ENHANCE,
   "THD_write_atr(): make the Kris K condition do more aggressive napping",
   "More aggressive napping?!?\n"
   "Sleep 6 times for 2^(n+1) seconds, up to ~1 min, for a total of ~2 min."
 } ,

 { 22, Aug, 2019, RCR, "afni-general", MINOR, TYPE_BUG_FIX,
   "(w/dglen) thd_gifti: remove INDEX_LIST DA from from list",
   "When converting a GIFTI dataset to NIML, any index list should be\n"
   "separated early, so as not to affect the SPARSE_DATA NIML element.\n"
   "Thanks to T Holroyd for noting the problem."
 } ,

 { 19, Aug, 2019, RCR, "afni-general", MICRO, TYPE_ENHANCE,
   "Makefile.INCLUDE: add libmri target, for build system",
   "Let the make system decide whether it should be a shared lib.\n"
   "Also, make install_plugins just plug*.so model*.so and have\n"
   "itall target depend on install_lib."
 } ,

 { 19, Aug, 2019, RCR, "3dDeconvolve_f", MINOR, TYPE_BUG_FIX,
   "matrix_f.[ch]: dupe matrix_augment_01_columns from matrix.[ch]",
   "When choosing between more local functions and those included in a\n"
   "linked library, some systems seem to go all-or-nothing for one file\n"
   "at a time.  So for 3dDeconvolve_f, matrix_f.c needs everything that\n"
   "might come from matrix.c.  Otherwise we should have matrix_f.h rename\n"
   "all of those functions, to avoid relying on compiler choices."
 } ,

 { 16, Aug, 2019, RCR, "afni-general", MICRO, TYPE_ENHANCE,
   "(w/dglen) in THD_write_atr(), give file opening multiple opertunities",
   "Done for K Knutson."
 } ,

 { 15, Aug, 2019, RCR, "afni-general", MINOR, TYPE_ENHANCE,
   "build R_io.so with usable link to libmri.so",
   "Modify Makefile.linux_fedora_28_shared and Makefile.INCLUDE to control\n"
   "creation of Makevars via R_IO_MODIFY_LINUX."
 } ,

 { 15, Aug, 2019, RCR, "afni-general", MINOR, TYPE_GENERAL,
   "add other_builds/OS_notes.linux_fedora_30.txt",
   "Works with Makefile.linux_fedora_28_shared."
 } ,

 { 13, Aug, 2019, RCR, "afni-general", MICRO, TYPE_BUG_FIX,
   "fix -VXXXX= for real operating systems",
   NULL
 } ,

 { 13, Aug, 2019, RCR, "RetroTS.py", MICRO, TYPE_GENERAL,
   "RVT_from_PeakFinder.py: remove unused plot()",
   NULL
 } ,

 { 12, Aug, 2019, RCR, "afni-general", MICRO, TYPE_ENHANCE,
   "python3 compatibility",
   "Including: make_stim_times.py, python_module_test.py, lib_matplot.py,\n"
   "           slow_surf_clustsim.py, lib_surf_clustsim.py, make_pq_script.py."
 } ,

 {  8, Aug, 2019, RCR, "timing_tool.py", MINOR, TYPE_ENHANCE,
   "be more merciful in the case of timing overlap",
   "    - ISI stats: allow and adjust for stim overlap\n"
   "    - dur stats: show file/condition with stats\n"
   "    - match output between python2 and python3"
 } ,

 {  7, Aug, 2019, RCR, "rPkgsInstall", MINOR, TYPE_ENHANCE,
   "more programs that need R_LD_LIBRARY_PATH",
   "Full list: 1dRplot, 3dICC, 3dISC, 3dLME, 3dMEMA, 3dMEPFM, 3dMVM, 3dPFM,\n"
   "           3dRprogDemo, 3dSignatures, ExamineXmat, MBA, RBA, rPkgsInstall."
 } ,

 {  5, Aug, 2019, RCR, "afni_system_check.py", MINOR, TYPE_ENHANCE,
   "check for matplotlib.pyplot",
   NULL
 } ,

 {  5, Aug, 2019, RCR, "3dMVM", MINOR, TYPE_MODIFY,
   "set R_LD_LIBRARY_PATH for all 3d* R-calling programs using $afpath on osx",
   "For macs: to allow R_io.so to load shared libraries needed by libmri,\n"
   "          set the search path to include the abin, flat_namespace and\n"
   "          R lib dir.\n"
   "This might apply to linux with libmri.so, as well.\n"
   "Thanks to N Adleman, C Caballero and E Silson."
 } ,

 { 30, Jul, 2019, RCR, "gen_group_command.py", MICRO, TYPE_ENHANCE,
   "format help output for sphinx conversion",
   NULL
 } ,

 { 29, Jul, 2019, RCR, "timing_tool.py", MICRO, TYPE_ENHANCE,
   "format help output for sphinx conversion",
   NULL
 } ,

 { 26, Jul, 2019, RCR, "@update.afni.binaries", MINOR, TYPE_NEW_OPT,
   "add -make_backup and -echo",
   "Suggested by J Rajendra."
 } ,

 { 25, Jul, 2019, RCR, "afni_proc.py", MINOR, TYPE_NEW_OPT,
   "add -volreg_warp_master, for controlling the output grid",
   "Added for Y Miyawaki."
 } ,

 { 24, Jul, 2019, RCR, "timing_tool.py", MINOR, TYPE_NEW_OPT,
   "add -show_tsv_label_details option",
   NULL
 } ,

 { 23, Jul, 2019, RCR, "timing_tool.py", MICRO, TYPE_ENHANCE,
   "add -tsv_labels option help and examples",
   NULL
 } ,

 { 19, Jul, 2019, RCR, "afni_proc.py", MICRO, TYPE_BUG_FIX,
   "if template is multi-volume, get vol [0] for group_mask",
   "Thanks to S Tumati for noting the problem."
 } ,

 { 19, Jul, 2019, RCR, "nifti_tool", MINOR, TYPE_ENHANCE,
   "add use of HDR/NIM_SLICE_TIMING_FIELDS for -field option",
   "This allows -{disp,diff}_{hdr,nim} an easy specification of\n"
   "fields related to slice timing."
 } ,

 { 18, Jul, 2019, RCR, "gen_ss_review_scripts.py", MINOR, TYPE_ENHANCE,
   "look for multi-echo data in find_tcat",
   NULL
 } ,

 { 17, Jul, 2019, RCR, "NIFTI", MINOR, TYPE_BUG_FIX,
   "another fix for 32-64 bit NIFTI update for older xorg7 systems",
   "In thd_niftiread.c, cast nim->nz as int for EDIT_dset_items().\n" 
   "Newer C libraries seem to handle the possibility of 8 bits better,\n"
   "but we are reading as 4.  Thanks again to R Birn."
 } ,

 { 17, Jul, 2019, RCR, "NIFTI", MICRO, TYPE_BUG_FIX,
   "fix inappropriate 'dimensions altered' warning on xorg7",
   "Warning: dimensions altered since AFNI extension was added\n"
   "Use PRId64 for 64-bit int printing, works on old systems, too.\n"
   "Thanks to R Birn for noting the problem."
 } ,

 {  5, Jul, 2019, RCR, "afni_proc.py", MINOR, TYPE_MODIFY,
   "(useless) switch to 3dTcorr1D for dot product",
   "Drops 2 commands down to 1 for computing corr_* volumes." 
 } ,

 {  3, Jul, 2019, RCR, "3dvolreg", MICRO, TYPE_BUG_FIX,
   "make 'second -zpad option' warning appropriate again",
   NULL
 } ,

 {  3, Jul, 2019, RCR, "gen_ss_review_scripts.py", MICRO, TYPE_MODIFY,
   "let X.stim.xmat.1D be empty for non-task case",
   NULL
 } ,

 {  3, Jul, 2019, RCR, "afni_proc.py", MICRO, TYPE_MODIFY,
   "if no stim, create sum_baseline.1D, rather than sum_ideal.1D",
   NULL
 } ,

 {  3, Jul, 2019, RCR, "1d_tool.py", MICRO, TYPE_BUG_FIX,
   "allow writing of empty stim files ($status 0)",
   NULL
 } ,

 {  2, Jul, 2019, RCR, "afni_proc.py", MICRO, TYPE_MODIFY,
   "create X.stim.xmat.1D via 1d_tool.py -write_xstim, to keep labels",
   NULL
 } ,

 {  1, Jul, 2019, RCR, "afni_proc.py", MICRO, TYPE_ENHANCE,
   "add complex Example 13; add use of @SSwarper outputs in Example 11",
   NULL
 } ,

 { 28, Jun, 2019, RCR, "gen_ss_review_scripts.py", MINOR, TYPE_ENHANCE,
   "add vr_base_dset uvar",
   NULL
 } ,

 { 27, Jun, 2019, RCR, "1d_tool.py", MINOR, TYPE_NEW_OPT,
   "add -write_with_header and -write_xstim",
   NULL
 } ,

 { 25, Jun, 2019, RCR, "gen_ss_review_scripts.py", MINOR, TYPE_ENHANCE,
   "get TSNR on surface",
   NULL
 } ,

 { 19, Jun, 2019, RCR, "gen_ss_review_scripts.py", MINOR, TYPE_ENHANCE,
   "add surf_vol uvar",
   NULL
 } ,

 { 19, Jun, 2019, RCR, "afni_proc.py", MICRO, TYPE_MODIFY,
   "actually fail for some inappropriate blur options with surface analysis",
   NULL
 } ,

 { 18, Jun, 2019, RCR, "3dGrayplot", MICRO, TYPE_ENHANCE,
   "allow grayplot of surface data if not -peelorder",
   NULL
 } ,

 { 18, Jun, 2019, RCR, "afni_proc.py", MICRO, TYPE_BUG_FIX,
   "no mask if TSNR on surface",
   "Thanks to K Dembny for noting the problem."
 } ,

 { 14, Jun, 2019, RCR, "@update.afni.binaries", MINOR, TYPE_NEW_OPT,
   "add -hostname and -distdir",
   "This is to allow places to mirror some of the AFNI site."
 } ,

 { 14, Jun, 2019, RCR, "afni-general", MINOR, TYPE_ENHANCE,
   "add Makefile.linux_fedora_28_shared, to distribute a shared lib package",
   "This uses libmri.so, though other libraries should be added (SUMA).\n"
   "R programs do not yet work, as linking for R_io.so needs to be fixed."
 } ,

 { 13, Jun, 2019, RCR, "afni_base.py", MICRO, TYPE_ENHANCE,
   "allow for enclosed variables in afni_name, e.g. '${subj}'",
   NULL
 } ,

 { 12, Jun, 2019, RCR, "Makefile.INCLUDE", MINOR, TYPE_MODIFY,
   "better prep for shared build, and fix shared build of suma_gts_progs",
   "Move mri_render.o out of libmri (corresponds with plug_render.so)."
   "Still need to fix mpeg_encode."
 } ,

 { 10, Jun, 2019, RCR, "afni-general", MICRO, TYPE_MODIFY,
   "apply FreeBSD patches from J Bacon",
   "  - afni_xml.h: include inttypes.h\n"
   "  - prf_common_circular.c: use malloc_stats_print()\n"
   "  - Makefile.ptaylor.INCLUDE: add -fopenmp for building 3dDWUncert"
 } ,

 {  6, Jun, 2019, RCR, "@auto_tlrc", MICRO, TYPE_MODIFY,
   "back off recent updates - need to resolve -init_xform",
   "Thanks to H Keren for letting us know of the problem."
 } ,

 {  4, Jun, 2019, RCR, "3dinfo", MINOR, TYPE_NEW_OPT,
   "add -dset_extension, -storage_mode",
   NULL
 } ,

 {  4, Jun, 2019, RCR, "plug_tag", MINOR, TYPE_BUG_FIX,
   "use calloc to init last 4 bytes of tag string in thd_dsetatr.c",
   "This was leaving garbage in HEAD file.\n"
   "Thanks to A Nugent for noting the problem."
 } ,

 {  3, Jun, 2019, RCR, "afni_proc.py", MINOR, TYPE_ENHANCE,
   "allow ricor processing in case of multi-echo data",
   "Done for K Dembny."
 } ,

 { 30, May, 2019, RCR, "@radial_correlate", MINOR, TYPE_MODIFY,
   "apply full Gaussian for blur, rather than truncated",
   "Truncated is okay, but has cubical extents, rather than spherical."
 } ,

 { 23, May, 2019, RCR, "afni_proc.py", MINOR, TYPE_NEW_OPT,
   "add options -regress_anaticor_full_gaussian, -regress_anaticor_term_frac",
   "Also, save fanaticor_mask_coverage dataset."
 } ,

 { 22, May, 2019, RCR, "afni_proc.py", MINOR, TYPE_MODIFY,
   "blurs are now truncated Gaussians by default, making them flat",
   NULL
 } ,

 { 22, May, 2019, RCR, "Makefile.INCLUDE", MICRO, TYPE_GENERAL,
   "start with 'MAKE ?= make', and use MAKE exclusively",
   "Thanks to J Bacon for the suggestion."
 } ,

 { 20, May, 2019, RCR, "plug_vol2surf", MINOR, TYPE_BUG_FIX,
   "modify pane_scale to match updates for AFNI_PBAR_FULLRANGE",
   NULL
 } ,

 { 16, May, 2019, RCR, "gen_ss_review_scripts", MINOR, TYPE_ENHANCE,
   "add uvars flip_check_dset and flip_guess",
   "Add 'flip guess' to review_basic output."
 } ,

 { 16, May, 2019, RCR, "afni_util.py", MINOR, TYPE_NEW_OPT,
   "add read_text_dictionary, read_text_dict_list, convert_table2dict",
   "Also, allow table2dict in write_data_as_json.  This allows for easy I/O\n"
   "of tables, and the ability to convert them to json form."
 } ,

 { 15, May, 2019, RCR, "gen_ss_review_scripts", MINOR, TYPE_ENHANCE,
   "add uvar have_radcor_dirs",
   NULL
 } ,

 { 15, May, 2019, RCR, "@radial_correlate", MINOR, TYPE_ENHANCE,
   "modify output file names to handle special cases of all_runs and errts",
   NULL
 } ,

 { 14, May, 2019, RCR, "afni_proc.py", MINOR, TYPE_NEW_OPT,
   "add options -radial_correlate_blocks and -radial_correlate_opts",
   "Run @raidal_correlate at the end of each specified block, creating one\n"
   "correlation volume per run.  Each voxel gets the correlation of its time\n"
   "series with a local (slightly Gaussian weighted) average."
 } ,

 { 13, May, 2019, RCR, "afni_proc.py", MICRO, TYPE_GENERAL,
   "fail if using MIN_OUTLIER, but not enough time points",
   "Thanks to H Mandelkow for noting this."
 } ,

 { 10, May, 2019, RCR, "NIFTI", MICRO, TYPE_ENHANCE,
   "add NIFTI_ECODE_QUANTIPHYSE",
   NULL
 } ,

 {  9, May, 2019, RCR, "3dTcorrelate", MICRO, TYPE_ENHANCE,
   "include old history of xset",
   NULL
 } ,

 {  9, May, 2019, RCR, "@radial_correlate", MINOR, TYPE_NEW_OPT,
   "replace 3dLocalstat with 3dmerge for locally ~averaged time series",
   "One can choose between the methods, but 3dmerge is much faster.\n"
   "Included options are -use_3dmerge, -corr_mask and -merge_nrad,\n"
   "as well as -do_clean and -verb."
 } ,

 {  8, May, 2019, RCR, "afni-general", MINOR, TYPE_ENHANCE,
   "allow AFNI_BLUR_FIRFAC to get near zero",
   "This can be abused for a 'fast ANATICOR', for example.\n"
   "Since sigma = 0.4246609 * fwhm, consider using: \n"
   "   sfac = 1/(2*.0.4246609) = 1.17741\n"
   "That number of sigmas should match the half width at half max,\n"
   "which should terminate the blur just after a half height.\n"
   "\n"
   "Or use 2*FWHM and sfac = 1.17741/2 = 0.588705 to make it more flat,\n"
   "with a min contribution of ~0.84, rather than 0.5, yet limiting\n"
   "the output to the same HWHM radius (e.g. FWHM=80mm with sfac=0.589\n"
   "results in a fairly flat blur out to a radius of ~20 mm)."
 } ,

 {  8, May, 2019, RCR, "afni_util.py", MICRO, TYPE_NEW_OPT,
   "add -module_dir",
   NULL
 } ,

 {  7, May, 2019, RCR, "timing_tool.py", MINOR, TYPE_NEW_OPT,
   "add -timing_to_1D_warn_ok to make some conversion issues non-fatal",
   "Done for J Wiggins and M Liuzzi."
 } ,

 {  7, May, 2019, RCR, "afni_util.py", MINOR, TYPE_ENHANCE,
   "add deg2chordlen() to return distance traveled due to a rotation",
   NULL
 } ,

 { 25, Apr, 2019, RCR, "afni_proc.py", MINOR, TYPE_ENHANCE,
   "-regress_bandpass now takes any positive number of frequencies pairs",
   "Done to appease the mighty P Taylor."
 } ,

 { 23, Apr, 2019, RCR, "3dAllineate", MICRO, TYPE_ENHANCE,
   "Allow '^' to denote a power in -autoweight, in addition to '**'\n",
   "This is to avoid protecting the string in quotes, making it easy\n"
   "to pass from afni_proc.py to align_epi_anat.py to 3dAllineate."
 } ,

 { 22, Apr, 2019, RCR, "timing_tool.py", MINOR, TYPE_NEW_OPT,
   "add -tsv_labels",
   "This can be used to specify column labels to be used for\n"
   "onset time, duration, trial type, and optional modulators."
 } ,

 { 16, Apr, 2019, RCR, "gen_ss_review_scripts.py", MINOR, TYPE_BUG_FIX,
   "verify av_space == +tlrc before setting template",
   "Thanks to P Molfese and P Taylor for noting the problem."
 } ,

 { 16, Apr, 2019, RCR, "@update.afni.binaries", MINOR, TYPE_ENHANCE,
   "if do_apearch, update .bashrc to source all_progs.COMP.bash",
   "Done to appease the mighty P Taylor."
 } ,

 { 11, Apr, 2019, RCR, "afni_proc.py", MINOR, TYPE_NEW_OPT,
   "add -combine_tedort_reject_midk",
   "It might be a good idea to set this to 'no', so less gets rejected."
 } ,

 { 11, Apr, 2019, RCR, "afni_util.py", MINOR, TYPE_NEW_OPT,
   "add functions gaussian_at_fwhm, gaussian_at_hwhm_frac",
   NULL
 } ,

 {  8, Apr, 2019, RCR, "@extract_meica_ortvec", MINOR, TYPE_NEW_OPT,
   "add options -reject_midk and -reject_ignored",
   "It seems likely that '-reject_midk 0' should be the default."
 } ,

 { 20, Mar, 2019, RCR, "dcm2niix_afni", MINOR, TYPE_BUG_FIX,
   "sync crorden/dcm2niix_console with repo, version v1.0.20181125",
   "This is possibly to correct a bug with -m and partial brain coverage."
 } ,

 { 15, Mar, 2019, RCR, "gen_ss_review_scripts.py", MINOR, TYPE_ENHANCE,
   "include tr field in uvars, and report it as TR in basic",
   NULL
 } ,

 { 15, Mar, 2019, RCR, "@update.afni.binaries", MICRO, TYPE_ENHANCE,
   "in any dotfile update: note that it was done by @uab",
   NULL
 } ,

 { 14, Mar, 2019, RCR, "GIFTI", MINOR, TYPE_ENHANCE,
   "add gifti/regress_tests tree",
   "This was also added to https://github.com/NIFTI-Imaging/gifti_clib repo."
 } ,

 { 13, Mar, 2019, RCR, "tedana.py", MICRO, TYPE_MODIFY,
   "default to system nibabel over local",
   "Need to ponder what to do with local nibabel.  This will move us towards\n"
   "omitting it, though we plan to move away from AFNI's tedana.py, too."
 } ,

 {  7, Mar, 2019, RCR, "gen_ss_review_table.py", MAJOR, TYPE_NEW_OPT,
   "add -report_outliers and support options",
   "Add -report_outliers_{fill,header}_style, -write_outlier, and\n"
   "    -outlier_sep for controlling the table presentation.\n"
   "Will use -write_table instead of -tablefile going forward."
 } ,

 {  7, Mar, 2019, RCR, "afni_proc.py", MICRO, TYPE_ENHANCE,
   "tee output from @ss_review_html to a text file",
   "Done for P Taylor."
 } ,

 {  6, Mar, 2019, RCR, "Dimon", MINOR, TYPE_ENHANCE,
   "if VR mismatch warning, specify whether AFNI uses the field",
   "Done for B Benson."
 } ,

 {  5, Mar, 2019, RCR, "gen_group_command.py", MINOR, TYPE_ENHANCE,
   "show subject counts; change line len and ddirs; no require on restricted",
   NULL
 } ,

 { 28, Feb, 2019, RCR, "gen_ss_review_scripts.py", MINOR, TYPE_BUG_FIX,
   "mask dset must include extension",
   NULL
 } ,

 { 26, Feb, 2019, RCR, "gen_group_command.py", MINOR, TYPE_NEW_OPT,
   "add -dset_sid_list, -hpad, -tpad",
   "Add -dset_sid_list to specify subject IDs explicitly.\n"
   "Also, add -hpad/-tpad; less indentation for 3dttest++."
 } ,

 { 25, Feb, 2019, RCR, "gen_ss_review_scripts.py", MINOR, TYPE_ENHANCE,
   "try to get mask_dset from TSNR output",
   NULL
 } ,

 { 25, Feb, 2019, RCR, "timing_tool.py", MINOR, TYPE_ENHANCE,
   "add modulators to -multi_timing_to_event_list output",
   "Done for D Jangraw."
 } ,

 { 22, Feb, 2019, RCR, "afni_proc.py", MINOR, TYPE_NEW_OPT,
   "add -tlrc_NL_force_view, to handle sform_code=2 in auto_warp.py result",
   "Done for I Berteletti."
 } ,

 { 22, Feb, 2019, RCR, "afni_util.py", MINOR, TYPE_ENHANCE,
   "handle shells with paths in get_current/login_shell()",
   NULL
 } ,

 {  8, Feb, 2019, RCR, "3dWarp", MICRO, TYPE_NEW_OPT,
   "add -wsinc5",
   NULL
 } ,

 {  7, Feb, 2019, RCR, "demoExpt.py", MINOR, TYPE_NEW_PROG,
   "will now actually distribute Vinai's demoExpt.py and afniInterfaceRT",
   NULL
 } ,

 {  5, Feb, 2019, RCR, "Dimon", MINOR, TYPE_MODIFY,
   "-infile_list now implies -no_wait",
   NULL
 } ,

 {  5, Feb, 2019, RCR, "3dinfo", MINOR, TYPE_BUG_FIX,
   "allow -extent to vary across datasets",
   NULL
 } ,

 {  5, Feb, 2019, RCR, "demoExpt.py", MICRO, TYPE_GENERAL,
   "add roopchansinghv to afni_src.tgz target",
   "This is a realtime neurofeedback framework, built on top of afni and\n"
   "realtime_receiver.py, using PsychoPy for feedback and presentation.\n"
   "Also, set demoExpt.py mode as 755."
 } ,

 {  4, Feb, 2019, RCR, "afni_proc.py", MICRO, TYPE_BUG_FIX,
   "use abs in dims check for -mask_import",
   NULL
 } ,

 { 30, Jan, 2019, RCR, "afni_proc.py", MINOR, TYPE_NEW_OPT,
   "add -volreg_post_vr_allin and -volreg_pvra_base_index",
   "These are to run 3dvolreg (or 3dAllineate) to a base within\n"
   "each run, before concatenating a transformation from each\n"
   "per-run base to the global EPI registration base."
 } ,

 { 28, Jan, 2019, RCR, "3dttest++", MICRO, TYPE_ENHANCE,
   "output volume counts for -set options",
   NULL
 } ,

 { 28, Jan, 2019, RCR, "afni-general", MINOR, TYPE_ENHANCE,
   "updates to make target, prog_list",
   "   - grep out CMakeLists.txt\n"
   "   - add some ptaylor python scripts\n"
   "   - define and add DISCO_SCRIPTS"
 } ,

 { 28, Jan, 2019, RCR, "afni-general", MINOR, TYPE_NEW_OPT,
   "add -help to @djunct_*.py",
   NULL
 } ,

 { 22, Jan, 2019, RCR, "@update.afni.binaries", MINOR, TYPE_NEW_OPT,
   "add -show_obsoletes[_grep] and -show_system_progs",
   "Inspired by Z Saad."
 } ,

 { 22, Jan, 2019, RCR, "afni_proc.py", MINOR, TYPE_NEW_OPT,
   "added -regress_est_blur_detrend",
   "We might change the default to no detrending here."
 } ,

 { 18, Jan, 2019, RCR, "gen_ss_review_scripts.py", MINOR, TYPE_ENHANCE,
   "process df_info, and hand off new uvars",
   NULL
 } ,

 { 18, Jan, 2019, RCR, "afni_proc.py", MINOR, TYPE_NEW_OPT,
   "run 1d_tool.py -show_df_info, unless -regress_show_df_info no",
   NULL
 } ,

 { 17, Jan, 2019, RCR, "1d_tool.py", MINOR, TYPE_NEW_OPT,
   "add option -show_df_info, to partition degrees of freedom in X-matrix",
   NULL
 } ,

 { 16, Jan, 2019, RCR, "afni_proc.py", MINOR, TYPE_MODIFY,
   "-regress_mot_as_ort now defaults to yes; use vr_base_external",
   "This should not affect results, it is prep for other evil designs."
 } ,

 { 11, Jan, 2019, RCR, "dicom_hinfo", MICRO, TYPE_NEW_OPT,
   "add -sepstr option",
   "Done for ZXu on message board."
 } ,

 {  8, Jan, 2019, RCR, "afni-general", MICRO, TYPE_ENHANCE,
   "add make targets prog_list_bin and _scripts, which generate prog_list.txt",
   "This is done to partition binaries vs scripts."
 } ,

 {  8, Jan, 2019, RCR, "afni_proc.py", MINOR, TYPE_ENHANCE,
   "add -volreg_method, and corresponding options",
   "This allows one to use 3dAllineate for EPI motion registration.\n"
   "Options -volreg_allin_cost and -volreg_allin_auto_stuff (as well as\n"
   "the old -volreg_opts_vr) can be used to control -cost and other options."
 } ,

 {  4, Jan, 2019, RCR, "NIFTI", MINOR, TYPE_ENHANCE,
   "add regression testing scripts",
   NULL
 } ,

 {  4, Jan, 2019, RCR, "nifti_tool", MINOR, TYPE_MODIFY,
   "add -mod_hdr2, specific to NIFTI-2 headers",
   NULL
 } ,

 {  3, Jan, 2019, RCR, "nifti_tool", MINOR, TYPE_MODIFY,
   "have -mod_hdr/-swap_as_nifti fail on valid NIFTI-2 header",
   "Re-allow processing of ASCII headers (via NIFTI-2).\n"
   "Also, incorporate updates from H Johnson."
 } ,

 { 26, Dec, 2018, RCR, "afni-general", MINOR, TYPE_MODIFY,
   "incorporate more updates from the NIFTI_Imaging/nifti_clib repo",
   NULL
 } ,

 { 20, Dec, 2018, RCR, "afni-general", MINOR, TYPE_MODIFY,
   "incorporate updates from the NIFTI_Imaging/nifti_clib repo",
   "And update Makefile.INCLUDE."
 } ,

 { 19, Dec, 2018, RCR, "afni_proc.py", MINOR, TYPE_MODIFY,
   "show execution syntax in both tcsh and bash",
   "Done to appease the mighty P Taylor."
 } ,

 { 14, Dec, 2018, RCR, "1d_tool.py", MINOR, TYPE_ENHANCE,
   "include mask and params in -csim_show_clustsize",
   NULL
 } ,

 { 13, Dec, 2018, RCR, "@strip.whitespace", MINOR, TYPE_NEW_PROG,
   "stored under scripts_src; guess what it does",
   NULL
 } ,

 { 13, Dec, 2018, RCR, "Makefile.INCLUDE", MICRO, TYPE_MODIFY,
   "removed nift1-test from the distribution",
   NULL
 } ,

 { 13, Dec, 2018, RCR, "afni-general", MICRO, TYPE_ENHANCE,
   "merged NIFTI updates from NIFTI-Imaging/nifti_clib repo",
   NULL
 } ,

 { 11, Dec, 2018, RCR, "Dimon", MINOR, TYPE_BUG_FIX,
   "use mkdir -p; reconcile write_as_nifti and NIFTI prefix",
   "Thanks to C Smith for noting the issue."
 } ,

 {  4, Dec, 2018, RCR, "afni-general", MINOR, TYPE_ENHANCE,
   "Makefiles: working towards using libmri.so",
   "Pass MRI_SHARED, and apply with SUMA_SHARED_LOPTS in SUMA."
 } ,

 {  3, Dec, 2018, RCR, "test.afni.prog.help", MINOR, TYPE_NEW_PROG,
   "test running -help on AFNI programs",
   "This is a build tool, not for the distribution."
 } ,

 {  3, Dec, 2018, RCR, "Makefile.INCLUDE", MICRO, TYPE_MODIFY,
   "use LIBMRI_OBJ = libmri.a, for future evil",
   NULL
 } ,

 { 27, Nov, 2018, RCR, "apqc_make_tcsh.py", MICRO, TYPE_ENHANCE,
   "python3 update for chmod code",
   "Thanks to L Dowdle for noting the issue."
 } ,

 { 26, Nov, 2018, RCR, "afni_proc.py", MINOR, TYPE_ENHANCE,
   "add opt -volreg_warp_final_interp",
   "This controls final interpolation for all non-NN warps, including\n"
   "catenated EPI transforms (affine and non-linear), final EPI,\n"
   "and anatomical followers.\n"
   "Done for \"the boss\"."
 } ,

 { 21, Nov, 2018, RCR, "3dcopy", MICRO, TYPE_ENHANCE,
   "try to append HISTORY for non-AFNI datasets",
   NULL
 } ,

 { 19, Nov, 2018, RCR, "afni_proc.py", MINOR, TYPE_ENHANCE,
   "add opt -html_review_style and run apqc_make_html.py",
   NULL
 } ,

 { 19, Nov, 2018, RCR, "afni_proc.py", MICRO, TYPE_MODIFY,
   "run any review scripts before possibly [re-]moving preproc data",
   NULL
 } ,

 { 17, Nov, 2018, RCR, "afni-general", MICRO, TYPE_ENHANCE,
   "add epiphany and midori as browser candidates (11/21 google-chrome)",
   NULL
 } ,

 { 14, Nov, 2018, RCR, "3dDeconvolve", MICRO, TYPE_ENHANCE,
   "update 3dREMLfit command to handle surface data",
   "Strip off the .niml.dset extension, if found in the bucket name.\n"
   "Is it better to re-append it?  I am not sure."
 } ,

 {  5, Nov, 2018, RCR, "make_random_timing.py", MICRO, TYPE_ENHANCE,
   "enhance insufficient time warnings",
   NULL
 } ,

 { 29, Oct, 2018, RCR, "afni_system_check.py", MICRO, TYPE_ENHANCE,
   "zsh: check for .zshenv",
   NULL
 } ,

 { 29, Oct, 2018, RCR, "FSread_annot", MICRO, TYPE_ENHANCE,
   "fix crash and more clearly warn if missing FSColorLUT file",
   NULL
 } ,

 { 17, Oct, 2018, RCR, "gen_ss_review_scripts.py", MICRO, TYPE_ENHANCE,
   "add uvar xmat_stim",
   NULL
 } ,

 { 17, Oct, 2018, RCR, "afni_proc.py", MICRO, TYPE_ENHANCE,
   "pass -ss_review_dset to gen_ss_review_scripts.py",
   NULL
 } ,

 { 16, Oct, 2018, RCR, "afni_system_check.py", MICRO, TYPE_ENHANCE,
   "if no AFNI errors, skip homebrew library linking warnings",
   NULL
 } ,

 { 16, Oct, 2018, RCR, "gen_ss_review_scripts.py", MINOR, TYPE_ENHANCE,
   "added new uvar fields",
   "Move g_ss_uvar_fields to lib_ss_review.py.\n"
   "Add uvar fields: nt_applied, nt_orig, ss_review_dset,\n"
   "   pre_ss_warn_dset, decon_err_dset, tent_warn_dset."
 } ,

 { 16, Oct, 2018, RCR, "@update.afni.binaries", MICRO, TYPE_ENHANCE,
   "darwin defaults to 10.12; newline before dotfile appends",
   NULL
 } ,

 { 11, Oct, 2018, RCR, "afni_system_check.py", MICRO, TYPE_ENHANCE,
   "check for consistency between python and PyQt4 ",
   NULL
 } ,

 { 11, Oct, 2018, RCR, "afni_proc.py", MICRO, TYPE_ENHANCE,
   "have gen_ss_review_scripts.py always write out.gen_ss_uvars.json",
   "This is to help occupy Paul."
 } ,

 {  9, Oct, 2018, RCR, "make_random_timing.py", MINOR, TYPE_BUG_FIX,
   "fix decay rest with non-zero min; block unlimited decay stim dur",
   "Thanks to D Plunkett for noting the problem."
 } ,

 {  5, Oct, 2018, RCR, "timing_tool.py", MINOR, TYPE_ENHANCE,
   "directly go after expected column headers in TSV files",
   NULL
 } ,

 {  4, Oct, 2018, RCR, "@update.afni.binaries", MICRO, TYPE_BUG_FIX,
   "wget/curl may remove execute permission, so re-add it",
   NULL
 } ,

 {  1, Oct, 2018, RCR, "gifti_tool", MICRO, TYPE_MODIFY,
   "link to nifti2_io.o, rather than nifti1_io.o",
   "Also, install nifti2_io.h rather than nifti2_io.h with other headers."
 } ,

 {  1, Oct, 2018, RCR, "afni-general", MICRO, TYPE_MODIFY,
   "mri_dicom_hdr.c: init vars in DICOM reading functions",
   NULL
 } ,

 { 27, Sep, 2018, RCR, "@update.afni.binaries", MICRO, TYPE_MODIFY,
   "added macos_10.12 examples to help",
   NULL
 } ,

 { 27, Sep, 2018, RCR, "timing_tool.py", MICRO, TYPE_MODIFY,
   "handle FSL timing files with fewer than 3 columns",
   "For T Radman."
 } ,

 { 25, Sep, 2018, RCR, "afni-general", MICRO, TYPE_MODIFY,
   "have programs return 0 on -help",
   "Adding: fat_lat_csv.py, fat_proc_grad_plot."
 } ,

 { 25, Sep, 2018, RCR, "prog_list.txt", MICRO, TYPE_MODIFY,
   "update prog_list.txt from 'make prog_list'; we might remove this file",
   NULL
 } ,

 { 25, Sep, 2018, RCR, "timing_tool.py", MICRO, TYPE_BUG_FIX,
   "fix first timediff in -multi_timing_to_event_list",
   NULL
 } ,

 { 24, Sep, 2018, RCR, "afni-general", MICRO, TYPE_MODIFY,
   "have programs return 0 on terminal options, like -help",
   "Adding: mpeg_encode, cjpeg, djpeg, fat_roi_row.py, fat_mvm_scripter.py,\n"
   "        fat_mat_sel.py, fat_mvm_prep.py, fat_mvm_review.py."
 } ,

 { 21, Sep, 2018, RCR, "afni-general", MICRO, TYPE_MODIFY,
   "separate testGL build target from SUMA_PROGS",
   "Again, for accuracy of 'make prog_list'."
 } ,

 { 21, Sep, 2018, RCR, "afni-general", MICRO, TYPE_MODIFY,
   "add new text_install dir; move scripts_install txt files there",
   "Moved afni_fs_aparc+aseg_*.txt and demo*.niml.do there.\n"
   "This helps with the accuracy of 'make prog_list'."
 } ,

 { 21, Sep, 2018, RCR, "afni-general", MICRO, TYPE_MODIFY,
   "have programs return 0 on terminal options, like -help",
   "Adding: fat_mvm_gridconv.py."
 } ,

 { 20, Sep, 2018, RCR, "3dttest++", MICRO, TYPE_BUG_FIX,
   "fix copy-and-paste error for processing of voxelwise covariates",
   "Use of voxelwize covariates when only using -setA was crashing.\n"
   "Thanks to S. Kippenhan for noting the problem."
 } ,

 { 18, Sep, 2018, RCR, "afni_proc.py", MICRO, TYPE_ENHANCE,
   "outline BIDS-like analysis directory structure",
   "Add new DIRECTORY STRUCTURE NOTE section to -help output."
 } ,

 { 18, Sep, 2018, RCR, "afni-general", MICRO, TYPE_MODIFY,
   "have programs return 0 on terminal options, like -help",
   "Adding: FD2, Ifile, MakeColorMap, ScaleToMap, SurfMeasures, afni_run_R,\n"
   "        balloon, imcat, inspec, myget, quickspec, qhull, rbox, qdelaunay."
 } ,

 { 17, Sep, 2018, RCR, "afni-general", MICRO, TYPE_MODIFY,
   "have programs return 0 on terminal options, like -help",
   "Adding: @auto_align, @djunct_4d_slices_to_3d_vol, @djunct_vol_3slice_select,\n"
   "        @xyz_to_ijk, column_cat, get_afni_model_PRF.\n"
   "Bigger changes to Dimon, Dimon1."
 } ,

 { 14, Sep, 2018, RCR, "afni-general", MICRO, TYPE_MODIFY,
   "have programs return 0 on terminal options, like -help",
   "Adding: @Install_D99_macaque, @Install_NIH_Marmoset."
 } ,

 { 13, Sep, 2018, RCR, "afni-general", MICRO, TYPE_MODIFY,
   "have programs return 0 on terminal options, like -help",
   "So far: 3dSurf2Vol, 3dVol2Surf, 3dmaxima."
 } ,

 { 12, Sep, 2018, RCR, "3dClusterize.c", MICRO, TYPE_BUG_FIX,
   "fix limit check on -idat and -ithr; disable MMAP for input",
   NULL
 } ,

 { 10, Sep, 2018, RCR, "Makefile.INCLUDE", MICRO, TYPE_BUG_FIX,
   "add (copy of) Audio directory to afni_src.tgz build target",
   NULL
 } ,

 { 22, Aug, 2018, RCR, "tedana_wrapper.py", MINOR, TYPE_MODIFY,
   "change exec_or_error() to use afni_util.py, which returns strings",
   "Thanks to J Gonzalez-Castillo for noting this python3 update."
 } ,

 { 17, Aug, 2018, RCR, "gen_ss_review_scripts.py", MINOR, TYPE_NEW_OPT,
   "add option -write_uvars_json; add a few more user vars",
   "Add afni_ver, afni_package and final_epi_dset to uvars.\n"
   "Add 'AFNI version' and 'AFNI package' to review basic output.\n"
   "Add afni_util:write_data_as_json(), lib_vars_object:get_attribute_dict()."
 } ,

 { 16, Aug, 2018, RCR, "gen_ss_review_scripts.py", MINOR, TYPE_NEW_OPT,
   "add -show_computed_uvars; set template",
   NULL
 } ,

 { 15, Aug, 2018, RCR, "afni_util.py", MINOR, TYPE_NEW_OPT,
   "added functions for extracting version information from dataset HISTORY",
   "E.g. get_last_history_ver_pack(), get_last_history_version().\n"
   "This file now depends on 're'."
 } ,

 { 14, Aug, 2018, RCR, "model_conv_PRF_6", MINOR, TYPE_BUG_FIX,
   "return a zero array on invalid parameters",
   "Thanks to E Silson for noting the problem."
 } ,

 { 13, Aug, 2018, RCR, "afni_proc.py", MICRO, TYPE_BUG_FIX,
   "actually apply opt -blur_opts_BIM",
   "Thanks to D Zhu for noting the problem."
 } ,

 {  7, Aug, 2018, RCR, "afni_proc.py", MINOR, TYPE_BUG_FIX,
   "if converting tedana.py results to standard space, include -space",
   "Thanks to L Dowdle for noting the problem."
 } ,

 { 24, Jul, 2018, RCR, "dcm2niix_afni", MAJOR, TYPE_ENHANCE,
   "version v1.0.20180622, including fix for enhanced DICOM Philips bvec/bval",
   "Update from C Rorden."
 } ,

 {  5, Jul, 2018, RCR, "afni_proc.py", MINOR, TYPE_NEW_OPT,
   "add -mask_opts_automask",
   "Done for L Atlas."
 } ,

 {  5, Jul, 2018, RCR, "afni_proc.py", MICRO, TYPE_MODIFY,
   "use >! for writing rm.bpass.1D, in case of noclobber",
   "Thanks for D Handwerker for noting it."
 } ,

 {  2, Jul, 2018, RCR, "Makefile", MICRO, TYPE_MODIFY,
   "modify setup for Makefile.macos_10.12_local",
   "Use RLIB_CONVERT variable to apply libXm.a just for R_io.so."
 } ,

 { 22, Jun, 2018, RCR, "dcm2niix_afni", MAJOR, TYPE_ENHANCE,
   "version v1.0.20180614, including JPEG-LS support",
   "Update from C Rorden."
 } ,

 { 21, Jun, 2018, RCR, "get_afni_model_PRF_6_BAD", MICRO, TYPE_NEW_PROG,
   "wrapper for model Conv_PRF_6_BAD",
   "See model Conv_PRF_6_BAD in model_conv_PRF_6_BAD.c."
 } ,

 { 21, Jun, 2018, RCR, "model_PRF_6_BAD", MINOR, TYPE_NEW_PROG,
   "old model_PRF_6, but with version and gauss_file updates",
   "This is for result comparison."
 } ,

 { 19, Jun, 2018, RCR, "model_conv_PRF_6", MINOR, TYPE_BUG_FIX,
   "fix rotation term, B should be 2*B",
   "Thanks to R Le, G Usabiaga and B Wandell for suggesting a review."
 } ,

 { 18, Jun, 2018, RCR, "model_conv_PRF_6", MINOR, TYPE_ENHANCE,
   "add AFNI_MODEL_PRF_GAUSS_FILE env var, to write image of Gaussian",
   "Done for model_conv_PRF and model_conv_PRF_6, should to _DOG, too."
 } ,

 { 18, Jun, 2018, RCR, "afni-general", MICRO, TYPE_ENHANCE,
   "add build targets for get_afni_model_PRF/PRF_6",
   NULL
 } ,

 { 18, Jun, 2018, RCR, "afni-general", MINOR, TYPE_MODIFY,
   "more status 0 updates: file_tool, serial_helper",
   NULL
 } ,

 { 15, Jun, 2018, RCR, "afni-general", MINOR, TYPE_MODIFY,
   "update some programs so that -help is valid and return 0",
   "Update 3dGrayplot 3dresample 3dretroicor @2dwarper @FSlabel2dset tokens."
 } ,

 {  8, Jun, 2018, RCR, "3ddata.h", MICRO, TYPE_BUG_FIX,
   "have DUMP_MAT44 write to stdout again (might re-do stderr later)",
   "Need to fix align_epi_anat.py for stderr, but must check shell use.\n"
   "Thanks to T Radman for noting the problem."
 } ,

 {  6, Jun, 2018, RCR, "model_conv_PRF_6", MICRO, TYPE_MODIFY,
   "be clear that AFNI_MODEL_PRF_ON_GRID is not ready for this model",
   NULL
 } ,

 { 25, May, 2018, RCR, "afni_proc.py", MINOR, TYPE_NEW_OPT,
   "add option -combine_opts_tedwrap, to pass to tedana_wrapper.py",
   "This is currently for passing -tedana_is_exec, say.\n"
   "Done for M Vaziri-Pashkam."
 } ,

 { 24, May, 2018, RCR, "@extract_meica_ortvec", MINOR, TYPE_ENHANCE,
   "remove any duplicates from merged lists",
   "The 4 categories (accepted/ignored, rejected/midk-rej) might not be\n"
   "a clean partition.\n"
   "Thanks to L Dowdle for noting the problem."
 } ,

 { 23, May, 2018, RCR, "get_afni_model_PRF", MINOR, TYPE_NEW_PROG,
   "this is just a wrapper for model parameter evaluation",
   "See model Conv_PRF in model_conv_PRF.c."
 } ,

 { 23, May, 2018, RCR, "get_afni_model_PRF_6", MINOR, TYPE_NEW_PROG,
   "this is just a wrapper for model parameter evaluation",
   "See model Conv_PRF_6 in model_conv_PRF_6.c."
 } ,

 { 23, May, 2018, RCR, "Dimon", MINOR, TYPE_NEW_OPT,
   "add -ushort2float",
   "This will add the option to any to3d command via -gert_create_dataset.\n"
   "Done for H Brice."
 } ,

 { 18, May, 2018, RCR, "1d_tool.py", MICRO, TYPE_ENHANCE,
   "handle '3dttest++ -Clustsim' files, with no blur",
   NULL
 } ,

 { 17, May, 2018, RCR, "3dNLfim", MICRO, TYPE_NEW_OPT,
   "add -help_models and -load_models",
   "This is easier than: '3dNLfim -DAFNI_MODEL_HELP_ALL=Y -signal eggs'."
 } ,

 { 16, May, 2018, RCR, "plug_vol2surf", MINOR, TYPE_NEW_OPT,
   "added map_all option for the main 'use vol2surf?' plugin menu",
   "The 'map_all' option applies plugin parameters to all mappable surfaces,\n"
   "rather than applying defaults to any surface not specified as surf_A/B.\n"
   "This allows one to use normals and the various mapping functions.\n"
   "Done for D Glen."
 } ,

 { 15, May, 2018, RCR, "tedana.py", MICRO, TYPE_NEW_OPT,
   "add --seed, update for modern numpy",
   "New option --seed can be used for regression testing.\n"
   "Use integer subscripts in arrays; replace some '== None' with 'is None'."
 } ,

 { 15, May, 2018, RCR, "tedana_wrapper.py", MICRO, TYPE_MODIFY,
   "back-port for python 2.6",
   "Use local check_output(), rather than from subprocess."
 } ,

 { 14, May, 2018, RCR, "afni.c", MICRO, TYPE_BUG_FIX,
   "check at 'only if do_css' should be css, not gss",
   "Without GLOBAL_SESSION, this blocked the All_Datasets session."
 } ,

 { 14, May, 2018, RCR, "afni_proc.py", MICRO, TYPE_ENHANCE,
   "add epi_anat as opt for -mask_apply; if tedana, suggest -blur_in_mask yes",
   NULL
 } ,

 { 14, May, 2018, RCR, "@stim_analyze_modern", MINOR, TYPE_NEW_PROG,
   "added this sample script to doc/misc_scripts",
   "This uses the advanced form of make_random_timing.py."
 } ,

 {  8, May, 2018, RCR, "afni_proc.py", MAJOR, TYPE_NEW_OPT,
   "add multi-echo combine methods: OC_tedort, tedana_OC, tedana_OC_tedort",
   "With this, afni_proc.py can run tedana.py and extract projection\n"
   "components (projecting good orts from bad, making cleaner bad orts).\n"
   "   OC_tedort        : like AFNI's OC, but also regress clean orts\n"
   "   tedana_OC        : tedana.py's OC\n"
   "   tedana_OC_tedort : tedana.py's OC, and regress clean orts\n"
   "The tedort (orthogonalized tedana projection components) terms are\n"
   "applied in the regress block, still as per-run terms."
 } ,

 {  8, May, 2018, RCR, "afni_proc.py", MINOR, TYPE_BUG_FIX,
   "3dQwarp warp datasets need only be named _WARP",
   "Thanks to dowdlelt on MB for bringing this up."
 } ,

 {  7, May, 2018, RCR, "@extract_meica_ortvec", MINOR, TYPE_NEW_OPT,
   "add -ver, -meica_dir, -work_dir, init history",
   NULL
 } ,

 {  7, May, 2018, RCR, "afni_proc.py", MINOR, TYPE_MODIFY,
   "EPI automask (full_mask) is no longer dilated by default",
   "Also, add -show_process_changes, to report changes affecting results."
 } ,

 {  3, May, 2018, RCR, "@extract_meica_ortvec", MINOR, TYPE_NEW_PROG,
   "new program to extract MEICA projection vectors",
   "These 'rejected' terms are orthogonalized to the 'accepted' ones.\n"
   "This was written to be called by afni_proc.py."
 } ,

 { 28, Apr, 2018, RCR, "3dSurf2Vol", MINOR, TYPE_NEW_OPT,
   "add option -stop_gap and map functions nzave, nzmode, median, nzmedian",
   NULL
 } ,

 { 25, Apr, 2018, RCR, "meica.py", MINOR, TYPE_BUG_FIX,
   "deal with numpy update that fails for 'array == None', use 'is None'",
   "Thanks to dowdlele on MB for noting this and pointing to the emdupre\n"
   "update on https://github.com/ME-ICA/me-ica."
 } ,

 { 25, Apr, 2018, RCR, "gen_ss_review_scripts.py", MINOR, TYPE_ENHANCE,
   "python3 compatible as of version 1.0",
   NULL
 } ,

 { 24, Apr, 2018, RCR, "gen_epi_review.py", MINOR, TYPE_ENHANCE,
   "python3 compatible as of version 0.4",
   NULL
 } ,

 { 24, Apr, 2018, RCR, "auto_warp.py", MINOR, TYPE_ENHANCE,
   "python3 compatible as of version 0.4",
   NULL
 } ,

 { 23,  Apr, 2018, RCR, "afni-general", MICRO, TYPE_MODIFY,
   "moved python_scripts/*.py down 1 level, under python_scripts/afni",
   "This is preparation for setup.py and __init__.py to install AFNI's\n"
   "python files using pip, and to then load them via 'module load afni'."
 } ,

 { 18,  Apr, 2018, RCR, "1d_tool.py", MINOR, TYPE_NEW_OPT,
   "add -csim_show_clustsize and helper options to report cluster requirements",
   "Given a cluster table output by 3dClustSim, use this option to extract\n"
   "the minimum cluster size, given uncorrected and corrected p-values.\n"
   "Use -csim_pthr and -csim_alpha to specify those respective p-values."
 } ,

 { 16,  Apr, 2018, RCR, "lib_afni1D.py", MICRO, TYPE_ENHANCE,
   "Afni1D: store array of comment lines in header; add show_header()",
   NULL
 } ,

 { 12,  Apr, 2018, RCR, "3dMVM.R", MICRO, TYPE_NEW_OPT,
   "add -verb option",
   NULL
 } ,

 { 12,  Apr, 2018, RCR, "dcm2niix_afni", MAJOR, TYPE_ENHANCE,
   "version v1.0.20180403, including support for Philips enhanced DICOMs",
   "Update from C Rorden."
 } ,

 {  5, Apr, 2018, RCR, "uber_subject.py", MICRO, TYPE_MODIFY,
   "always apply -regress_motion_per_run",
   NULL
 } ,

 {  4, Apr, 2018, RCR, "afni_proc.py", MINOR, TYPE_NEW_OPT,
   "add -combine_opts_tedana, to pass opts down to tedana.py",
   NULL
 } ,

 {  4, Apr, 2018, RCR, "tedana_wrapper.py", MICRO, TYPE_ENHANCE,
   "allow for newlines in -tedana_opts; flush tedana.py command",
   NULL
 } ,

 {  4, Apr, 2018, RCR, "@update.afni.binaries", MICRO, TYPE_BUG_FIX,
   "set sysname early - forgot to commit this weeks ago...",
   NULL
 } ,

 {  3, Apr, 2018, RCR, "afni_proc.py", MINOR, TYPE_NEW_OPT,
   "initial testing run with -combine_tedana_path",
   NULL
 } ,

 { 27, Mar, 2018, RCR, "make_random_timing.py", MICRO, TYPE_MODIFY,
   "modify help for sphinx formatting",
   NULL
 } ,

 { 26, Mar, 2018, RCR, "uber_subject.py", MICRO, TYPE_MODIFY,
   "modify defaults: VR base = MIN_OUTLIER, EPI/anat cost func = lpc+ZZ",
   NULL
 } ,

 {  7, Mar, 2018, RCR, "afni", MICRO, TYPE_BUG_FIX,
   "add do_css check around css access for making catenated session list",
   NULL
 } ,

 {  6, Mar, 2018, RCR, "afni_system_check.py", MICRO, TYPE_ENHANCE,
   "okay, if macos and no .bash_profile, source .bashrc from .bash_profile",
   NULL
 } ,

 {  1, Mar, 2018, RCR, "afni_proc.py", MICRO, TYPE_NEW_OPT,
   "add -combine_method cases of OC_A and OC_B",
   NULL
 } ,

 {  1, Mar, 2018, RCR, "@compute_OC_weights", MINOR, TYPE_NEW_OPT,
   "add -oc_method (OC_A, OC_B)",
   "OC_B: compute T2* from full log() time series, rather than log(mean(TS))."
 } ,

 { 26, Feb, 2018, RCR, "afni_proc.py", MINOR, TYPE_NEW_OPT,
   "add option -help_section, and use it to add some missing option help",
   NULL
 } ,

 { 23, Feb, 2018, RCR, "afni_proc.py", MINOR, TYPE_NEW_OPT,
   "add option for running OC combine method, use '-combine_method OC'",
   "This will run the current method implemented in @compute_OC_weights.\n"
   "This is probably a bit of a test, as I expect to modify the base 'OC'\n"
   "method, and therefore add other related names."
 } ,

 { 23, Feb, 2018, RCR, "@compute_OC_weights", MINOR, TYPE_NEW_OPT,
   "add option -echo_times, for convenient use by afni_proc.py",
   NULL
 } ,

 { 22, Feb, 2018, RCR, "3dMean", MINOR, TYPE_NEW_OPT,
   "add option -weightset to compute a weighted sum",
   "This N-volume weight dataset is used to apply voxelwise weights to the N\n"
   "input datasets, one volumetric weight to each dataset.  The motivated\n"
   "example is combining single runs (at a time) of multi-echo data with the\n"
   "weights generated by @compute_OC_weights."
 } ,

 { 21, Feb, 2018, RCR, "@compute_OC_weights", MICRO, TYPE_MODIFY,
   "apply T2* < 0 as limit",
   "Should have no effect on resulting weights, but make a prettier T2* map."
 } ,

 { 16, Feb, 2018, RCR, "afni_proc.py", MINOR, TYPE_NEW_OPT,
   "add option -mask_epi_anat, to apply tigher mask in place of full_mask",
   "By default, create epi_anat intersection mask."
 } ,

 { 16, Feb, 2018, RCR, "afni_proc.py", MAJOR, TYPE_NEW_OPT,
   "add combine block and ability to process multi-echo data",
   "Have new options -dsets_me_echo and -dsets_me_run for input.\n"
   "Still need to implement OC and ME-ICA.\n"
   "Thanks to L Atlas and J Gonzalez-Castillo."
 } ,

 { 15, Feb, 2018, RCR, "afni_util.py", MICRO, TYPE_NEW_OPT,
   "add showproc option to exec_tcsh_command(), to show command and text",
   NULL
 } ,

 { 15, Feb, 2018, RCR, "@compute_OC_weights", MAJOR, TYPE_NEW_PROG,
   "compute voxelwise weights for optimally combining multi-echo data",
   "The equations are based on the summer 2017 talk by J Gonzalez-Castillo."
 } ,

 { 13, Feb, 2018, RCR, "3dbucket", MICRO, TYPE_MODIFY,
   "return success of dataset write",
   NULL
 } ,

 {  1, Feb, 2018, RCR, "3dTto1D", MINOR, TYPE_NEW_OPT,
   "add methods 4095_count/frac/warn",
   "Count 4095 values, or warn if datum is short and max is 4095."
 } ,

 { 31, Jan, 2018, RCR, "timing_tool.py", MICRO, TYPE_MODIFY,
   "in MT2_event_list 'part', if no run events, output '* *'",
   "Done for W Tseng."
 } ,

 { 30, Jan, 2018, RCR, "make_random_timing.py", MICRO, TYPE_NEW_OPT,
   "add -help_concerns, to describe some general concerns regarding timing",
   NULL
 } ,

 { 26, Jan, 2018, RCR, "afni-general", MICRO, TYPE_BUG_FIX,
   "applied various NeuroDebian patches from M Hanke and Y Halchenko",
   "Includes up_include_right, up_condition_dset_unload, up_3dNetCorrFix,\n"
   "and up-fix_inflate_compare.\n"
   "Thanks to M Hanke and Y Halchenko for the fixes."
 } ,

 { 26, Jan, 2018, RCR, "dicom_hinfo", MICRO, TYPE_BUG_FIX,
   "fix crash on no input file",
   NULL
 } ,

 { 10, Jan, 2018, RCR, "@update.afni.binaries", MICRO, TYPE_ENHANCE,
   "also set PATH in .bash_profile, if it exists",
   NULL
 } ,

 {  2, Jan, 2018, RCR, "realtime_receiver.py", MINOR, TYPE_ENHANCE,
   "python3 compatible as of version 1.0",
   "Also, add -write_text_data for L Morris and D Huynh."
 } ,

 { 29, Dec, 2017, RCR, "uber_subject.py", MINOR, TYPE_ENHANCE,
   "python3 compatible as of version 1.0",
   NULL
 } ,

 { 28, Dec, 2017, RCR, "uber_ttest.py", MINOR, TYPE_ENHANCE,
   "python3 compatible as of version 2.0",
   NULL
 } ,

 { 28, Dec, 2017, RCR, "gen_ss_review_table.py", MINOR, TYPE_ENHANCE,
   "python3 compatible as of version 1.0",
   NULL
 } ,

 { 27, Dec, 2017, RCR, "gen_group_command.py", MICRO, TYPE_ENHANCE,
   "python3 compatible as of version 1.0",
   NULL
 } ,

 { 27, Dec, 2017, RCR, "RetroTS.py", MICRO, TYPE_BUG_FIX,
   "prevent slice_order = 'Cutsom' case from wiping out passed order",
   "Thanks to J. Ho for noting the problem in the Matlab version."
 } ,

 { 22, Dec, 2017, RCR, "timing_tool.py", MINOR, TYPE_NEW_OPT,
   "add -select_runs and -mplaces",
   "For B Benson and A Harrewijn, see Example 18d."
 } ,

 { 19, Dec, 2017, RCR, "afni_proc.py", MICRO, TYPE_ENHANCE,
   "add -help for align_unifize_epi",
   NULL
 } ,

 { 19, Dec, 2017, RCR, "afni_util.py", MINOR, TYPE_ENHANCE,
   "uniq_list_as_dsets: (def) no restriction to prefix; dmUBLOCK known basis",
   NULL
 } ,

 { 12, Dec, 2017, RCR, "afni_proc.py", MICRO, TYPE_ENHANCE,
   "added 'sample analysis script' to help (in GENERAL ANALYSIS NOTE)",
   NULL
 } ,

 { 11, Dec, 2017, RCR, "3dmask_tool", MICRO, TYPE_BUG_FIX,
   "in dilate, if pad but not convert, inset == dnew, so do not delete",
   "Thanks to nwlee (AFNI message board) for noting the problem."
 } ,

 { 10, Dec, 2017, RCR, "Dimon", MICRO, TYPE_ENHANCE,
   "apply -gert_to3d_prefix for GEMS I-files",
   "Done for M Kerich."
 } ,

 {  4, Dec, 2017, RCR, "3dDeconvolve", MICRO, TYPE_BUG_FIX,
   "fix gtmax in case of global times and only 1 input dset",
   "This just lead to an inappropriate warning.\n"
   "Thanks to P Bedard for noting the problem."
 } ,

 { 30, Nov, 2017, RCR, "afni_base.py", MICRO, TYPE_BUG_FIX,
   "fix problems with relative path to root directory",
   "This affected afni_proc.py, for example, adding '/' in path names.\n"
   "Thanks to D Nielson for noting the problem."
 } ,

 { 27, Nov, 2017, RCR, "afni", MICRO, TYPE_BUG_FIX,
   "fix imseq.c: driven SAVE_MPEG offset by 1",
   NULL
 } ,

 { 27, Nov, 2017, RCR, "afni_system_check.py", MICRO, TYPE_ENHANCE,
   "warn user for python version != 2.7 (3+ in particular)",
   NULL
 } ,

 { 21, Nov, 2017, RCR, "make_random_timing.py", MINOR, TYPE_ENHANCE,
   "add options -not_first and -not_last, to block tasks at run boundaries",
   "For C Smith."
 } ,

 { 15, Nov, 2017, RCR, "afni_proc.py", MINOR, TYPE_BUG_FIX,
   "-despike_mask had been tested with wrong option name",
   "Fix submitted by D Plunkett."
 } ,

 {  9, Nov, 2017, RCR, "make_random_timing.py", MINOR, TYPE_ENHANCE,
   "python3 compatible as of version 3.0",
   NULL
 } ,

 {  9, Nov, 2017, RCR, "timing_tool.py", MINOR, TYPE_ENHANCE,
   "python3 compatible as of version 3.00",
   NULL
 } ,

 {  7, Nov, 2017, RCR, "afni_proc.py", MAJOR, TYPE_ENHANCE,
   "python3 compatible as of version 6.00",
   NULL
 } ,

 {  7, Nov, 2017, RCR, "1d_tool.py", MINOR, TYPE_ENHANCE,
   "python3 compatible as of version 2.00",
   NULL
 } ,

 {  7, Nov, 2017, RCR, "afni_system_check.py", MINOR, TYPE_ENHANCE,
   "python3 compatible as of version 1.00",
   NULL
 } ,

 {  6, Nov, 2017, RCR, "afni-general", MAJOR, TYPE_ENHANCE,
   "first stab at making python program p2/p3 compatible",
   "Based on 2to3 and dglen mods, and tested in p2 and p3 environments."
 } ,

 {  1, Nov, 2017, RCR, "make_random_timing.py", MAJOR, TYPE_NEW_OPT,
   "implement the decay_fixed distribution type",
   "See make_random_timing.py -help_decay_fixed for details."
 } ,

 { 23, Oct, 2017, RCR, "3dDeconvolve", MICRO, TYPE_GENERAL,
   "add warnings if TR or run length is 0.0",
   NULL
 } ,

 { 20, Sep, 2017, RCR, "3dAutoTcorrelate", MICRO, TYPE_ENHANCE,
   "add help example",
   NULL
 } ,

 { 12, Sep, 2017, RCR, "timing_tool.py", MINOR, TYPE_NEW_OPT,
   "add -multi_timing_3col_tsv and -write_multi_timing",
   "Also, add -multi_show_duration_stats for married timing files.\n"
   "This is to process 3 column TSV (tab separated value) formatted timing\n"
   "files, as might be found in the OpenFMRI data."
 } ,

 { 12, Sep, 2017, RCR, "afni_proc.py", MICRO, TYPE_MODIFY,
   "modify main examples to use the lpc+ZZ cost function",
   NULL
 } ,

 { 11, Sep, 2017, RCR, "afni_proc.py", MINOR, TYPE_MODIFY,
   "if no regress block, omit gen_ss_review_scripts.py",
   NULL
 } ,

 { 6, Sep, 2017, RCR, "Dimon", MINOR, TYPE_BUG_FIX,
   "re-apply cleaner xim use, so end of run signal has full image size",
   "Short end of run was hanging afni, but was not noticed since the\n"
   "communication was immediately terminated.  Fixes multi-run use."
 } ,

 { 6, Sep, 2017, RCR, "plug_realtime", MINOR, TYPE_MODIFY,
   "allow user control of registration and plots with multi-chan/echo data",
   "This previously required channel merging or registering.\n"
   "For W Luh."
 } ,

 { 30, Aug, 2017, RCR, "model_conv_PRF", MICRO, TYPE_BUG_FIX,
   "determine NT restriction based on reorg",
   "Was limited to NT.  Applies to PRF, PRF_6, PRF_DOG\n"
   "Thanks to E Silson for noting the problem."
 } ,

 { 30, Aug, 2017, RCR, "timing_tool.py", MINOR, TYPE_NEW_OPT,
   "add -fsl_timing_files and -write_as_married",
   "This is for converting FSL timing files to AFNI format."
 } ,

 { 22, Aug, 2017, RCR, "timing_tool.py", MINOR, TYPE_NEW_OPT,
   "add -apply_end_times_as_durations and -show_duration_stats",
   "For B Benson and P Vidal-Ribas."
 } ,

 { 18, Aug, 2017, RCR, "3dTto1D", MICRO, TYPE_MODIFY,
   "modify help",
   NULL
 } ,

 { 17, Aug, 2017, RCR, "3dcalc", MICRO, TYPE_MODIFY,
   "fix typos in help for minabove, maxbelow, acfwxm",
   "Thanks to A Wong for noting the minabove and maxbelow typos."
 } ,

 { 15, Aug, 2017, RCR, "afni_system_check.py", MICRO, TYPE_ENHANCE,
   "test 3dClustSim as well, to check for OpenMP library linking",
   NULL
 } ,

 { 27, Jul, 2017, RCR, "3dNwarpApply", MICRO, TYPE_BUG_FIX,
   "fix memory alloc for warp file names",
   "Thanks to L Lebois (and others on MB) for noting the problem."
 } ,

 { 24, Jul, 2017, RCR, "nifti_tool", MINOR, TYPE_MODIFY,
   "treat ANALYZE more as NIFTI-1; apply more PRId64 macros for I/O",
   NULL
 } ,

 { 21, Jul, 2017, RCR, "@update.afni.binaries", MICRO, TYPE_MODIFY,
   "relative -bindir test needs quotes to block eval",
   NULL
 } ,

 { 19, Jul, 2017, RCR, "3dTto1D", MAJOR, TYPE_NEW_PROG,
   "time series to 1D : e.g. compute enorm, DVARS(RMS), SRMS",
   "Given time series data such as EPI or motion parameters, compute\n"
   "things like Euclidean norm and RMS (a.k.a. DVARS)."
 } ,

 { 19, Jul, 2017, RCR, "3dDeconvolve", MICRO, TYPE_BUG_FIX,
   "adjust looking for good stim times to handle global timing",
   "Max time was previously that of the longest run.  For global timing,\n"
   "accumulate across runs.\n"
   "Thanks to B Callaghan, Michael, ace327 and Jeff for noting the problem."
 } ,

 { 12, Jul, 2017, RCR, "afni_system_check.py", MICRO, TYPE_MODIFY,
   "ignore /opt/X11/lib/libXt.dylib check",
   "Undo Xt.7 and /opt/X11/lib/libXt.6.dylib checks."
 } ,

 { 11, Jul, 2017, RCR, "afni_system_check.py", MICRO, TYPE_MODIFY,
   "check if /opt/X11/lib/libXt.dylib points to Xt.6",
   "This is useless, pulling it out."
 } ,

 { 10, Jul, 2017, RCR, "@update.afni.binaries", MICRO, TYPE_MODIFY,
   "if -bindir is relative, require -no_recur",
   NULL
 } ,

 {  5, Jul, 2017, RCR, "3dAllineate", MICRO, TYPE_MODIFY,
   "make quieter: only report sub-brick messages if verbose",
   "Applied to 3dAllineate and 3dmerge."
 } ,

 { 28, Jun, 2017, RCR, "afni-general", MINOR, TYPE_GENERAL,
   "add afni_src/other_builds files for Fedora 25 (Makefile, OS_notes)",
   NULL
 } ,

 { 23, Jun, 2017, RCR, "@update.afni.binaries", MICRO, TYPE_MODIFY,
   "unalias grep; update cur_afni only when not abin",
   NULL
 } ,

 { 19, Jun, 2017, RCR, "Dimon", MICRO, TYPE_NEW_OPT,
   "add -assume_dicom_mosaic to handle Siemens 3D format",
   "Done for A. Jahn."
 } ,

 { 16, Jun, 2017, RCR, "afni_system_check.py", MICRO, TYPE_ENHANCE,
   "check for libXt.7.dylib without flat_namespace",
   NULL
 } ,

 { 16, Jun, 2017, RCR, "afni-general", MICRO, TYPE_ENHANCE,
   "add Makefile.linux_centos_7_64",
   "CentOS 7 and Ubuntu 16 will be new distribution build systems."
 } ,

 { 15, Jun, 2017, RCR, "uber_subject.py", MICRO, TYPE_BUG_FIX,
   "handle empty subj_dir",
   NULL
 } ,

 { 15, Jun, 2017, RCR, "afni-general", MICRO, TYPE_ENHANCE,
   "add OS_notes.linux_centos_7.txt",
   NULL
 } ,

 { 15, Jun, 2017, RCR, "@SUMA_Make_Spec_FS", MICRO, TYPE_ENHANCE,
   "remove -f from top tcsh command; fix some bad tab indenting",
   NULL
 } ,

 { 5, Jun, 2017, RCR, "RetroTS.py", MINOR, TYPE_BUG_FIX,
   "peak_finder(): fix lengths of r['t'] and r['tR']",
   "Be more cautious with ratios that are very close to integers."
 } ,

 { 5, Jun, 2017, RCR, "RetroTS.py", MINOR, TYPE_BUG_FIX,
   "merge phase_base() fix by D Nielson",
   "range() is closed in matlab but half-open in python."
 } ,

 {  2, Jun, 2017, RCR, "afni-general", MINOR, TYPE_ENHANCE,
   "add Makefile.linux_ubuntu_16_64 and OS_notes.linux_ubuntu_16_64",
   "This is for setting up an Ubuntu 16 build machine."
 } ,

 { 30,  May, 2017, RCR, "gen_ss_review_scripts.py", MICRO, TYPE_ENHANCE,
   "add volreg params to enorm/outlier plot",
   NULL
 } ,

 { 30,  May, 2017, RCR, "SUMA_IsoSurface", MICRO, TYPE_GENERAL,
   "remove non-ASCII characters in paper reference; remove tabs",
   NULL
 } ,

 { 26,  May, 2017, RCR, "afni-general", MICRO, TYPE_ENHANCE,
   "add initial AFNI_digest_history.txt",
   NULL
 } ,

 { 25,  May, 2017, RCR, "make_random_timing.py", MINOR, TYPE_ENHANCE,
   "can now apply -save_3dd_cmd and -make_3dd_contrasts in advanced case",
   "Advanced usage can generate 3dDeconvolve command scripts, with contrasts."
 } ,

 { 23,  May, 2017, RCR, "timing_tool.py", MICRO, TYPE_MODIFY,
   "only warn 'ISI error: stimuli overlap' if olap > 0.0001",
   "Overlap could come from float->ascii->float conversion."
 } ,

 { 23,  May, 2017, RCR, "suma", MICRO, TYPE_GENERAL,
   "warn on NULL glwDrawingAreaWidgetClass",
   NULL
 } ,

 { 17,  May, 2017, RCR, "RetroTS.py", MICRO, TYPE_BUG_FIX,
   "D Nielson's fix in PeakFinder.py dealing with non-integer subscripts",
   "Required by latest version of numpy."
 } ,

 { 16,  May, 2017, RCR, "meica.py", MICRO, TYPE_GENERAL,
   "cast floor/ceil functions to int when used as subscripts",
   "Required by latest version of numpy."
 } ,

 { 16,  May, 2017, RCR, "meica.py", MINOR, TYPE_ENHANCE,
   "sync with https://bitbucket.org/prantikk/me-ica/src",
   "Update from version 2.5 beta9 to 2.5 beta11."
 } ,

 { 10,  May, 2017, RCR, "model_conv_PRF_DOG", MINOR, TYPE_NEW_PROG,
   "new model: same as PRF, but Difference of Gaussians",
   "For E Silson and C Baker."
 } ,

 {  9,  May, 2017, RCR, "Dimon", MICRO, TYPE_BUG_FIX,
   "if to3d_prefix is NIFTI, clear write_as_nifti",
   "Thanks to A Nugent for noting the problem."
 } ,

 {  9,  May, 2017, RCR, "make_random_timing.py", MINOR, TYPE_NEW_OPT,
   "apply -offset for advanced case (remove from todo list)",
   NULL
 } ,

 {  2,  May, 2017, RCR, "GIFTI", MINOR, TYPE_BUG_FIX,
   "properly handle column major order",
   "Convert to row major order on read; can control with gifti_tool.\n"
   "Thanks to JH Lee for noting the problem."
 } ,

 {  1,  May, 2017, RCR, "@diff.files", MINOR, TYPE_NEW_OPT,
   "add option -diff_prog, to use something besides xxdiff",
   NULL
 } ,

 { 25,  Apr, 2017, RCR, "GIFTI", MINOR, TYPE_MODIFY,
   "no COL_MAJOR changes for gifti_DA_rows_cols, write_*_file",
   "Also, init gifti_globs_t struct with verb=1."
 } ,

 { 25,  Apr, 2017, RCR, "suma", MICRO, TYPE_MODIFY,
   "SUMA_input.c: 'r'ecord with oversample - use tcsh -c to delete files",
   "To be explicit about shell in system(), sending errors to /dev/null."
 } ,

 { 25,  Apr, 2017, RCR, "afni_proc.py", MICRO, TYPE_BUG_FIX,
   "fix follower warps for gzipped NL-WARP datasets",
   "Thanks to C Connely for noting the problem."
 } ,

 { 25,  Apr, 2017, RCR, "dcm2niix_afni", MICRO, TYPE_ENHANCE,
   "added to source for build testing",
   NULL
 } ,

 { 17,  Apr, 2017, RCR, "1d_tool.py", MICRO, TYPE_MODIFY,
   "clarify source in -show_censored_trs (if Xmat, use header info)",
   NULL
 } ,

 { 12,  Apr, 2017, RCR, "afni-general", MICRO, TYPE_MODIFY,
   "remove some non-ASCII chars: a couple of bad dashes and some Unicode",
   "some of the Unicode characters are upsetting sed via apsearch"
 } ,

 { 12,  Apr, 2017, RCR, "afni-general", MINOR, TYPE_BUG_FIX,
   "in suggest_best_prog_option(), do not search for -help, -h_* or similar",
   "A program without -help that tests it would otherwise lead to an\n"
   "infinitely recursive system call trying to use -help to suggest an option."
 } ,

 { 11,  Apr, 2017, RCR, "@djunct_dwi_selector.bash", MICRO, TYPE_MODIFY,
   "if bad args, show usage and exit",
   "Else -help would open afni GUI and wait, hanging the build."
 } ,

 { 11,  Apr, 2017, RCR, "afni_proc.py", MICRO, TYPE_GENERAL,
   "add GENERAL ANALYSIS NOTE; mentioned resting state scaling as optional",
   NULL
 } ,

 {  5,  Apr, 2017, RCR, "uber_subject.py", MICRO, TYPE_BUG_FIX,
   "apply subject dir again; allow -cvar subj_dir to override default",
   NULL
 } ,

 {  5,  Apr, 2017, RCR, "3dresample", MICRO, TYPE_MODIFY,
   "show -input as the typical usage, rather than -inset",
   NULL
 } ,

 {  3,  Apr, 2017, RCR, "afni-general", MICRO, TYPE_MODIFY,
   "remove -f from @AddEdge, @DO.examples, @DriveAfni and @DriveSuma",
   "Since OS X is neglecting to pass DYLD variables to child shells,\n"
   "we need to rely on the rc files to reset them when driving GUIs."
 } ,

 { 30,  Mar, 2017, RCR, "uber_subject.py", MICRO, TYPE_ENHANCE,
   "allow subj_dir to affect the GUI (so no subject_results)",
   "Also, apply user command-line variables align_opts_aea and tlrc_opts_at\n"
   "(still not part of the GUI).  Requested by J Rajendra."
 } ,

 { 30,  Mar, 2017, RCR, "gen_ss_review_scripts.py", MICRO, TYPE_MODIFY,
   "run 3dclust -DAFNI_ORIENT=RAI to match SET_DICOM_XYZ coordinate order",
   "Suggested by J Rajendra."
 } ,

 { 27,  Mar, 2017, RCR, "afni_proc.py", MICRO, TYPE_MODIFY,
   "NL warps of all-1 volume now uses -interp cubic for speed",
   "This applies only to interpolation of the warps via 3dNwarpApply.\n"
   "Also, use abs() in lists_are_same for -import_mask."
 } ,

 { 27,  Mar, 2017, RCR, "@SUMA_Make_Spec_FS", MICRO, TYPE_GENERAL,
   "add comment about distortions for -NIFTI",
   NULL
 } ,

 { 27,  Mar, 2017, RCR, "MapIcosahedron", MINOR, TYPE_NEW_OPT,
   "add -write_dist, for writing a distortion vector dataset",
   "After running something like:\n"
   "   MapIcosahedron ... -write_dist test.dist\n"
   "to create test.dist.lh.sphere.reg.gii.txt, get summaries with:\n"
   "   1d_tool.py -collapse_cols euclidean_norm -show_mmms \\\n"
   "              -infile test.dist.lh.sphere.reg.gii.txt"
 } ,

 { 21,  Mar, 2017, RCR, "afni_proc.py", MICRO, TYPE_BUG_FIX,
   "allow for volreg-only script with MIN_OUTLIER",
   NULL
 } ,

 { 21,  Mar, 2017, RCR, "MapIcosahedron", MINOR, TYPE_BUG_FIX,
   "fix projection of surfaces with non-zero centers",
   "Center each surface around 0,0,0 instead of leaving the offset in.\n\n"
   "Many thanks go to I Dewitt for even noticing this subtle issue,\n"
   "much less diagnosing where it might be coming from.  Not easy."
 } ,

 { 21,  Mar, 2017, RCR, "@FS_roi_label", MICRO, TYPE_BUG_FIX,
   "extra quote on line: choose one of $lbls",
   NULL
 } ,

 { 21,  Mar, 2017, RCR, "@SUMA_Make_Spec_FS", MICRO, TYPE_ENHANCE,
   "add -verb to MapIcosahedron if script is in verbose mode",
   NULL
 } ,

 { 16,  Mar, 2017, RCR, "RetroTS.py", MICRO, TYPE_MODIFY,
   "change peak_finder() to read data as floats",
   NULL
 } ,

 {  9,  Mar, 2017, RCR, "afni-general", MICRO, TYPE_ENHANCE,
   "from D Warren: put exception handling around os.chmod calls",
   NULL
 } ,

 {  7,  Mar, 2017, RCR, "RetroTS.py", MINOR, TYPE_BUG_FIX,
   "from J Zosky: default to using numpy.flipud()",
   "The flipud() function did not work in the original Matlab version,\n"
   "but it does in numpy.  Use the new -legacy_transform opt for old\n"
   "(and presumably incorrect) results."
 } ,

 {  6,  Mar, 2017, RCR, "RetroTS.py", MICRO, TYPE_MODIFY,
   "change -p and -v args to be read as floats; apply min(p/n_trace)",
   NULL
 } ,

 {  6,  Mar, 2017, RCR, "AFNI.afnirc", MICRO, TYPE_BUG_FIX,
   "AFNI_COMPRESSOR can be set to GZIP, not gzip",
   NULL
 } ,

 {  3,  Mar, 2017, RCR, "plug_realtime", MINOR, TYPE_NEW_OPT,
   "add optimally combined 'Opt Comb' merge method",
   "Done with V Roopchansingh."
 } ,

 {  3,  Feb, 2017, RCR, "make_random_timing.py", MINOR, TYPE_NEW_OPT,
   "decay timing class now follows better distribution; new decay_old class",
   NULL
 } ,

 {  2,  Feb, 2017, RCR, "steps_mac.rst", MINOR, TYPE_MODIFY,
   "rewrite OS X install instructions to use 10.7_local and fink",
   NULL
 } ,

 {  2,  Feb, 2017, RCR, "@update.afni.binaries", MICRO, TYPE_MODIFY,
   "default mac package is now macosx_10.7_local",
   NULL
 } ,

 {  1,  Feb, 2017, RCR, "afni_system_check.py", MINOR, TYPE_ENHANCE,
   "updates for fink and homebrew",
   NULL
 } ,

 { 27, Jan, 2017, RCR, "CA_EZ_atlas.csh", MICRO, TYPE_MODIFY,
   "with -help, do not dump TT_N27 in current directory",
   "Have script fail if any arguments are given (e.g. -help).\n"
   "Fix in all bin dirs and under atlases."
 } ,

 { 26,  Jan, 2017, RCR, "Makefile.macosx_10.7_local", MINOR, TYPE_NEW_OPT,
   "this is a new Makefile to prep for exec directory dynamic linking",
   NULL
 } ,

 { 25,  Jan, 2017, RCR, "afni_system_check.py", MINOR, TYPE_ENHANCE,
   "in 10.11+, check for DYLD variables via sub-shells",
   NULL
 } ,

 { 24,  Jan, 2017, RCR, "align_epi_anat.py", MICRO, TYPE_ENHANCE,
   "trap failure from main 3dAllineate call",
   NULL
 } ,

 { 23,  Jan, 2017, RCR, "make_random_timing.py", MICRO, TYPE_BUG_FIX,
   "allow automatic use of the INSTANT timing class",
   NULL
 } ,

 { 20,  Jan, 2017, RCR, "make_random_timing.py", MAJOR, TYPE_ENHANCE,
   "advanced usage, program version 2.00",
   "Essentially a new program.  The user may now define timing classes for\n"
   "stimulus and rest event types.\n"
   "   see: make_random_timing.py -help_advanced\n"
   "Motivated by K Kircanski and A Stringaris."
 } ,

 { 19,  Jan, 2017, RCR, "gen_ss_review_scripts.py", MICRO, TYPE_BUG_FIX,
   "fix for -final_anat",
   "Thanks to N Anderson for noting the problem."
 } ,

 { 19,  Jan, 2017, RCR, "make_random_timing.py", MICRO, TYPE_ENHANCE,
   "advanced version 2 mostly ready",
   "Have -max_consec and -ordered_stimuli implemented in new version."
 } ,

 { 18,  Jan, 2017, RCR, "3dmask_tool", MICRO, TYPE_MODIFY,
   "change example 3 to be with EPI masks",
   NULL
 } ,

 { 12,  Jan, 2017, RCR, "afni_system_check.py", MICRO, TYPE_MODIFY,
   "for 10.11+, make flat warning and summary comment consistent",
   NULL
 } ,

 { 11,  Jan, 2017, RCR, "make_random_timing.py", MICRO, TYPE_NEW_OPT,
   "added some help: -help_advanced, -help_todo",
   NULL
 } ,

 {  3,  Jan, 2017, RCR, "make_random_timing.py", MICRO, TYPE_ENHANCE,
   "merged mrt branch into master - prep for advanced timing",
   NULL
 } ,

 { 29,  Dec, 2016, RCR, "afni_proc.py", MICRO, TYPE_BUG_FIX,
   "remove case 16 (brainstem) from aparc+aseg.nii WM extraction in help",
   "Thanks to P Taylor for noting this."
 } ,

 { 15,  Dec, 2016, RCR, "column_cat", MICRO, TYPE_ENHANCE,
   "allow for reading from stdin via either '-' or 'stdin'",
   NULL
 } ,

 {  9,  Dec, 2016, RCR, "3dTsplit4D", MICRO, TYPE_ENHANCE,
   "allow for direct writing to NIFTI via prefix, e.g. result.nii",
   NULL
 } ,

 {  8,  Dec, 2016, RCR, "3dTsplit4D", MINOR, TYPE_NEW_OPT,
   "add -digits and -keep_datum; other minor updates",
   NULL
 } ,

 {  8,  Dec, 2016, RCR, "3dTsplit4D", MINOR, TYPE_NEW_PROG,
   "program to break 4D dataset into a set of 3D ones",
   "Authored by P Molfese."
 } ,

 {  8,  Dec, 2016, RCR, "plug_vol2surf", MICRO, TYPE_ENHANCE,
   "add -cmask option to correspond with any auto non-zero mask",
   NULL
 } ,

 {  7,  Dec, 2016, RCR, "afni_system_check.py", MICRO, TYPE_ENHANCE,
   "check for python2 and python3",
   NULL
 } ,

 {  5,  Dec, 2016, RCR, "timing_tool.py", MICRO, TYPE_MODIFY,
   "allow *:1 (or *ANYTHING) to mean no event",
   "This is in case someone also marries empty run events.\n"
   "Done for R Kampe."
 } ,

 { 30,  Nov, 2016, RCR, "afni-general", MAJOR, TYPE_ENHANCE,
   "<> range selector can now take a comma-delimited list of integers",
   "So for a dataset with integer values from 0 to 8, these commands\n"
   "should produce identical results:\n"
   "   3dcalc -a DSET+tlrc -expr 'a*amongst(a,3,4,5)' -prefix JELLO\n"
   "   3dbucket 'DSET+tlrc<4,3,5>'                    -prefix JELLO\n"
   "   3dbucket 'DSET+tlrc<3..5>'                     -prefix JELLO\n"
   "   3dbucket 'DSET+tlrc<2.3..5.86>'                -prefix JELLO\n"
   "Of course, this will probably get further enhanced to a list of\n"
   "float ranges.  We shall see.\n"
   "Comma-delimited labels should work now, with a plan to add general\n"
   "labels that might define all GM or similar in a FreeSurfer dataset, say."
 } ,

 { 18,  Nov, 2016, RCR, "@Align_Centers", MICRO, TYPE_NEW_OPT,
   "add -prefix option, to name output",
   NULL
 } ,

 { 17,  Nov, 2016, RCR, "afni_system_check.py", MICRO, TYPE_ENHANCE,
   "add some checks for flat_namespace on OS X",
   NULL
 } ,

 {  9,  Nov, 2016, RCR, "Dimon", MICRO, TYPE_NEW_OPT,
   "add -gert_chan_prefix",
   "Done for W Luh."
 } ,

 {  9,  Nov, 2016, RCR, "to3d", MICRO, TYPE_MODIFY,
   "and Dimon/Dimon1: siemens timing outside range is only a warning",
   NULL
 } ,

 {  8,  Nov, 2016, RCR, "Dimon", MINOR, TYPE_BUG_FIX,
   "possibly invert slice order, as DICOM sorting might affect MRILIB_orients",
   "Thanks to W Luh for noting the problem."
 } ,

 {  2,  Nov, 2016, RCR, "afni_system_check.py", MICRO, TYPE_ENHANCE,
   "handle 10.12 version string",
   NULL
 } ,

 {  1,  Nov, 2016, RCR, "afni_proc.py", MINOR, TYPE_NEW_OPT,
   "add PPI preparation options",
   "Add -regress_skip_censor to omit 3dD -censor option.\n"
   "Add -write_ppi_3dD_scripts with corresponding options\n"
   "    -regress_ppi_stim_files and -regress_ppi_stim_labels.\n"
   "These make PPI pre and post regression scripts, along with\n"
   "    the main analysis script.\n"
   "Done for S Haller."
 } ,

 { 24,  Oct, 2016, RCR, "afni_proc.py", MICRO, TYPE_ENHANCE,
   "bandpass notes and reference; stronger warning on missing -tlrc_dset",
   "Thanks to P Taylor."
 } ,

 { 20,  Oct, 2016, RCR, "afni_proc.py", MICRO, TYPE_ENHANCE,
   "check -mask_import for reasonable voxel dimensions",
   NULL
 } ,

 { 12,  Oct, 2016, RCR, "RetroTS.py", MAJOR, TYPE_NEW_PROG,
   "distribute RetroTS.py (RetroTS.m converted to python)",
   "This should behave almost exactly as the MATLAB version.\n"
   "See 'RetroTS.py -help' for details.\n"
   "Much thanks to J Zosky for this contribution!"
 } ,

 { 11,  Oct, 2016, RCR, "RetroTS.py", MICRO, TYPE_MODIFY,
   "make top-level executable, remove 'style' lib, quotes, use lib_RetroTS",
   NULL
 } ,

 {  9,  Oct, 2016, RCR, "afni_proc.py", MAJOR, TYPE_NEW_OPT,
   "new options -mask_import, -mask_intersect and -mask_union",
   "For J Stoddard and J Jarcho."
 } ,

 {  5,  Oct, 2016, RCR, "afni-general", MAJOR, TYPE_NEW_PROG,
   "update from C Craddock and dclark87",
   "New Programs: 3dLFCD, 3dDegreeCentrality, 3dECM, 3dMSE, 3dsvm_linpredict."
 } ,

 { 28,  Sep, 2016, RCR, "afni_proc.py", MINOR, TYPE_NEW_OPT,
   "add -regress_ROI[_PC]_per_run options, to make per-run regressors",
   "Also, used 3dTproject to detrend PC regressors for appropriate censoring."
 } ,

 { 23,  Sep, 2016, RCR, "1d_tool.py", MINOR, TYPE_NEW_OPT,
   "add -select_runs option",
   NULL
 } ,

 { 19,  Sep, 2016, RCR, "@move.to.series.dirs", MICRO, TYPE_NEW_OPT,
   "add -glob, for processing glob forms via afni_util.py and xargs",
   NULL
 } ,

 { 19,  Sep, 2016, RCR, "afni_util.py", MICRO, TYPE_NEW_OPT,
   "add glob2stdout, for converting glob forms to lists in stdout",
   NULL
 } ,

 { 16,  Sep, 2016, RCR, "afni_proc.py", MINOR, TYPE_NEW_OPT,
   "add -radial_correlate option, to run @radial_correlate in proc script",
   NULL
 } ,

 { 16,  Sep, 2016, RCR, "realtime_receiver.py", MICRO, TYPE_MODIFY,
   "continue even if requested GUI fails",
   NULL
 } ,

 { 13,  Sep, 2016, RCR, "3dANOVA3", MICRO, TYPE_MODIFY,
   "change 'illegal argument after' errors to something more specific",
   NULL
 } ,

 { 13,  Sep, 2016, RCR, "afni_proc.py", MICRO, TYPE_NEW_OPT,
   "add -blip_opts_qw to pass options to 3dQwarp in the blip block",
   NULL
 } ,

 { 29,  Aug, 2016, RCR, "afni_system_check.py", MICRO, TYPE_ENHANCE,
   "add a few more DYLD_FALLBACK_LIBRARY_PATH tests",
   NULL
 } ,

 { 25,  Aug, 2016, RCR, "afni_proc.py", MINOR, TYPE_BUG_FIX,
   "fix output.proc prefix in case -script has a path",
   "Also, allow -mask_apply group in the case of -tlrc_NL_warped_dsets.\n"
   "Thanks to C Capistrano and P Kim for noting the output.proc problem.\n"
   "Thanks to C Connolly for noting the mask problem."
 } ,

 { 25,  Aug, 2016, RCR, "afni_util.py", MICRO, TYPE_ENHANCE,
   "add append flag to change_path_basename()",
   NULL
 } ,

 { 23,  Aug, 2016, RCR, "file_tool", MINOR, TYPE_NEW_OPT,
   "add -fix_rich_quotes; if fixing a script, convert rich quotes to ASCII",
   "Done for G Chen."
 } ,

 { 22,  Aug, 2016, RCR, "afni_proc.py", MINOR, TYPE_ENHANCE,
   "save all '3dAllineate -allcostX' anat/EPI costs to out.allcostX.txt",
   "This is another quality control measure."
 } ,

 { 19,  Aug, 2016, RCR, "slow_surf_clustsim.py", MINOR, TYPE_ENHANCE,
   "can use surf_mask to restrict surface clustering",
   "Use '-uvar surf_mask' to restrict on_surface clustering to mask.\n"
   "Append SSCS command to end of script and handle NIFTI surf_vol.\n"
   "The surf_mask mas added for C Thomas."
 } ,

 { 16,  Aug, 2016, RCR, "gen_ss_review_scripts.py", MINOR, TYPE_ENHANCE,
   "look for new ACF/FWHM blur estimates",
   NULL
 } ,

 { 15,  Aug, 2016, RCR, "afni_proc.py", MAJOR, TYPE_ENHANCE,
   "default clustsim method is now mixed model ACF",
   "This marks afni_proc.py version 5.00.\n"
   "  o run 3dFWHMx with -ACF\n"
   "  o ACF and ClustSim files go into sub-directories, files_ACF/ClustSim\n"
   "  o -regress_run_clustsim now prefers arguments, ACF, FWHM, both, no\n"
   "  o default clustsim method is now ACF (via -regress_run_clustsim yes)"
 } ,

 {  10,  Aug, 2016, RCR, "afni-general", MICRO, TYPE_MODIFY,
   "in Makefile.INCLUDE, have afni depend first on libmri.a",
   NULL
 } ,

 {   6,  Aug, 2016, RCR, "afni-general", MICRO, TYPE_BUG_FIX,
   "mri_read_ascii: check comment_buffer before strdup",
   NULL
 } ,

 {   5,  Aug, 2016, RCR, "uber_subject.py", MICRO, TYPE_MODIFY,
   "make -help_install more current",
   NULL
 } ,

 {   5,  Aug, 2016, RCR, "timing_tool.py", MINOR, TYPE_NEW_OPT,
   "add -marry_AM",
   "Added for J Wiggins."
 } ,

 {   1,  Aug, 2016, RCR, "afni_system_check.py", MINOR, TYPE_ENHANCE,
   "do more hunting and reporting on libgomp and libglib",
   NULL
 } ,

 {  25,  Jul, 2016, RCR, "3dDeconvolve", MICRO, TYPE_BUG_FIX,
   "fixed attaching lone '-' to following label",
   "No NI_malloc might lead to crash, and the '-' was overwritten."
 } ,

 {  23,  Jul, 2016, RCR, "afni_proc.py", MICRO, TYPE_ENHANCE,
   "if empty regressor, check for -GOFORIT (only suggest if not found)",
   NULL
 } ,

 {  14,  Jul, 2016, RCR, "afni-general", MICRO, TYPE_BUG_FIX,
   "THD_open_tcat: print error and return NULL on bad wildcard match",
   NULL
 } ,

 {  8,  Jul, 2016, RCR, "Dimon", MINOR, TYPE_NEW_OPT,
   "add -read_all, in case it is useful for sorting (e.g. -order_as_zt)",
   "Added for K Vishwanath."
 } ,

 {  7,  Jul, 2016, RCR, "Dimon", MINOR, TYPE_NEW_OPT,
   "add -order_as_zt to re-order from -time:tz to -time:zt",
   NULL
 } ,

 {  7,  Jul, 2016, RCR, "afni_system_check.py", MICRO, TYPE_ENHANCE,
   "check for partial install of PyQt4 (might be common on OS X 10.11)",
   NULL
 } ,

 { 30,  Jun, 2016, RCR, "afni_proc.py", MINOR, TYPE_ENHANCE,
   "allow single volume EPI input (e.g. to test blip correction)",
   "Also, auto -blip_forward_dset should come from tcat output."
 } ,

 { 29,  Jun, 2016, RCR, "3dfim", MICRO, TYPE_BUG_FIX,
   "fix crash for dset open error with long dset name",
   "Thanks to J Henry for reporting the problem."
 } ,

 { 29,  Jun, 2016, RCR, "afni_proc.py", MINOR, TYPE_ENHANCE,
   "can modify blip order; BLIP_BASE -> MEDIAN_BLIP; add BLIP_NOTE to help",
   NULL
 } ,

 { 27,  Jun, 2016, RCR, "afni_proc.py", MICRO, TYPE_ENHANCE,
   "allow for blip datasets that are not time series",
   NULL
 } ,

 { 24,  Jun, 2016, RCR, "afni_proc.py", MINOR, TYPE_NEW_OPT,
   "add -requires_afni_hist; warp vr_base to make final_epi dset",
   NULL
 } ,

 { 23,  Jun, 2016, RCR, "plug_realtime", MICRO, TYPE_ENHANCE,
   "show pop-up if user selects Mask Vals without 3D RT registration",
   "Clarify this in the plugin Help.  For L Li and V Roopchansingh."
 } ,

 { 23,  Jun, 2016, RCR, "@auto_tlrc", MICRO, TYPE_ENHANCE,
   "allow to work with NIFTI template",
   NULL
 } ,

 { 22,  Jun, 2016, RCR, "afni_proc.py", MINOR, TYPE_ENHANCE,
   "do nothing, but work really hard at it",
   "Rewrite EPI transformation steps by storing and applying an array\n"
   "of transformations: this should make future changes easier."
 } ,

 { 22,  Jun, 2016, RCR, "@diff.tree", MICRO, TYPE_NEW_OPT,
   "added -diff_opts; e.g. -diff_opts -w",
   NULL
 } ,

 { 22,  Jun, 2016, RCR, "@diff.files", MICRO, TYPE_NEW_OPT,
   "added -diff_opts; e.g. -diff_opts -w",
   NULL
 } ,

 { 22,  Jun, 2016, RCR, "auto_warp.py", MICRO, TYPE_BUG_FIX,
   "correctly check base.exists()",
   NULL
 } ,

 { 17,  Jun, 2016, RCR, "afni-general", MICRO, TYPE_BUG_FIX,
   "w/dglen, dsets with HEAD in prefix (but no suffix) could not be opened",
   NULL
 } ,

 { 16,  Jun, 2016, RCR, "afni_proc.py", MAJOR, TYPE_ENHANCE,
   "EPI blip up/blip down distortion correction is ready",
   "Thanks to S Torrisi and D Glen."
 } ,

 { 16,  Jun, 2016, RCR, "afni_proc.py", MINOR, TYPE_BUG_FIX,
   "if NLwarp but no EPI warp, no NL; fix refit of blip median datasets",
   "User probably forgot -volreg_tlrc_warp, so warn them."
 } ,

 { 14,  Jun, 2016, RCR, "afni_proc.py", MINOR, TYPE_NEW_OPT,
   "add -blip_forward_dset; if needed copy along any obliquity information",
   NULL
 } ,

 { 13,  Jun, 2016, RCR, "afni_proc.py", MINOR, TYPE_NEW_OPT,
   "add -align_unifize_epi : 3dUnifize EPI before anat alignment",
   "Thanks to D Glen and S Torrisi for suggesting it."
 } ,

 { 13,  Jun, 2016, RCR, "afni_proc.py", MINOR, TYPE_ENHANCE,
   "add BLIP_BASE case for -volreg_align_to",
   "Use warped median forward blip volume as volreg alignment base."
 } ,

 { 10,  Jun, 2016, RCR, "afni_proc.py", MINOR, TYPE_NEW_OPT,
   "add -blip_reverse_dset for blip up/blip down distortion correction",
   NULL
 } ,

 {  2,  Jun, 2016, RCR, "afni-general", MINOR, TYPE_ENHANCE,
   "w/dglen: read num slices from Siemens 3D acquisition DICOM image files",
   NULL
 } ,

 {  1,  Jun, 2016, RCR, "make_random_timing.py", MICRO, TYPE_ENHANCE,
   "minor updates to verbose output",
   NULL
 } ,

 { 23,  May, 2016, RCR, "parse_fs_lt_log.py", MINOR, TYPE_NEW_PROG,
   "get an index list from a FreeSurfer labletable log file",
   NULL
 } ,


 { 20,  May, 2016, RCR, "afni_system_check.py", MINOR, TYPE_NEW_OPT,
   "add options -dot_file_list/_pack/_show",
   "List, package (tgz) or show the contents of found 'dot' files."
 } ,

 { 19,  May, 2016, RCR, "dicom_hdr", MICRO, TYPE_BUG_FIX,
   "do not crash on missing input",
   NULL
 } ,

 {  5,  May, 2016, RCR, "@update.afni.binaries", MICRO, TYPE_MODIFY,
   "-defaults similarly implies -do_dotfiles and apsearch yes",
   NULL
 } ,

 {  4,  May, 2016, RCR, "@update.afni.binaries", MICRO, TYPE_MODIFY,
   "add -do_dotfiles and -do_extras",
   "Running apsearch and possibly editing dot files is only on request."
 } ,

 {  3,  May, 2016, RCR, "afni_proc.py", MICRO, TYPE_MODIFY,
   "suggest -regress_est_blur_epits for resting state",
   "Thanks to S Torrisi for bringing up the question."
 } ,

 { 28,  Apr, 2016, RCR, "@update.afni.binaries", MINOR, TYPE_NEW_OPT,
   "add -local_package, to use an already downloaded package",
   "Requested by P Taylor."
 } ,

 { 28,  Apr, 2016, RCR, "3dMVM.R", MICRO, TYPE_MODIFY,
   "prevent any unexpected writing of dbg.AFNI.args files",
   "Only write such files given -dbg_args.\n"
   "Affects 1dRplot, 3dLME, 3dMEMA, 3dMVM, 3dPFM, 3dRprogDemo\n"
   "        3dSignatures, AFNIio, ExamineXmat, rPkgsInstall.\n"
   "The dbg files no longer start with '.'."
 } ,

 { 28,  Apr, 2016, RCR, "afni-general", MICRO, TYPE_MODIFY,
   "add initial #!prog to tops of some meica programs, and bricks_test.sh",
   "This corresponds with -x permission clearing by yarikoptic."
 } ,

 { 27,  Apr, 2016, RCR, "afni_proc.py", MINOR, TYPE_MODIFY,
   "prep for later: always extract volreg base, as vr_base*",
   NULL
 } ,

 { 26,  Apr, 2016, RCR, "afni-general", MICRO, TYPE_MODIFY,
   "Makefile.INCLUDE: moved SCRIPTS into scripts_install",
   NULL
 } ,

 { 26,  Apr, 2016, RCR, "tokens", MICRO, TYPE_ENHANCE,
   "handle arbitrarily long tokens",
   NULL
 } ,

 { 19,  Apr, 2016, RCR, "Dimon", MICRO, TYPE_BUG_FIX,
   "incorrectly reported 'IFM:RIF fatal error' for the case of no sorting",
   "Thanks to I Groen for reporting the problem."
 } ,

 { 18,  Apr, 2016, RCR, "3dbucket", MICRO, TYPE_ENHANCE,
   "if THD_open_one_dataset fails, fall back to THD_open_dataset",
   "As with 3dTcat, fall back rather than failing outright."
 } ,

 { 18,  Apr, 2016, RCR, "afni-general", MICRO, TYPE_BUG_FIX,
   "THD_open_tcat: fix wildcard input lacking sub-brick selectors",
   "Forgot to regenerate catenated list, dlocal."
 } ,

 { 15,  Apr, 2016, RCR, "afni-general", MICRO, TYPE_ENHANCE,
   "added help macro CATENATE_HELP_STRING",
   "This displays a 'CATENATED AND WILDCARD DATASET NAMES' section in the\n"
   "help output from afni and 3dcalc (following 'INPUT DATASET NAMES')."
 } ,

 { 15,  Apr, 2016, RCR, "NIFTI-2", MICRO, TYPE_MODIFY,
   "print int64_t using PRId64 macro, which looks ugly, but avoids warnings",
   NULL
 } ,

 {  8,  Apr, 2016, RCR, "afni-general", MINOR, TYPE_ENHANCE,
   "auto-tcat inputs with spaces, wildcards and global selectors",
   "For example, input of 'DA*.HEAD DB*.HEAD DC*.HEAD[3,4]' would create\n"
   "a dataset with sub-bricks 3 and 4 from all D[ABC]*.HEAD datasets.\n"
   "If sub-brick selectors appear only at the end, they are global,\n"
   "otherwise they can be per input, as in 'DA*.HEAD[0,1] DB*.HEAD[2,3]'."
 } ,

 {  7,  Apr, 2016, RCR, "Makefile.INCLUDE", MICRO, TYPE_MODIFY,
   "switch to have cjpeg depend on libjpeg.a, so it does not get rebuilt",
   NULL
 } ,

 {  7,  Apr, 2016, RCR, "@update.afni.binaries", MINOR, TYPE_NEW_OPT,
   "add options -proto and -test_proto",
   "One can specify the download protocol as http, https or NONE."
 } ,

 {  5,  Apr, 2016, RCR, "afni-general", MINOR, TYPE_ENHANCE,
   "THD_open_tcat works as wildcard - can apply sub-brick selectors",
   NULL
 } ,

 {  4,  Apr, 2016, RCR, "3dTcat", MICRO, TYPE_ENHANCE,
   "if THD_open_one_dataset fails, fall back to THD_open_dataset",
   "Fall back rather than failing outright."
 } ,

 {  4,  Apr, 2016, RCR, "THD_load_tcat", MINOR, TYPE_BUG_FIX,
   "set factors and labels at open time, not at load time",
   "This fixes use with 3dcalc and 3dinfo, though stats are not yet loaded."
 } ,

 { 31,  Mar, 2016, RCR, "3dMVM.R", MICRO, TYPE_MODIFY,
   "do not create .dbg.AFNI.args files on -help usage",
   "Modified 1dRplot.R, 3dLME.R, 3dMEMA.R, 3dMVM.R, 3dPFM.R, 3dRprogDemo.R,\n"
   "         3dSignatures.R, ExamineXmat.R and rPkgsInstall.R."
 } ,

 { 30,  Mar, 2016, RCR, "@update.afni.binaries", MICRO, TYPE_ENHANCE,
   "possibly update .bashrc if .cshrc is updated",
   NULL
 } ,

 { 29,  Mar, 2016, RCR, "@update.afni.binaries", MICRO, TYPE_NEW_OPT,
   "add option -no_cert_verify, to skip server certificate verification",
   NULL
 } ,

 { 29,  Mar, 2016, RCR, "gen_group_command.py", MICRO, TYPE_MODIFY,
   "3dMEMA no longer allows for a paired test",
   "One must now input contrast/stat from original regression."
 } ,

 { 29,  Mar, 2016, RCR, "afni_restproc.py", MICRO, TYPE_MODIFY,
   "suggest that users consider afni_proc.py",
   "This was requested by Rayus."
 } ,

 { 26,  Mar, 2016, RCR, "to3d", MICRO, TYPE_BUG_FIX,
   "another allowance for datasets exceeding 2 GB",
   "Thanks to SS Kim for noting the problem."
 } ,

 { 24,  Mar, 2016, RCR, "Dimon", MICRO, TYPE_NEW_OPT,
   "add option -use_obl_origin, to apply -oblique_origin to to3d command",
   "Also, run any to3d script via 'tcsh -x' so the users get to see."
 } ,

 { 22,  Mar, 2016, RCR, "afni-general", MINOR, TYPE_ENHANCE,
   "modularize version checking",
   "Update .afni.vctime even if URL read fails, to not flood server."
 } ,

 { 21,  Mar, 2016, RCR, "gen_ss_review_scripts.py", MICRO, TYPE_BUG_FIX,
   "get slightly more accurate motion ave via 3dTstat -nzmean",
   NULL
 } ,

 { 21,  Mar, 2016, RCR, "3dANOVA", MICRO, TYPE_ENHANCE,
   "allow for up to 666 observations",
   "Consider changing this to use a string_list or something similar."
 } ,

 { 21,  Mar, 2016, RCR, "GLTsymtest", MICRO, TYPE_NEW_OPT,
   "added -badonly, to avoid screen clutter from many good GLTs",
   NULL
 } ,

 { 21,  Mar, 2016, RCR, "uber_subject.py", MICRO, TYPE_ENHANCE,
   "run GLTsymtest on specified GLTs",
   NULL
 } ,

 { 15,  Mar, 2016, RCR, "timing_tool.py", MICRO, TYPE_BUG_FIX,
   "-help_basis update: max convolved BLOCK() is ~5.1, not ~5.4",
   NULL
 } ,

 {  1,  Mar, 2016, RCR, "GIFTI", MICRO, TYPE_BUG_FIX,
   "applied R Vincent fix for GIFTI datasets with Windows-style newlines",
   NULL
 } ,

 {  1,  Mar, 2016, RCR, "tokens", MINOR, TYPE_NEW_PROG,
   "program to extract valid text entries from a file",
   NULL
 } ,

 { 29,  Feb, 2016, RCR, "3dANOVA3", MICRO, TYPE_ENHANCE,
   "show prior options to any 'Unrecognized command line option'",
   "Added disp_strings() to libmri.a."
 } ,

 { 24,  Feb, 2016, RCR, "uber_subject.py", MINOR, TYPE_ENHANCE,
   "replace tlrc_no_ss with anat_has_skull toggle and move to anat block",
   NULL
 } ,

 { 24,  Feb, 2016, RCR, "timing_tool.py", MINOR, TYPE_BUG_FIX,
   "fix -warn_tr_stats crash on empty timing file",
   "Thanks to Z Reagh for noting the problem."
 } ,

 { 19,  Feb, 2016, RCR, "afni_system_check.py", MINOR, TYPE_ENHANCE,
   "add many tests and summarize potential issues",
   NULL
 } ,

 { 17,  Feb, 2016, RCR, "afni_util.py", MICRO, TYPE_ENHANCE,
   "add function affine_to_params_6: where input is 12 element sub-matrix",
   NULL
 } ,

 { 16,  Feb, 2016, RCR, "@update.afni.binaries", MICRO, TYPE_ENHANCE,
   "add -ver and initial version reporting",
   NULL
 } ,

 { 10,  Feb, 2016, RCR, "@ANATICOR", MICRO, TYPE_BUG_FIX,
   "fixed -radius option parsing",
   "Thanks to A Frithsen for noting the problem."
 } ,

 { 10,  Feb, 2016, RCR, "afni-general", MICRO, TYPE_MODIFY,
   "full update to use https://afni.nimh.nih.gov (no longer http)",
   NULL
 } ,

 {  9,  Feb, 2016, RCR, "@GradFlipTest", MICRO, TYPE_MODIFY,
   "trap for missing inputs (e.g. used with just -help)",
   NULL
 } ,

 {  9,  Feb, 2016, RCR, "afni-general", MICRO, TYPE_BUG_FIX,
   "be sure isfinite is defined in FD2_inc.c, parser_int.c",
   NULL
 } ,

 {  8,  Feb, 2016, RCR, "@update.afni.binaries", MICRO, TYPE_MODIFY,
   "access afni site via https protocol",
   NULL
 } ,

 {  5,  Feb, 2016, RCR, "thd_niftiread", MICRO, TYPE_BUG_FIX,
   "NIFTI files with no *form_codes should default to +orig, not NIFTI_default",
   NULL
 } ,

 { 28,  Jan, 2016, RCR, "3dMean", MICRO, TYPE_MODIFY,
   "fix help to correctly report -stdev as sqrt(var)   {was var/(n-1)}",
   "Thanks to K Kerr (MB) for pointing out the mistake."
 } ,

 { 27,  Jan, 2016, RCR, "afni_proc.py", MINOR, TYPE_ENHANCE,
   "allow for tissue based regression with only regress block",
   NULL
 } ,

 {  4,  Jan, 2016, RCR, "afni-general", MINOR, TYPE_BUG_FIX,
   "add boundardy checks in get_1dcat_intlist and get_count_intlist",
   "Without the checks, using count or 1dcat as sub-brick selector method\n"
   "would lead to confusing crashes (if values exceeded #vols).\n"
   "Thanks to W Graves for reporting the problem."
 } ,

 {  3,  Jan, 2016, RCR, "afni_system_check.py", MICRO, TYPE_MODIFY,
   "truncate 'top history' text for data trees",
   NULL
 } ,

 { 31,  Dec, 2015, RCR, "afni-general", MICRO, TYPE_BUG_FIX,
   "include AFNI_version_base.txt in build of afni_src.tgz",
   NULL
 } ,

 { 30,  Dec, 2015, RCR, "afni-general", MAJOR, TYPE_ENHANCE,
   "w/DRG implement new version system",
   "See https://afni.nimh.nih.gov/pub/dist/MOTD/MOTD_2015_12_30.txt ."
 } ,

 { 29,  Dec, 2015, RCR, "afni_system_check.py", MICRO, TYPE_BUG_FIX,
   "catch any empty directory listing from @FindAfniDsetPath",
   NULL
 } ,

 { 29,  Dec, 2015, RCR, "@FindAfniDsetPath", MICRO, TYPE_MODIFY,
   "0 or bad # args returns 1 rather than 0",
   NULL
 } ,

 { 29,  Dec, 2015, RCR, "afni-general", MICRO, TYPE_ENHANCE,
   "updated gitignore.src.txt and main 2 .gitignore files",
   NULL
 } ,

 { 28,  Dec, 2015, RCR, "@diff.files", MICRO, TYPE_ENHANCE,
   "allow diffs to include existence of directories",
   NULL
 } ,

 { 19,  Dec, 2015, RCR, "afni_proc.py", MICRO, TYPE_MODIFY,
   "removed CSFe from Example 10 of the help, to not lead people to use it",
   NULL
 } ,

 {  7,  Dec, 2015, RCR, "MatAFNI_Demo.m", MICRO, TYPE_BUG_FIX,
   "merge fix from J. Pfannmoller",
   "Done with G Chen."
 } ,

 {  7,  Dec, 2015, RCR, "afni_proc.py", MICRO, TYPE_ENHANCE,
   "help update: modify example 11 to use SurfVol and add FREESURFER NOTE",
   NULL
 } ,

 { 17,  Nov, 2015, RCR, "afni-general", MICRO, TYPE_GENERAL,
   "rename g_info to g_dicom_ctrl to avoid FreeBSD build conflict",
   "Thanks to J Bacon for noting the conflict."
 } ,

 {  6,  Nov, 2015, RCR, "to3d", MICRO, TYPE_ENHANCE,
   "allow for single volumes beyond 2^31-1 bytes",
   "Done for Z Saad."
 } ,

 {  6,  Nov, 2015, RCR, "@Align_Centers", MICRO, TYPE_NEW_OPT,
   "add option -cm_no_amask; like -cm but without -automask",
   NULL
 } ,

 {  4,  Nov, 2015, RCR, "1d_tool.py", MICRO, TYPE_NEW_OPT,
   "add -slice_order_to_times",
   "This converts a list of slice indices (sorted by acq time)\n"
   "to slice times (ordered by index)."
 } ,

 { 28,  Oct, 2015, RCR, "gen_ss_review_table.py", MICRO, TYPE_ENHANCE,
   "make 'a/E mask Dice coef' parent of 'mask correlation'",
   NULL
 } ,

 { 28,  Oct, 2015, RCR, "gen_ss_review_scripts.py", MICRO, TYPE_ENHANCE,
   "look for dice coef file ae_dice, as well ae_corr",
   NULL
 } ,

 { 28,  Oct, 2015, RCR, "afni_proc.py", MINOR, TYPE_MODIFY,
   "output anat/EPI Dice coefficient, rather than correlation",
   NULL
 } ,

 { 28,  Oct, 2015, RCR, "3ddot", MINOR, TYPE_NEW_OPT,
   "add -dodice, to get the Dice coefficient",
   NULL
 } ,

 { 26,  Oct, 2015, RCR, "afni_proc.py", MINOR, TYPE_MODIFY,
   "compute TSNR restricted to uncensored TRs",
   NULL
 } ,

 { 26,  Oct, 2015, RCR, "afni", MICRO, TYPE_MODIFY,
   "move version to show_AFNI_version and call on -ver",
   NULL
 } ,

 { 23,  Oct, 2015, RCR, "afni", MICRO, TYPE_MODIFY,
   "move version output after some text requests",
   NULL
 } ,

 { 21,  Oct, 2015, RCR, "afni_util.py", MICRO, TYPE_NEW_OPT,
   "added -exec",
   NULL
 } ,

 { 25,  Sep, 2015, RCR, "suma", MICRO, TYPE_MODIFY,
   "volume rendering is no longer the default for SUMA_VO_InitSlices",
   "So Do_06_VISdti_SUMA_visual_ex1.tcsh defaults to showing 3 volume slices."
 } ,

 { 24,  Sep, 2015, RCR, "ccalc", MICRO, TYPE_MODIFY,
   "make dependency on libmri explicit",
   "Some of these operations are for building on Fedora 22."
 } ,

 { 24,  Sep, 2015, RCR, "afni-general", MICRO, TYPE_ENHANCE,
   "inline func with static vars should be static",
   "Fails to link in Fedora 22."
 } ,

 { 24,  Sep, 2015, RCR, "vol2surf", MICRO, TYPE_ENHANCE,
   "restrict THD_extract_series error messages (e.g. for RGB datasets)",
   "Requested by P Taylor."
 } ,

 { 24,  Sep, 2015, RCR, "afni_proc.py", MICRO, TYPE_ENHANCE,
   "allow 3dD to proceed with only extra_stim_files",
   NULL
 } ,

 { 16,  Sep, 2015, RCR, "suma", MICRO, TYPE_MODIFY,
   "w/dglen SUMA_find_any_object: fixed loss of isGraphDset result",
   NULL
 } ,

 { 11,  Sep, 2015, RCR, "3dBandpass", MICRO, TYPE_MODIFY,
   "do not propagate scalars",
   NULL
 } ,

 { 11,  Sep, 2015, RCR, "afni-general", MICRO, TYPE_BUG_FIX,
   "edt_floatize.c: for NIFTI float->float with scale factors, apply them",
   "Also, fix determination of when to convert.\n"
   "Thanks to Pengmin (MB) for noting this problem."
 } ,

 { 10,  Sep, 2015, RCR, "afni_proc.py", MICRO, TYPE_BUG_FIX,
   "fix resulting aligned SurfVol if input is NIFTI",
   NULL
 } ,

 {  3,  Sep, 2015, RCR, "gen_ss_review_scripts.py", MICRO, TYPE_MODIFY,
   "give REML priority in guessing stats_dset",
   NULL
 } ,

 {  2,  Sep, 2015, RCR, "afni_proc.py", MICRO, TYPE_ENHANCE,
   "add -errts_dset to gen_ss_review_scripts.py command",
   NULL
 } ,

 {  2,  Sep, 2015, RCR, "gen_ss_review_scripts.py", MICRO, TYPE_BUG_FIX,
   "some option vars were being over-written",
   NULL
 } ,

 {  2,  Sep, 2015, RCR, "afni_proc.py", MICRO, TYPE_ENHANCE,
   "if rest and REML, use REML errts",
   NULL
 } ,

 {  1,  Sep, 2015, RCR, "gen_ss_review_scripts.py", MICRO, TYPE_ENHANCE,
   "track errts dset, and possibly use it for voxel dims",
   NULL
 } ,

 { 27,  Aug, 2015, RCR, "afni_system_check.py", MICRO, TYPE_ENHANCE,
   "check for R packages via 'rPkgsInstall -pkgs ALL -check'",
   NULL
 } ,

 { 26,  Aug, 2015, RCR, "Makefile.ptaylor.INCLUDE", MICRO, TYPE_ENHANCE,
   "put -L.. before $LFLAGS to link local libjpeg",
   NULL
 } ,

 { 25,  Aug, 2015, RCR, "@update.afni.binaries", MICRO, TYPE_ENHANCE,
   "if initial install, update .cshrc",
   "If initial install (afni not in PATH) and PATH not set in .cshrc,\n"
   "update path (PATH) and do 'apsearch -afni_help_dir' update in .cshrc."
 } ,

 { 21,  Aug, 2015, RCR, "Makefile.INCLUDE", MICRO, TYPE_ENHANCE,
   "move gifti_tool/cifti_tool from EXPROGS to PROGRAM_LIST",
   "Modified 28 Makefiles."
 } ,

 { 21,  Aug, 2015, RCR, "Makefile.INCLUDE", MICRO, TYPE_ENHANCE,
   "make cifti_tool",
   NULL
 } ,

 { 21,  Aug, 2015, RCR, "cifti_tool", MAJOR, TYPE_NEW_PROG,
   "initial release: updated help and added -hist",
   "New program to evaluate CIFTI datasets."
 } ,

 { 21,  Aug, 2015, RCR, "timing_tool.py", MICRO, TYPE_BUG_FIX,
   "start-of-run fix to -multi_timing_to_event_list offsets",
   NULL
 } ,

 { 21,  Aug, 2015, RCR, "make_random_timing.py", MICRO, TYPE_ENHANCE,
   "add more help for 'NOTE: distribution of ISI', including a short script",
   NULL
 } ,

 { 20,  Aug, 2015, RCR, "make_random_timing.py", MINOR, TYPE_NEW_OPT,
   "add -show_isi_pdf and -show_isi_f_pdf",
   NULL
 } ,

 { 19,  Aug, 2015, RCR, "gen_ss_review_table.py", MINOR, TYPE_NEW_OPT,
   "add -show_missing, to show all missing labels from all files",
   NULL
 } ,

 { 14,  Aug, 2015, RCR, "afni-general", MICRO, TYPE_BUG_FIX,
   "SUMA_CIFTI_2_edset: use 'no suma' version: SUMA_WriteDset_ns",
   NULL
 } ,

 { 13,  Aug, 2015, RCR, "afni-general", MICRO, TYPE_ENHANCE,
   "megrged cifti-toy branch from Ziad, for viewing CIFTI dataset in suma",
   NULL
 } ,

 { 12,  Aug, 2015, RCR, "@radial_correlate", MICRO, TYPE_NEW_OPT,
   "add -mask option, to apply instead of automask",
   "Done for Giri."
 } ,

 { 12,  Aug, 2015, RCR, "gen_group_command.py", MINOR, TYPE_ENHANCE,
   "allow for generic/unknown commands via -command (e.g. ls, 3dTcat)",
   "Done for W-L Tseng."
 } ,

 {  7,  Aug, 2015, RCR, "3dhistog", MICRO, TYPE_NEW_OPT,
   "add -noempty option, to ignore empty bins",
   NULL
 } ,

 {  7,  Aug, 2015, RCR, "model_conv_PRF", MICRO, TYPE_MODIFY,
   "make everything static, to avoid confusion",
   NULL
 } ,

 {  7,  Aug, 2015, RCR, "model_conv_PRF_6", MICRO, TYPE_BUG_FIX,
   "make everything static, to avoid confusion; proto for conv_set_ref",
   NULL
 } ,

 {  5,  Aug, 2015, RCR, "nifti_tool", MICRO, TYPE_ENHANCE,
   "apply library updates for potentially writing NIFTI-2",
   NULL
 } ,

 {  5,  Aug, 2015, RCR, "NIFTI", MINOR, TYPE_ENHANCE,
   "if conversion to NIFTI-1 header fails on write, try NIFTI-2",
   NULL
 } ,

 {  5,  Aug, 2015, RCR, "afni-general", MICRO, TYPE_ENHANCE,
   "add some support for reading Voxel_Bucket datasets into AFNI",
   "That is a type that is currently specific to SUMA."
 } ,

 {  3,  Aug, 2015, RCR, "Dimon1", MICRO, TYPE_BUG_FIX,
   "fixed -drive_afni, -drive_wait and -rt_cmd command lists",
   NULL
 } ,

 {  3,  Aug, 2015, RCR, "Dimon", MICRO, TYPE_BUG_FIX,
   "applied ACQUSITION_TYPE as 3d+timing",
   "Slice timing was lost (by the plugin) in the change to 3d+t ACQ TYPE.\n"
   "Thanks to H Mandelkow for bringing this up."
 } ,

 {  3,  Aug, 2015, RCR, "plug_realtime", MINOR, TYPE_ENHANCE,
   "added DTYPE_3DTM (3D+timing) ACQUSITION_TYPE",
   "Treats data as per volume, but with slice timing.  This is needed for\n"
   "num_chan>0, but when data does not come in num_chan slices at a time."
 } ,

 { 31,  Jul, 2015, RCR, "@FindAfniDsetPath", MICRO, TYPE_ENHANCE,
   "allow full paths to succeed ; no args gives help",
   NULL
 } ,

 { 30,  Jul, 2015, RCR, "@auto_tlrc", MICRO, TYPE_BUG_FIX,
   "check for template existence even given path",
   "Was failing with -init_xform."
 } ,

 { 29,  Jul, 2015, RCR, "gen_ss_review_scripts.py", MICRO, TYPE_MODIFY,
   "block any _REMLvar stats dset (was _REMLvar+)",
   "Might get stats*_REMLvar_nods, for example, via 3dREMLfit -dsort_nods."
 } ,

 { 29,  Jul, 2015, RCR, "afni_proc.py", MINOR, TYPE_ENHANCE,
   "ANATICOR now works with task analysis, using -regress_reml_exec",
   "Done for R W Cox."
 } ,

 { 29,  Jul, 2015, RCR, "3dcalc", MICRO, TYPE_MODIFY,
   "clarify error about mismatch in number of volumes",
   NULL
 } ,

 { 28,  Jul, 2015, RCR, "afni_proc.py", MINOR, TYPE_MODIFY,
   "ANATICOR now includes zero volumes at censor points",
   "This matches non-ANATICOR and fast ANATICOR cases."
 } ,

 { 27,  Jul, 2015, RCR, "afni_proc.py", MICRO, TYPE_MODIFY,
   "renamed -regress_WMeL_corr to -regress_make_corr_AIC and default to 'no'",
   NULL
 } ,

 { 24,  Jul, 2015, RCR, "afni-general", MICRO, TYPE_BUG_FIX,
   "GIFTI datasets should have NODE_INDEX list as first DataArray",
   "Thanks to N Oosterhof for pointing this out."
 } ,

 { 23,  Jul, 2015, RCR, "afni-general", MICRO, TYPE_ENHANCE,
   "allow Graph_Bucket niml.dsets to be read, but just as 1D",
   NULL
 } ,

 { 17,  Jul, 2015, RCR, "plug_realtime", MINOR, TYPE_ENHANCE,
   "Dimon->afni: small TCP buffers cause volumes to be passed slowly",
   "In iochan_recvall, increase nap time only if packets < 4K are received."
 } ,

 { 13,  Jul, 2015, RCR, "nifti_tool", MAJOR, TYPE_ENHANCE,
   "nifti_tool is now based on NIFTI-2, with many corresponding new options",
   "The old nifti_tool (based on NIFTI-1) is now nifti1_tool."
 } ,

 { 13,  Jul, 2015, RCR, "nifti1_tool", MINOR, TYPE_NEW_PROG,
   "nifti1_tool is the NIFTI-1 version of nifti_tool",
   NULL
 } ,

 { 13,  Jul, 2015, RCR, "NIFTI-2", MAJOR, TYPE_ENHANCE,
   "added NIFTI-2 support into AFNI",
   "Main source update: nifti/nifti2 tree, then applied it in mostly\n"
   "   thd_niftiread/write.c (plus gifti_io.h, 3ddata.h, mrilib.h).\n"
   "To compile into all of AFNI edit: Makefile.INCLUDE, SUMA_Makefile_NoDev,\n"
   "   Makefile.avovk.INCLUDE and Makefile.ptaylor.INCLUDE."
 } ,

 {  11,  Jul, 2015, RCR, "@diff.files", MICRO, TYPE_NEW_OPT,
   "added -longlist",
   NULL
 } ,

 {  1,  Jul, 2015, RCR, "cifti_tool", MINOR, TYPE_NEW_OPT,
   "reorg and more recur functions",
   NULL
 } ,

 {  1,  Jul, 2015, RCR, "afni_proc.py", MICRO, TYPE_GENERAL,
   "clarified help for -anat_unif_GM",
   NULL
 } ,

 { 24,  Jun, 2015, RCR, "afni_xml_tool", MINOR, TYPE_NEW_OPT,
   "afni_xml updates, and start to afni_xml_tool",
   NULL
 } ,

 { 18,  Jun, 2015, RCR, "3dExtrema", MINOR, TYPE_NEW_OPT,
   "added -nbest",
   "Output -nbest extrema; -quiet does not suppress extrema output."
 } ,

 { 17,  Jun, 2015, RCR, "GIFTI", MINOR, TYPE_NEW_OPT,
   "added functions for reading from a buffer",
   NULL
 } ,

 { 16,  Jun, 2015, RCR, "CIFTI", MINOR, TYPE_GENERAL,
   "added initial nifti/cifti tree",
   NULL
 } ,

 { 16,  Jun, 2015, RCR, "afni_proc.py", MINOR, TYPE_ENHANCE,
   "applied -regress_stim_times_offset to typical timing files",
   "Allows for stim timing offset when copying to stimuli directory."
 } ,

 { 15,  Jun, 2015, RCR, "nifti_tool", MINOR, TYPE_NEW_OPT,
   "added -disp_cext",
   NULL
 } ,

 { 10,  Jun, 2015, RCR, "auto_warp.py", MICRO, TYPE_BUG_FIX,
   "clear any AFNI_COMPRESSOR variable, so that scripts do not get confused",
   "NIFTI is the default, so avoid script confusion with automatic nii.gz.\n"
   "In the future, maybe process as AFNI."
 } ,

 { 10,  Jun, 2015, RCR, "NIFTI", MICRO, TYPE_BUG_FIX,
   "THD_open_one_dataset: let THD_open_nifti look for alternate files",
   "CHECK_FOR_DATA() requires a file name match, but NIFTI is forgiving."
 } ,

 { 10,  Jun, 2015, RCR, "@diff.files", MAJOR, TYPE_NEW_PROG,
   "compare list of files with those in other directory",
   NULL
 } ,

 { 10,  Jun, 2015, RCR, "@diff.tree", MAJOR, TYPE_NEW_PROG,
   "look for differences between files in two directories",
   "Should merge @diff.files and @diff.tree, and change to python."
 } ,

 {  8,  Jun, 2015, RCR, "neuro_deconvolve.py", MICRO, TYPE_ENHANCE,
   "allow -inputs to include paths",
   NULL
 } ,

 {  6,  Jun, 2015, RCR, "timing_tool.py", MICRO, TYPE_NEW_OPT,
   "added -per_run_file",
   NULL
 } ,

 {  2,  Jun, 2015, RCR, "NIFTI", MICRO, TYPE_GENERAL,
   "NIFTI-1,2: added NIFTI_ECODE_CIFTI/VARIABLE_FRAME_TIMING/EVAL/MATLAB",
   NULL
 } ,

 {  1,  Jun, 2015, RCR, "nifti_tool", MINOR, TYPE_ENHANCE,
   "diff/disp_hdr detects type; diff_hdr1/2",
   NULL
 } ,

 {  1,  Jun, 2015, RCR, "3dttest++", MICRO, TYPE_NEW_OPT,
   "added -dupe_ok and more warnings when dataset labels match",
   NULL
 } ,

 { 27,  May, 2015, RCR, "@Install_TSrestMovieDemo", MICRO, TYPE_BUG_FIX,
   "set and applied $demo as Suma_TSrestMovieDemo",
   NULL
 } ,

 { 26,  May, 2015, RCR, "3dBlurToFWHM", MICRO, TYPE_MODIFY,
   "make -help output consistent in using FWHM (along with 3dLocalstat)",
   NULL
 } ,

 { 26,  May, 2015, RCR, "NIFTI", MINOR, TYPE_ENHANCE,
   "nifti_read_header returns generic pointer; rename N-1/2 header read funcs",
   NULL
 } ,

 { 22,  May, 2015, RCR, "afni_proc.py", MICRO, TYPE_ENHANCE,
   "help clarifications for -regress_ROI* options",
   NULL
 } ,

 { 22,  May, 2015, RCR, "afni-general", MINOR, TYPE_MODIFY,
   "allow for small differences when comparing oblique angles",
   "Define OBLIQ_ANGLE_THRESH=0.01 as a tolerance for the difference.\n"
   "This was done to fix registration to external dset in realtime.\n"
   "Thanks to V Roopchansingh for bringing up the problem."
 } ,

 { 19,  May, 2015, RCR, "3dClustSim", MICRO, TYPE_MODIFY,
   "do not allow -pthr to precede -both or -niml",
   "Otherwise -pthr values would be lost."
 } ,

 { 18,  May, 2015, RCR, "afni_proc.py", MINOR, TYPE_ENHANCE,
   "allow ROI PC regression for local masks (not just external ones)",
   "External ROIs should now be passed via -anat_follower_ROI, rather than\n"
   "-regress_ROI_*, the latter no longer taking dataset parameters.\n"
   "Also changed -regress_ROI_erode to -anat_follower_erode and\n"
   "removed option -regress_ROI_maskave (use -regress_ROI)\n"
   "Done for R W Cox."
 } ,

 { 18,  May, 2015, RCR, "gen_ss_review_table.py", MICRO, TYPE_NEW_OPT,
   "mention gen_ss_review_scripts.py -help_fields in help",
   NULL
 } ,

 {  8,  May, 2015, RCR, "afni_proc.py", MINOR, TYPE_NEW_OPT,
   "added -regress_make_corr_vols",
   "Use this to compute average correlation volumes for various masks."
 } ,

 {  7,  May, 2015, RCR, "afni_proc.py", MINOR, TYPE_MODIFY,
   "replaced slow 3dTfitter with 3dTproject in anaticor",
   "This should not affect the result, just the processing time."
 } ,

 {  5,  May, 2015, RCR, "afni_proc.py", MINOR, TYPE_ENHANCE,
   "added help (inc Ex 11), follower modifications, WMe corr diag change",
   NULL
 } ,

 {  4,  May, 2015, RCR, "afni_proc.py", MINOR, TYPE_NEW_OPT,
   "added -anat_follower, -anat_follower_ROI, -regress_anaticor_label",
   NULL
 } ,

 {  1,  May, 2015, RCR, "gen_ss_review_scripts.py", MICRO, TYPE_MODIFY,
   "keep num regs of interest = 0 if num stim = 0",
   NULL
 } ,

 { 30,  Apr, 2015, RCR, "afni_proc.py", MICRO, TYPE_NEW_OPT,
   "allow AM2 centering param via basis backdoor (for now)",
   "For example, use basis function 'BLOCK(2) :x:0.176'\n"
   "Done for J Britton."
 } ,

 { 29,  Apr, 2015, RCR, "NIFTI", MINOR, TYPE_MODIFY,
   "allow reading and writing unknown extensions",
   NULL
 } ,

 { 28,  Apr, 2015, RCR, "clib_02.nifti2", MINOR, TYPE_NEW_PROG,
   "added clib_02.nifti2.c demo and Makefile under nifti2 dir",
   NULL
 } ,

 { 28,  Apr, 2015, RCR, "NIFTI", MAJOR, TYPE_ENHANCE,
   "apply updates to NIFTI-2 I/O library",
   "Also, include initial mods to nifti_tool, hidden under nifti2 dir."
 } ,

 { 28,  Apr, 2015, RCR, "NIFTI", MINOR, TYPE_GENERAL,
   "add nifti/nifti2 directory with current NIFTI-1 versions of 4 files",
   "This tracks initial changes to nifti2_io.[ch] nifti_tool.[ch]."
 } ,

 { 24,  Apr, 2015, RCR, "gen_group_command.py", MICRO, TYPE_ENHANCE,
   "tiny help update: examples of usage regarding subject IDs",
   NULL
 } ,

 { 23,  Apr, 2015, RCR, "gen_ss_review_scripts.py", MICRO, TYPE_NEW_OPT,
   "add -help_fields[_brief], to describe the 'basic' output fields",
   NULL
 } ,

 { 22,  Apr, 2015, RCR, "afni_proc.py", MINOR, TYPE_BUG_FIX,
   "put in cat_matvec string to create warp.all.anat.aff12.1D",
   "Thanks to sgreen (MB) for noting the problem."
 } ,

 { 22,  Apr, 2015, RCR, "afni_proc.py", MINOR, TYPE_ENHANCE,
   "add -todo; help update; verify use of erode list",
   NULL
 } ,

 { 22,  Apr, 2015, RCR, "file_tool", MINOR, TYPE_ENHANCE,
   "add fix for non-unix files; allow for multiple tests with -prefix",
   NULL
 } ,

 { 22,  Apr, 2015, RCR, "afni-general", MICRO, TYPE_MODIFY,
   "Makefile.linux_fedora_19_64: alter -I dirs for glib to build on F21",
   NULL
 } ,

 { 14,  Apr, 2015, RCR, "uber_subject.py", MICRO, TYPE_NEW_OPT,
   "add MIN_OUTLIERS as an option for volreg base",
   NULL
 } ,

 { 14,  Apr, 2015, RCR, "3dDeconvolve", MICRO, TYPE_MODIFY,
   "PLOT_matrix_gray: add error messages to clarify malloc failures",
   NULL
 } ,

 {  9,  Apr, 2015, RCR, "afni_proc.py", MICRO, TYPE_BUG_FIX,
   "fix -tlrc_NL_warped_dsets for NIFTI anat; add some -regress_ROI_PC help",
   NULL
 } ,

 {  8,  Apr, 2015, RCR, "@update.afni.binaries", MINOR, TYPE_ENHANCE,
   "updated to Ziad's new -revert option",
   NULL
 } ,

 {  8,  Apr, 2015, RCR, "afni_system_check.py", MICRO, TYPE_ENHANCE,
   "check for FATCAT_DEMO",
   NULL
 } ,

 {  7,  Apr, 2015, RCR, "afni_proc.py", MICRO, TYPE_BUG_FIX,
   "TLRC_warped_dsets: no view update if type != BRIK",
   NULL
 } ,

 {  7,  Apr, 2015, RCR, "afni_base.py", MICRO, TYPE_MODIFY,
   "ppves: no sel -> no quotes; dset_dims: check failures and return 4 vals",
   NULL
 } ,

 {  7,  Apr, 2015, RCR, "3dnvals", MICRO, TYPE_MODIFY,
   "have 3dnvals return status 1 if all dataset opens fail",
   NULL
 } ,

 {  2,  Apr, 2015, RCR, "afni_proc.py", MINOR, TYPE_NEW_OPT,
   "added -tlrc_NL_warped_dsets to import 3dQwarp result",
   "Added for P Molfese and others."
 } ,

 {  2,  Apr, 2015, RCR, "rickr/Makefile", MICRO, TYPE_BUG_FIX,
   "Imon and serial_helper should not use LLIBS",
   NULL
 } ,

 {  1,  Apr, 2015, RCR, "afni_proc.py", MAJOR, TYPE_NEW_OPT,
   "anat followers and ROI_PC",
   "Datasets can follow the anatomical warps\n"
   "Added options -regress_ROI_PC, -regress_ROI_maskave, -regress_ROI_erode.\n"
   "PC allows for some number of principle components to be regressed, and\n"
   "   maskave is for mask averages to be regressed.\n"
   "The _erode option applies to either, and happens before xform.\n"
   "Also, any anat with skull is applied as a follower.\n"
   "Also, -tcat_remove_first_trs can now take a list."
 } ,

 {  1,  Apr, 2015, RCR, "1d_tool.py", MICRO, TYPE_ENHANCE,
   "allow -censor_fill_parent with 2D files",
   NULL
 } ,

 { 31,  Mar, 2015, RCR, "1d_tool.py", MICRO, TYPE_ENHANCE,
   "allow -censor_fill_parent with simple 1D files",
   "Done for 3dpc and censoring in afni_proc.py."
 } ,

 { 30,  Mar, 2015, RCR, "afni-general", MINOR, TYPE_ENHANCE,
   "update for selenium",
   "Includes: Makefile.linux_openmp*, xorg7*, osx_10.7*, fedora19_64,\n"
   "as well as Makefile.INCLUDE and rickr/Makefile for LLIBS."
 } ,

 { 23,  Mar, 2015, RCR, "python-general", MINOR, TYPE_ENHANCE,
   "broke VarsObject class out into separate file",
   NULL
 } ,

 { 19, Mar, 2015, RCR, "unix_tutorial", MINOR, TYPE_ENHANCE,
   "populated AFNI_data6/unix_tutorial with Sphinx version",
   "The previous tutorial was moved under 'old'."
 } ,

 { 18,  Mar, 2015, RCR, "sphinx", MAJOR, TYPE_ENHANCE,
   "added unix_tutorial to the doc tree",
   NULL
 } ,

 { 18,  Mar, 2015, RCR, "sphinx", MICRO, TYPE_MODIFY,
   "renamed tutorials.rst to SelfGuidedScripts.rst, along with tag",
   NULL
 } ,

 { 18,  Mar, 2015, RCR, "3dBandpass", MICRO, TYPE_ENHANCE,
   "let user know details of dimensionality reduction",
   NULL
 } ,

 { 13,  Mar, 2015, RCR, "Dimon", MICRO, TYPE_NEW_OPT,
   "added option -te_list to pass ECHO_TIMES to plug_realtime",
   NULL
 } ,

 { 13,  Mar, 2015, RCR, "plug_realtime", MINOR, TYPE_ENHANCE,
   "added code to receive and store ECHO_TIMES",
   "This is passed as control information and is stored in rtin->TE."
 } ,

 { 13,  Mar, 2015, RCR, "plug_realtime", MINOR, TYPE_ENHANCE,
   "added V Roopchansingh update for T2* est Merge function",
   NULL
 } ,

 { 12,  Mar, 2015, RCR, "3dDeconvolve.py", MICRO, TYPE_MODIFY,
   "allow for collinearity in regressor warnings",
   NULL
 } ,

 { 12,  Mar, 2015, RCR, "afni_base.py", MICRO, TYPE_BUG_FIX,
   "fixed capture in shell_exec2 for old python, where readlines() would hang",
   NULL
 } ,

 { 12,  Mar, 2015, RCR, "afni_util.py", MICRO, TYPE_ENHANCE,
   "implemented fast=0 in get/show_process_stack",
   NULL
 } ,

 { 11,  Mar, 2015, RCR, "afni_util.py", MINOR, TYPE_ENHANCE,
   "added covary and linear_fit; -listfunc takes -/stdin to read from stdin",
   NULL
 } ,

 {  3,  Mar, 2015, RCR, "powell_int.c", MICRO, TYPE_BUG_FIX,
   "multiple include directives got joined on one line",
   NULL
 } ,

 {  3,  Mar, 2015, RCR, "afni_proc.py", MICRO, TYPE_ENHANCE,
   "added MIN_OUTLER as an option to -volreg_align_to",
   "Also, updated requirement data from Feb 9 to Nov 9."
 } ,

 {  2,  Mar, 2015, RCR, "afni_proc.py", MICRO, TYPE_BUG_FIX,
   "fixed 3dTproject call for resting state on surface",
   "Thanks to Tara (message board) for noting the problem."
 } ,

 { 27,  Feb, 2015, RCR, "afni_proc.py", MICRO, TYPE_NEW_OPT,
   "added -regress_WMeL_corr option, which I forgot about last time",
   NULL
 } ,

 { 27,  Feb, 2015, RCR, "@compute_gcor", MICRO, TYPE_NEW_OPT,
   "added -corr_vol, to output a global correlation volume",
   "Note that afni_proc.py does these steps by default."
 } ,

 { 24,  Feb, 2015, RCR, "neuro_deconvolve.py", MINOR, TYPE_ENHANCE,
   "re-wrote method: new decon, upsample, multiple files, reconvolve",
   "This is partially for evaluation of the decon/recon PPI steps."
 } ,

 { 13,  Feb, 2015, RCR, "afni_proc.py", MICRO, TYPE_ENHANCE,
   "make WMeLocal for fast anaticor a float dataset",
   "Also, generate WMeL_corr as a diagnostic volume."
 } ,

 { 13,  Feb, 2015, RCR, "3dcalc", MICRO, TYPE_ENHANCE,
   "allow for longer -prefix, to include what would be set via -session",
   "Done for P Kohn."
 } ,

 { 12,  Feb, 2015, RCR, "make_stim_times.py", MICRO, TYPE_NEW_OPT,
   "added -no_consec option, to block consecutive events",
   NULL
 } ,

 { 12,  Feb, 2015, RCR, "afni_proc.py", MINOR, TYPE_NEW_OPT,
   "added -regress_anaticor_fast/-regress_anaticor_fwhm",
   "This implements the 'fast' ANATICOR method, computing the WMeLocal\n"
   "voxel-wise regressors via an FWHM Gaussian sum of WMe voxels, rather\n"
   "than a uniform sum within a radius."
 } ,

 { 11,  Feb, 2015, RCR, "model_conv_PRF", MICRO, TYPE_MODIFY,
   "use AFNI_MODEL_PRF_RAM_STATS to control RAM use reporting",
   "Maybe malloc_stats() is not available on macs."
 } ,

 { 10,  Feb, 2015, RCR, "make_stim_times.py", MICRO, TYPE_MODIFY,
   "clarify use of both -nruns, -nt",
   NULL
 } ,

 {  9,  Feb, 2015, RCR, "file_tool", MINOR, TYPE_ENHANCE,
   "warn on '\\' without preceding space",
   "Gang and J Rajendra ran into a problem on OS X 10.9.5."
 } ,

 {  9,  Feb, 2015, RCR, "afni_proc.py", MINOR, TYPE_ENHANCE,
   "applied updates matching 3dClustSim (9 table output)",
   "Output from 3dClustSim is now 9 tables: NN=1,2,3 by 1-,2-,bi-sided tests."
 } ,

 {  3,  Feb, 2015, RCR, "model_conv_PRF", MINOR, TYPE_ENHANCE,
   "consolidate blur and reorg into one function, to reduce max memory usage",
   "This allows the program to run on weaker systems, cutting the max RAM\n"
   "usage by one half.  A prior step was to allocate main RAM early so that\n"
   "free() would release to the OS (Linux), but that is now moot.\n"
   "This change has no effect on the results (no binary diff)."
 } ,

 { 28,  Jan, 2015, RCR, "afni-general", MICRO, TYPE_ENHANCE,
   "in mri_fdrize, warn user if p->q is skipped because of < 20 voxels",
   NULL
 } ,

 { 28,  Jan, 2015, RCR, "Makefile.INCLUDE", MICRO, TYPE_MODIFY,
   "take SurfMesh out of SUMA_PROGS; use LC_COLLATE in sort for prog_list",
   "done to keep GTS progs out of macosx_10.6_Intel_64.no.fink build"
 } ,

 { 20,  Jan, 2015, RCR, "1d_tool.py", MICRO, TYPE_NEW_OPT,
   "added option -show_trs_to_zero, to compute length of iresp",
   "This is to computer the number of TRs until a curve bottoms out at 0."
 } ,

 { 20,  Jan, 2015, RCR, "timing_tool.py", MICRO, TYPE_ENHANCE,
   "allow ',' as married timing separator (along with '*')",
   NULL
 } ,

 { 15,  Jan, 2015, RCR, "@update.afni.binaries", MICRO, TYPE_NEW_OPT,
   "added -hist; if unknown opt and cur version, fail after check",
   NULL
 } ,

 { 15,  Jan, 2015, RCR, "afni_skeleton.py", MICRO, TYPE_NEW_PROG,
   "just to save a starting point for other new programs",
   NULL
 } ,

 { 15,  Jan, 2015, RCR, "afni_util.py", MICRO, TYPE_BUG_FIX,
   "fixed () in case of r(A,B,unbiased=1), which matches correlation_p()",
   NULL
 } ,

 { 15,  Jan, 2015, RCR, "afni_proc.py", MICRO, TYPE_BUG_FIX,
   "include -demean when running 3ddot on masks",
   NULL
 } ,

 { 15,  Jan, 2015, RCR, "3ddot", MICRO, TYPE_ENHANCE,
   "explicitly state 'Pearson' correlation in help",
   NULL
 } ,

 { 14,  Jan, 2015, RCR, "read_matlab_files.py", MINOR, TYPE_NEW_PROG,
   "read and possibly convert MATLAB files to 1D format",
   NULL
 } ,

 {  2,  Jan, 2015, RCR, "afni_proc.py", MICRO, TYPE_MODIFY,
   "added MIN_OUTLIER to example 7",
   NULL
 } ,

 { 18,  Dec, 2014, RCR, "afni_base.py", MICRO, TYPE_ENHANCE,
   "in shell_com:val(), if no stdout but have stderr, display stderr",
   NULL
 } ,

 { 10,  Dec, 2014, RCR, "meica.py", MICRO, TYPE_BUG_FIX,
   "fixed 3dTshift input in case of --no_despike",
   "Thanks to M Plitt for the code fix."
 } ,

 {  2,  Dec, 2014, RCR, "afni_proc.py", MICRO, TYPE_BUG_FIX,
   "-tlrc_NL_awpy_rm was not being applied",
   NULL
 } ,

 {  2,  Dec, 2014, RCR, "afni-general", MINOR, TYPE_BUG_FIX,
   "added floatscan to THD_load_nifti for case of double->float conversion",
   "Thanks to M Gregory."
 } ,

 { 25,  Nov, 2014, RCR, "afni_util.py", MICRO, TYPE_NEW_OPT,
   "added get_process_depth()",
   "sample use: afni_util.py -print 'get_process_depth()'"
 } ,

 { 21,  Nov, 2014, RCR, "meica.py", MICRO, TYPE_MODIFY,
   "merged -affter into -nwarp in 5 3dNwarpApply calls",
   NULL
 } ,

 { 21,  Nov, 2014, RCR, "afni_proc.py", MICRO, TYPE_ENHANCE,
   "-anat_unifize_method none now means to skip, default means to do in AW",
   "Basically, this adds the ability to skip 3dUnifize completely."
 } ,

 { 19,  Nov, 2014, RCR, "Dimon", MICRO, TYPE_BUG_FIX,
   "do not allow num_suffix to be processed as octal",
   NULL
 } ,

 { 19,  Nov, 2014, RCR, "3dclust", MICRO, TYPE_ENHANCE,
   "clarify -mni in help (do not use if already MNI)",
   NULL
 } ,

 { 10,  Nov, 2014, RCR, "afni", MICRO, TYPE_ENHANCE,
   "added color maps Reds_and_Blues, and _w_Green",
   NULL
 } ,

 {  7,  Nov, 2014, RCR, "mri_nwarp.c", MICRO, TYPE_BUG_FIX,
   "applied update to free temporary warp on behalf of RWC",
   NULL
 } ,

 {  7,  Nov, 2014, RCR, "auto_warp.py", MICRO, TYPE_MODIFY,
   "moved -affter warp to -warp in 3dNwarpApply",
   NULL
 } ,

 {  7,  Nov, 2014, RCR, "afni_proc.py", MICRO, TYPE_MODIFY,
   "moved -affter warp to -warp in 3dNwarpApply",
   "This applies the 22 Oct, 2014 change to 3dNwarpApply."
 } ,

 {  7,  Nov, 2014, RCR, "model_conv_PRF_6", MINOR, TYPE_NEW_PROG,
   "6 parameter population receptive field estimate model",
   "Added sigrat (sigma ratio) and theta parameters.\n"
   "For E Silson and C Baker."
 } ,

 {  4, Nov, 2014, RCR, "CA_EZ_atlas.csh", MICRO, TYPE_MODIFY,
   "with unchecked -help this dumps TT_N27 in current directory",
   "Updated so that 'apearch -update_all_afni_help' does not dump dataset.\n"
   "Updated directly under pub/dist/bin.\n"
   "Should this script even be distributed?"
 } ,

 { 28, Oct, 2014, RCR, "timing_tool.py", MICRO, TYPE_ENHANCE,
   "expanded -help_basis",
   NULL
 } ,

 { 27, Oct, 2014, RCR, "Dimon", MINOR, TYPE_BUG_FIX,
   "fixed strcmp trap in -sbns; have -sb_num_suffix look for any last integer",
   NULL
 } ,

 { 27, Oct, 2014, RCR, "afni-general", MINOR, TYPE_ENHANCE,
   "added 107 face images for 20 years",
   NULL
 } ,

 { 23, Oct, 2014, RCR, "afni_util.py", MINOR, TYPE_ENHANCE,
   "enhanced read_text_file and added shuffle_blocks",
   NULL
 } ,

 { 22, Oct, 2014, RCR, "3dmask_tool", MICRO, TYPE_BUG_FIX,
   "if padding for dilate/erode steps, preserve ijk_to_dicom_real",
   "Thanks to A Kurani for noting the problem."
 } ,

 { 20, Oct, 2014, RCR, "imcat", MINOR, TYPE_BUG_FIX,
   "z and r: fixed y-padding",
   NULL
 } ,

 { 16, Oct, 2014, RCR, "Dimon", MINOR, TYPE_NEW_OPT,
   "added sort_methods: none, acq_time, default, num_suffix, zposn",
   NULL
 } ,

 {  8, Oct, 2014, RCR, "Dimon", MINOR, TYPE_BUG_FIX,
   "added -save_errors and more recovery chances, fixed sb_num_suffix app",
   "Stage 3 of sorting broke stage 2 of sorting.\n"
   "Thanks to V Roopchansingh for noting the problem."
 } ,

 { 25, Sep, 2014, RCR, "Dimon", MICRO, TYPE_BUG_FIX,
   "fixed use of altered add_to_string_list()",
   "The changed usage broke options -drive_afni, -drive_wait and -rt_cmd.\n"
   "Thanks to V Roopchansingh for noting the problem."
 } ,

 { 24, Sep, 2014, RCR, "afni_util.py", MICRO, TYPE_NEW_OPT,
   "added -list2 case under -listfunc",
   NULL
 } ,

 { 23, Sep, 2014, RCR, "afni-general", MINOR, TYPE_BUG_FIX,
   "cat_strings was missing trailing byte",
   "Thanks to Q Li for noting the problem."
 } ,

 { 23, Sep, 2014, RCR, "afni_util.py", MINOR, TYPE_NEW_OPT,
   "added some explicit -help and improved the few existing options",
   NULL
 } ,

 { 22, Sep, 2014, RCR, "3dexample1", MICRO, TYPE_ENHANCE,
   "made mention of 3dToyProg.c",
   NULL
 } ,

 { 22, Sep, 2014, RCR, "SUMA_Makefile_NoDev", MICRO, TYPE_MODIFY,
   "removed ../suma_*.o from clean directive",
   NULL
 } ,

 { 22, Sep, 2014, RCR, "thd_http.c", MICRO, TYPE_MODIFY,
   "changed mktemp() to mkstemp() to get rid of those compile warnings",
   NULL
 } ,

 { 22, Sep, 2014, RCR, "column_cat", MINOR, TYPE_BUG_FIX,
   "fixed implementation of -line, which messed up default operation",
   NULL
 } ,

 { 19, Sep, 2014, RCR, "3dexample1", MINOR, TYPE_NEW_PROG,
   "sample program to multiply a dataset by 2",
   "This is very basic example of reading/processing/writing AFNI datasets."
 } ,

 { 16, Sep, 2014, RCR, "3dmask_tool", MINOR, TYPE_NEW_OPT,
   "added -fill_dirs option, to specify directions for hole filling",
   "Added for D. Glen."
 } ,

 { 15, Sep, 2014, RCR, "file_tool", MINOR, TYPE_ENHANCE,
   "apply -prefix for -show_file_type (a dos2unix conversion)",
   NULL
 } ,

 { 10, Sep, 2014, RCR, "Dimon", MICRO, TYPE_ENHANCE,
   "handle num_chan > 1 in GERT_Reco scripts",
   NULL
 } ,

 {  8, Sep, 2014, RCR, "afni_proc.py", MICRO, TYPE_MODIFY,
   "round min dimension to 6 sig bits, then truncate to 3",
   "This helps catch cases where the dimension is just under\n"
   "some fairly 'round' number."
 } ,

 {  8, Sep, 2014, RCR, "Dimon", MICRO, TYPE_BUG_FIX,
   "num_chan > 1 needs 3D+t ACQ type",
   "Thanks to V Roopchansingh for noting the problem."
 } ,

 {  8, Sep, 2014, RCR, "plug_realtime", MICRO, TYPE_BUG_FIX,
   "fixed free_PCOR_ivoxel_corr function call typos",
   "Thanks to Y Halchenko for noting the problem."
 } ,

 {  4, Sep, 2014, RCR, "r_idisp.o", MICRO, TYPE_MODIFY,
   "cast int64_t to long long to appease printf across multiple systems",
   NULL
 } ,

 {  3, Sep, 2014, RCR, "plug_realtime", MINOR, TYPE_ENHANCE,
   "merged in changes from C Craddock, with alterations",
   "This needs some more work."
 } ,

 {  2, Sep, 2014, RCR, "3dTcat", MICRO, TYPE_ENHANCE,
   "allow @filename format for -tpattern option",
   NULL
 } ,

 { 29, Aug, 2014, RCR, "slow_surf_clustsim.py", MICRO, TYPE_ENHANCE,
   "included blur in all help examples for clarity",
   NULL
 } ,

 { 28, Aug, 2014, RCR, "Dimon", MICRO, TYPE_ENHANCE,
   "test SOP IUID sorting",
   NULL
 } ,

 { 27, Aug, 2014, RCR, "3dcalc", MICRO, TYPE_ENHANCE,
   "applied AFNI_ORIENT for -LPI/-RAI",
   "Requested by Shane M. via the message board."
 } ,

 { 25, Aug, 2014, RCR, "gen_ss_review_table.py", MICRO, TYPE_BUG_FIX,
   "defined oind (for case that does not currently happen)",
   NULL
 } ,

 { 22, Aug, 2014, RCR, "Dimon", MINOR, TYPE_NEW_OPT,
   "added -sort_method and -save_details",
   "Using the 'geme_index' sort method allows for real-time sorting\n"
   "of GE multi-echo data, before volumes are sent to 'afni'.\n"
   "Modification made for V Roopchansingh."
 } ,

 { 21, Aug, 2014, RCR, "model_conv_PRF", MICRO, TYPE_GENERAL,
   "minor details added to help output",
   NULL
 } ,

 { 13, Aug, 2014, RCR, "Dimon", MICRO, TYPE_GENERAL,
   "very minor update",
   NULL
 } ,

 { 12, Aug, 2014, RCR, "Dimon", MAJOR, TYPE_MODIFY,
   "this should basically work like the old version",
   "While no major change should be seen, this is an overhaul of\n"
   "the previous version, which should allow for realtime sorting."
 } ,

 { 12, Aug, 2014, RCR, "Dimon1", MINOR, TYPE_GENERAL,
   "Dimon1 is a fork of the previous working version of Dimon",
   "This can be a backup if there are troubles with the new Dimon."
 } ,

 { 12, Aug, 2014, RCR, "afni_system_check.py", MICRO, TYPE_GENERAL,
   "afni -ver is now only 1 line of output",
   NULL
 } ,

 {  5, Aug, 2014, RCR, "to3d", MICRO, TYPE_GENERAL,
   "added more comments about -ushort2float",
   "Requested by J Butman."
 } ,

 {  2, Aug, 2014, RCR, "make_stim_times.py", MINOR, TYPE_NEW_OPT,
   "added -run_trs, for cases when the TRs per run vary",
   "Requested on message board by Rebecca and later by Lisam."
 } ,

 { 15,  Jul, 2014, RCR, "gen_ss_review_scripts.py", MINOR, TYPE_ENHANCE,
   "output average motion per stim over response",
   "This will probably be replaced by averages over stimulus only time.\n"
   "Requested by D Pine."
 } ,

 { 15,  Jul, 2014, RCR, "3dClustSim", MICRO, TYPE_GENERAL,
   "check for bad floats read for -fwhm[xyz]",
   "Requested by shanusmagnus."
 } ,

 { 11,  Jul, 2014, RCR, "afni_proc.py", MINOR, TYPE_BUG_FIX,
   "fixed 1d_tool.py -pad_into_many_runs for bpass w/varying run lengths",
   "Thanks to d6anders for noting the problem."
 } ,

 {  3,  Jul, 2014, RCR, "model_conv_PRF", MINOR, TYPE_BUG_FIX,
   "fixed a name space problem on macs",
   NULL
 } ,

 {  2,  Jul, 2014, RCR, "afni-general", MICRO, TYPE_GENERAL,
   "added model_conv_PRF in Makefile.INCLUDE for distribution",
   NULL
 } ,

 { 27,  Jun, 2014, RCR, "model_conv_PRF", MAJOR, TYPE_NEW_PROG,
   "population receptive field estimate model",
   "For E Silson and C Baker."
 } ,

 { 26,  Jun, 2014, RCR, "3dresample", MINOR, TYPE_NEW_OPT,
   "added -bound_type FOV/SLAB option (FOV is orig and default)",
   "FOV preserves the field of view, SLAB preserves the SLAB\n"
   "(so with SLAB the extents should not change)"
 } ,

 { 26,  Jun, 2014, RCR, "gen_ss_review_table.py", MICRO, TYPE_ENHANCE,
   "track 'degress of freedom' as 'degrees ...'",
   NULL
 } ,

 { 26,  Jun, 2014, RCR, "gen_ss_review_scripts.py", MICRO, TYPE_ENHANCE,
   "note any anat/EPI mask correlation value; correct 'degress' as 'degrees'",
   "Typo noted by J Stoddard."
 } ,

 { 26,  Jun, 2014, RCR, "afni_proc.py", MINOR, TYPE_ENHANCE,
   "full_mask is now byte (via 3dmask_tool); note correlation with anat mask",
   NULL
 } ,

 { 25,  Jun, 2014, RCR, "afni-general", MINOR, TYPE_BUG_FIX,
   "removed SUMA/SUMA_MakeColorMap, SUMA/SUMA_MakeConsistent from source tree",
   "Thanks to Y Halchenko for bringing it up."
 } ,

 { 25,  Jun, 2014, RCR, "to3d", MINOR, TYPE_ENHANCE,
   "allow -zorigin with x/y SLAB/FOV, particularly in case of nz==1",
   NULL
 } ,

 {  2,  Jun, 2014, RCR, "slow_surf_clustsim.py", MICRO, TYPE_MODIFY,
   "niter defaults to 1000, to match recommendations and 'quick' example",
   NULL
 } ,

 { 30,  May, 2014, RCR, "plug_realtime", MINOR, TYPE_ENHANCE,
   "if PREFIX ends in .nii, all saved datasets will be in NIFTI format",
   "Added for V Roopchansingh."
 } ,

 { 20,  May, 2014, RCR, "afni_system_check.py", MINOR, TYPE_ENHANCE,
   "macs: look for PyQt4 from homebrew and fink",
   NULL
 } ,

 { 19,  May, 2014, RCR, "column_cat", MICRO, TYPE_NEW_OPT,
   "added -line option, e.g. to print only (0-based) line 17",
   NULL
 } ,

 { 16,  May, 2014, RCR, "afni_proc.py", MINOR, TYPE_MODIFY,
   "changed default of -anat_unif_GM to no",
   "Use of -GM in 3dUnifiize was leading to some skull stripping failures.\n"
   "Thanks to J Stoddard for noting the problem."
 } ,

 { 16,  May, 2014, RCR, "afni-general", MINOR, TYPE_BUG_FIX,
   "make space in case compression programs have longer paths",
   "Thanks to D Thompson for finding the problematic code."
 } ,

 { 16,  May, 2014, RCR, "afni_system_check.py", MINOR, TYPE_ENHANCE,
   "a few updates:",
   "  - if no AFNI binaries in path, try path to ASC.py\n"
   "  - look for history files in data directories\n"
   "  - print comments at end, so they are easier to notice"
 } ,

 { 13,  May, 2014, RCR, "gen_ss_review_scripts.py", MINOR, TYPE_ENHANCE,
   "allow for no stats dset",
   "With resting state and 3dTproject, afni_proc.py will not create stats."
 } ,

 { 12,  May, 2014, RCR, "afni_proc.py", MINOR, TYPE_NEW_OPT,
   "added -regress_use_tproject, and made the default=yes",
   "This will apply 3dTproject instead of 3dDeconvolve for resting\n"
   "state analysis.  It is much faster, and creates the same result."
 } ,

 { 12,  May, 2014, RCR, "3dTproject", MICRO, TYPE_ENHANCE,
   "allow for multiple -input dataset, without requiring quotes around them",
   NULL
 } ,

 { 12,  May, 2014, RCR, "timing_tool.py", MICRO, TYPE_BUG_FIX,
   "-part_init 0 is not appropriate for -partition",
   "Text labels now apply, and the default is '-part_init INIT'."
 } ,

 {  9,  May, 2014, RCR, "timing_tool.py", MICRO, TYPE_NEW_OPT,
   "added -part_init option; removed -chrono option",
   NULL
 } ,

 {  1,  May, 2014, RCR, "@update.afni.binaries", MINOR, TYPE_BUG_FIX,
   "added -quick option; fixed recursive backups",
   NULL
 } ,

 { 29,  Apr, 2014, RCR, "uber_subject.py", MICRO, TYPE_MODIFY,
   "micro fix to clarify 'initialization' help",
   "Thanks to Ziad for noting it"
 } ,

 { 29,  Apr, 2014, RCR, "timing_tool.py", MICRO, TYPE_MODIFY,
   "update to run number display in case of -multi_timing_to_event_list",
   NULL
 } ,

 { 24,  Apr, 2014, RCR, "timing_tool.py", MINOR, TYPE_NEW_OPT,
   "added -multi_timing_to_event_list",
   "This allows one to generate simple or details event lists, or to\n"
   "partition one event class by its predecessors.\n"
   "Partitioning added for W Tseng."
 } ,

 { 24,  Apr, 2014, RCR, "afni_base.py", MICRO, TYPE_MODIFY,
   "shell_exec2() should always set so,se as arrays",
   NULL
 } ,

 { 24,  Apr, 2014, RCR, "afni_util.py", MICRO, TYPE_MODIFY,
   "changed use of nlines in limited_shell_exec()",
   NULL
 } ,

 { 24,  Apr, 2014, RCR, "afni_history", MICRO, TYPE_BUG_FIX,
   "added proto for restrict_hlist()",
   NULL
 } ,

 { 16,  Apr, 2014, RCR, "afni_proc.py", MINOR, TYPE_ENHANCE,
   "added MIN_OUTLIER parameter option for -volreg_base_dset",
   "Using '-volreg_base_dset MIN_OUTLIER' will result in the volume with\n"
   "the minimum outlier fraction to be extracted as the volreg base.\n"
   "Thanks to T Ross for the good suggestion, so long ago"
 } ,

 { 16,  Apr, 2014, RCR, "afni_proc.py", MICRO, TYPE_ENHANCE,
   "internal re-org, should have no effect",
   NULL
 } ,

 { 15,  Apr, 2014, RCR, "afni_util.py", MINOR, TYPE_ENHANCE,
   "added optional 'pid' parameter to the get_process_stack() functions",
   NULL
 } ,

 { 10,  Apr, 2014, RCR, "afni-general", MINOR, TYPE_BUG_FIX,
   "@afni.run.me never made it into Makefile.INCLUDE for distribution",
   NULL
 } ,

 { 10,  Apr, 2014, RCR, "1d_tool.py", MINOR, TYPE_NEW_OPT,
   "added -index_to_run_tr, intended for use by afni_proc.py",
   NULL
 } ,

 {  9,  Apr, 2014, RCR, "gen_ss_review_table.py", MAJOR, TYPE_NEW_PROG,
   "parse output from @ss_review_basic text into spreadsheet format",
   "This makes it easy to flag outlier subject values.\n"
   "Thanks to J Jarcho for encouragement."
 } ,

 {  9,  Apr, 2014, RCR, "gen_ss_review_scripts.py", MICRO, TYPE_MODIFY,
   "give priority to GCOR files with 'out' in the name",
   NULL
 } ,

 {  4,  Apr, 2014, RCR, "afni-general", MINOR, TYPE_BUG_FIX,
   "fixed reading NIFTI obliquity w/dglen (lost Mar 22)",
   "Thanks to P Kundu for noting the problem."
 } ,

 { 31,  Mar, 2014, RCR, "afni_proc.py", MINOR, TYPE_NEW_OPT,
   "added -anat_unif_GM (def=yes); improved message for bad ricor input",
   NULL
 } ,

 { 31,  Mar, 2014, RCR, "auto_warp.py", MICRO, TYPE_MODIFY,
   "some help text indentation and fix for display of non-string defaults",
   NULL
 } ,

 { 26,  Mar, 2014, RCR, "auto_warp.py", MINOR, TYPE_BUG_FIX,
   "in 3dNwarpApply, use the base dataset as the -master, rather than WARP",
   "The WARP dataset is now often bigger, to handle warps to the dataset\n"
   "edges.  The result from auto_warp.py should match the template/base.\n"
   "Note: the problem applies to binaries from 3/21 until 3/25 (now).\n"
   "Thanks to V Zachariou for noting the problem."
 } ,

 { 25,  Mar, 2014, RCR, "afni_proc.py", MINOR, TYPE_NEW_OPT,
   "added options -anat_uniform_method and -anat_opts_unif",
   "This correction may be particularly useful along with either\n"
   "-tlrc_NL_warp or -mask_segment_anat."
 } ,

 { 24,  Mar, 2014, RCR, "afni_proc.py", MINOR, TYPE_NEW_OPT,
   "added -regress_anaticor_radius",
   "This specifies the radius for the local white matter average.\n"
   "Option requested by S Torrisi."
 } ,

 { 21,  Mar, 2014, RCR, "afni_proc.py", MINOR, TYPE_BUG_FIX,
   "if anaticor and censor, do not use keep_trs for blur est from errts",
   "Thanks to J Stoddard for noting the problem."
 } ,

 { 21,  Mar, 2014, RCR, "gen_ss_review_scripts.py", MICRO, TYPE_BUG_FIX,
   "removed -e from 'tcsh -ef @ss_review_basic', for grep failures",
   "Macs terminate (correctly) when grep/wc return non-zero status, but\n"
   "Linux systems do not.  Maybe tcsh authors did not like grep killing\n"
   "scripts, either...\n"
 } ,

 { 21,  Mar, 2014, RCR, "afni_system_check.py", MINOR, TYPE_NEW_OPT,
   "added -data_root and enhancements for class data search",
   NULL
 } ,

 { 20,  Mar, 2014, RCR, "1dUpsample", MINOR, TYPE_BUG_FIX,
   "fix reporting of file name in error messages; enhance said messages",
   NULL
 } ,

 { 14,  Mar, 2014, RCR, "afni_system_check.py", MINOR, TYPE_ENHANCE,
   "added some data and OS-specific tests",
   NULL
 } ,

 { 12,  Mar, 2014, RCR, "afni_proc.py", MINOR, TYPE_ENHANCE,
   "set errts_pre in anaticor block; apply extends in blur no scale",
   NULL
 } ,

 { 11,  Mar, 2014, RCR, "gen_ss_review_scripts.py", MICRO, TYPE_ENHANCE,
   "added gen_ss_review_scripts.py command comment at bottom of _basic script",
   NULL
 } ,

 { 7,  Mar, 2014, RCR, "afni", MICRO, TYPE_NEW_OPT,
   "added -no_detach, to prevent detaching from the terminal",
   "Useful since -DAFNI_DETACH=NO cannot work as written."
 } ,

 {  6,  Mar, 2014, RCR, "gen_ss_review_scripts.py", MINOR, TYPE_MODIFY,
   "changed some censoring and per-stim behavior",
   "- if censoring, create X.stim.xmat.1D from uncensored matrix\n"
   "- if no censor, still report num regs of interest and TRs per stim\n"
   "- report per-stim censoring only with stim classes"
 } ,

 { 24,  Feb, 2014, RCR, "realtime_receiver.py", MICRO, TYPE_ENHANCE,
   "added a little more detail to the demo example",
   NULL
 } ,

 { 20,  Feb, 2014, RCR, "3dClustSim", MICRO, TYPE_BUG_FIX,
   "break WARNING_message(amesg) up, until W_m gets enhanced",
   "Strings applied via the format are limited to 16K."
 } ,

 { 19,  Feb, 2014, RCR, "afni_proc.py", MICRO, TYPE_BUG_FIX,
   "if AM2 or IM, terminate extraction of ideals",
   "Ideal extraction should be done via 1d_tool.py, using the X-matrix."
 } ,

 { 19,  Feb, 2014, RCR, "3dDeconvolve", MICRO, TYPE_ENHANCE,
   "warn if GLOBAL times and 1 early stim per run (looks local)",
   "An early stim means t <= (NT_r-1)*TR, where NT_r is #TRs in run r.\n"
   "Negative times are included, as they may be fillers for empty runs."
 } ,

 { 18,  Feb, 2014, RCR, "timing_tool.py", MINOR, TYPE_NEW_OPT,
   "added -test_local_timing, to look for local vs. global timing issues",
   "- in some cases, promote married types to combine/compare them\n"
   "- keep track of '*' entries from timing files"
 } ,

 { 18,  Feb, 2014, RCR, "afni_proc.py", MICRO, TYPE_ENHANCE,
   "minor help update",
   NULL
 } ,

 { 10,  Feb, 2014, RCR, "gen_ss_review_scripts.py", MINOR, TYPE_ENHANCE,
   "show TRs per run, applied and censored",
   NULL
 } ,

 {  6,  Feb, 2014, RCR, "afni_proc.py", MICRO, TYPE_MODIFY,
   "-help examples start with 'Example', for searching",
   NULL
 } ,

 {  3,  Feb, 2014, RCR, "apsearch", MICRO, TYPE_NEW_OPT,
   "added -global_help/-gopts_help to print help for global options",
   NULL
 } ,

 { 15,  Jan, 2014, RCR, "3dLRflip", MICRO, TYPE_BUG_FIX,
   "used bad filename without -prefix",
   "Var ext was not initialized."
 } ,

 { 14,  Jan, 2014, RCR, "3dttest++", MICRO, TYPE_MODIFY,
   "make mask failure message more clear",
   "In THD_create_mask_from_string(), if string is short enough for a file\n"
   "check, report error with entire string."
 } ,

 { 14,  Jan, 2014, RCR, "@update.afni.binaries", MICRO, TYPE_ENHANCE,
   "added more system programs to check",
   NULL
 } ,

 { 30,  Dec, 2013, RCR, "1d_tool.py", MICRO, TYPE_MODIFY,
   "skip polort against polort in -show_cormat_warnings",
   NULL
 } ,

 { 30,  Dec, 2013, RCR, "afni-general", MICRO, TYPE_BUG_FIX,
   "madd initial NT parametercw_malloc.c: moved mcw_malloc_dump_sort below _dump for solaris",
   "Apparently it does not like inconsistent declaration in same file,\n"
   "and mcw_malloc.h does not offer prototypes to many functions in the\n"
   "case of DONT_USE_MCW_MALLOC, including this one."
 } ,

 { 30,  Dec, 2013, RCR, "file_tool", MINOR, TYPE_ENHANCE,
   "for -show_bad_backslash, check for '\\' as the last file character",
   "The fix (with -prefix) is to delete the last '\\' and end with a newline."
 } ,

 { 27,  Dec, 2013, RCR, "gen_ss_review_scripts.py", MINOR, TYPE_ENHANCE,
   "also output censored TRs per run, along with fractions",
   NULL
 } ,

 { 27,  Dec, 2013, RCR, "1d_tool.py", MINOR, TYPE_NEW_OPT,
   "added -show_tr_run_counts and -show_num_runs, for gen_ss_review_scripts.py",
   NULL
 } ,

 { 26,  Dec, 2013, RCR, "gen_ss_review_scripts.py", MINOR, TYPE_MODIFY,
   "max and jump to cluster max are now based on masked dset, if possible",
   NULL
 } ,

 { 26,  Dec, 2013, RCR, "3dBrickStat", MICRO, TYPE_MODIFY,
   "removed extra mask size output when using -mask option",
   "Text output is the intention of the program, so limit to requested text."
 } ,

 { 18,  Dec, 2013, RCR, "@update.afni.binaries", MINOR, TYPE_MODIFY,
   "if system files seem to exist in the abin directory, block update",
   "If AFNI seems to be installed in a system directory (i.e. with OS level\n"
   "programs), default to not letting the update proceed.  Options -sys_ok\n"
   "and -help_system_progs were added to provide control and details."
 } ,

 { 17,  Dec, 2013, RCR, "afni_proc.py", MINOR, TYPE_MODIFY,
   "use -NEW by default with 3dDespike",
   "Added -despike_new to override the default behavior."
 } ,

 { 16,  Dec, 2013, RCR, "gen_ss_review_scripts.py", MINOR, TYPE_BUG_FIX,
   "fixed use of num_trs in the case of censoring",
   "Thanks to K Kerr for noting the problem."
 } ,

 { 16,  Dec, 2013, RCR, "auto_warp.py", MINOR, TYPE_NEW_OPT,
   "added -qblur option for P Molfese",
   NULL
 } ,

 {  9,  Dec, 2013, RCR, "afni_util.py", MINOR, TYPE_BUG_FIX,
   "added backup function for get_process_stack",
   "BASE.shell_com() might return a short process list, probably from\n"
   "limited buffer space (for cmd.stdout)."
 } ,

 {  4,  Dec, 2013, RCR, "@update.afni.binaries", MINOR, TYPE_BUG_FIX,
   "fixed ac++ condition and empty if",
   NULL
 } ,

 {  4,  Dec, 2013, RCR, "afni_runme", MINOR, TYPE_NEW_PROG,
   "added this (Ziad's) script to sysadmin/scripts",
   NULL
 } ,

 {  3,  Dec, 2013, RCR, "@update.afni.binaries", MINOR, TYPE_NEW_OPT,
   "added -prog_list for Ziad",
   NULL
 } ,

 { 12,  Nov, 2013, RCR, "3dTfitter", MICRO, TYPE_ENHANCE,
   "added help example for PPI analysis",
   NULL
 } ,

 { 5,  Nov, 2013, RCR, "@update.afni.binaries", MICRO, TYPE_BUG_FIX,
   "watch out of 'afni -ver' crashing because of missing libraries",
   "Trap check of $package, since it is included with $status.\n"
   "Thanks to CC Yen for noting the error."
 } ,

 { 5,  Nov, 2013, RCR, "@FindAfniDsetPath", MICRO, TYPE_ENHANCE,
   "check AFNI_ATLAS_PATH and $HOME/.afni/atlases for datasets",
   NULL
 } ,

 { 1,  Nov, 2013, RCR, "@update.afni.binaries", MICRO, TYPE_MODIFY,
   "OS X now defaults to 10.7_Intel package",
   NULL
 } ,

 { 1,  Nov, 2013, RCR, "afni_proc.py", MINOR, TYPE_MODIFY,
   "let all-1 input for extents mask vary per run (for diff # TRs)",
   NULL
 } ,

 { 31,  Oct, 2013, RCR, "afni_proc.py", MINOR, TYPE_MODIFY,
   "restrict blur estimation to uncensored TRs",
   NULL
 } ,

 { 31,  Oct, 2013, RCR, "1d_tool.py", MINOR, TYPE_NEW_OPT,
   "added -show_trs_run",
   "This will be used by afni_proc.py to restrict TRs for blur estimation\n"
   "to those that were not censored, per run."
 } ,

 { 30,  Oct, 2013, RCR, "gen_group_command.py", MINOR, TYPE_ENHANCE,
   "added -keep_dirent_pre, to expand subject ID to directory entry prefix",
   "Requested by  P Molfese."
 } ,

 { 24,  Oct, 2013, RCR, "gen_ss_review_scripts.py", MICRO, TYPE_ENHANCE,
   "output global correlation, and DoF info from review_basic",
   NULL
 } ,

 { 17,  Oct, 2013, RCR, "3dDeconvolve", MICRO, TYPE_BUG_FIX,
   "avoid infinite loop on empty SYM: or SYM: rows",
   NULL
 } ,

 { 30,  Sep, 2013, RCR, "unix_tutorial", MINOR, TYPE_ENHANCE,
   "updates to installs/unix_commands/scripts/basic_*/bin/*",
   "These are for the 2 Dec 2013 bootcamp."
 } ,

 { 26,  Sep, 2013, RCR, "afni-general", MICRO, TYPE_BUG_FIX,
   "added more .h files to install_lib for compiling outside of afni_src",
   "Added rcmat.h, misc_math.h, thd_atlas.h, thd_ttatlas_query.h\n"
   "and thd_ttatlas_CA_EZ.h."
 } ,

 { 19,  Sep, 2013, RCR, "afni_proc.py", MINOR, TYPE_ENHANCE,
   "allow regress_polort -1; added help for -regress_RSFC",
   NULL
 } ,

 { 19,  Sep, 2013, RCR, "afni-general", MINOR, TYPE_MODIFY,
   "allow AFNI_COMPRESSOR to init decompression tool between gzip/pigz",
   NULL
 } ,

 { 19,  Sep, 2013, RCR, "afni-general", MINOR, TYPE_NEW_OPT,
   "show label->sub-brick index conversion via AFNI_SHOW_LABEL_TO_INDEX",
   NULL
 } ,

 { 19,  Sep, 2013, RCR, "afni", MINOR, TYPE_NEW_OPT,
   "added options -get_processed_env[_afni] and -global_opts",
   NULL
 } ,

 { 17,  Sep, 2013, RCR, "mpeg_encode", MICRO, TYPE_MODIFY,
   "on fatal error, print message; added stdlib.h for free()/exit() protos",
   "Thanks to TheChymera (Message Board) for mentioning compile warnings."
 } ,

 { 13,  Sep, 2013, RCR, "3dNLfim", MICRO, TYPE_BUG_FIX,
   "report an error instead of crashing if no -input is given",
   "This allows for getting individual signal help without the crash.\n"
 } ,

 { 13,  Sep, 2013, RCR, "model_conv_cosine4", MICRO, TYPE_ENHANCE,
   "updated help with a usage example",
   NULL
 } ,

 { 12,  Sep, 2013, RCR, "afni-general", MICRO, TYPE_GENERAL,
   "added SYSTEM_NAME to Makefile.linux_ubuntu_12_64",
   NULL
 } ,

 { 12,  Sep, 2013, RCR, "afni-general", MINOR, TYPE_GENERAL,
   "added P Taylor's Makefile and install notes",
   "Makefile.linux_ubuntu_12_64, OS_notes.linux_ubuntu_12_64"
 } ,

 { 12,  Sep, 2013, RCR, "afni-general", MINOR, TYPE_GENERAL,
   "added afni_src/other_builds directory",
   "This is for non-AFNI-build Makefiles and OS install notes.\n"
   "It has been initialized with:\n"
   "   Makefile.linux_fedora_19_64\n"
   "   OS_notes.linux_fedora_19_64.txt"
 } ,

 { 11,  Sep, 2013, RCR, "model_conv_cosine4", MAJOR, TYPE_NEW_PROG,
   "A four half-cosine convolvable model.",
   "Based on: Fully Bayesian Spatio-Temporal Modeling of FMRI Data\n"
   "          IEEE Transactions on Medical Imaging,\n"
   "          Volume 23, Issue 2, February 2004, Pages 213-231\n"
   "          Woolrich, M.W., Jenkinson, M., Brady, J.M., Smith, S.M.\n"
   "Requested by C Connolly and Felix."
 } ,

 {  3,  Sep, 2013, RCR, "Dimon", MINOR, TYPE_BUG_FIX,
   "Dimon -rt: if im_is_volume and single volume, get dz from image",
   "Thanks to A Nilsen for reporting the problem.\n"
 } ,

 { 26,  Aug, 2013, RCR, "afni_system_check.py", MINOR, TYPE_NEW_OPT,
   "added -check_all, -find_prog, -casematch, -exact",
   "These changes are to add PATH searching for programs.\n"
 } ,

 { 20,  Aug, 2013, RCR, "afni_proc.py", MINOR, TYPE_NEW_OPT,
   "added -regress_RSFS, to run 3dRSFC",
   "Would run 3dRSFC per run on errts, to bandpass and compute parameters."
 } ,

 { 20,  Aug, 2013, RCR, "afni_proc.py", MICRO, TYPE_MODIFY,
   "make 3dAutomask the default EPI strip method",
   "Suggested by D Glen.  I should have done so in the first place."
 } ,

 { 20,  Aug, 2013, RCR, "afni_system_check.py", MICRO, TYPE_ENHANCE,
   "update do search_path_dirs/show_found_in_path",
   NULL
 } ,

 { 14,  Aug, 2013, RCR, "afni_system_check.py", MINOR, TYPE_ENHANCE,
   "removed '_' from PYTHON_PATH; note any /sw/bin/python* files",
   NULL
 } ,

 { 14,  Aug, 2013, RCR, "afni_proc.py", MINOR, TYPE_NEW_OPT,
   "added non-linear standard space registration via -tlrc_NL_warp",
   NULL
 } ,

 {  2,  Aug, 2013, RCR, "afni_system_check.py", MINOR, TYPE_ENHANCE,
   "check for multiple R and python programs in PATH",
   NULL
 } ,

 {  2,  Aug, 2013, RCR, "3dANOVA", MINOR, TYPE_BUG_FIX,
   "if AFNI_COMPRESSOR and input nii.gz, 'remove()' would not remove BRIK.gz",
   "Thanks to P Molfese for noting the problem."
 } ,

 {  1,  Aug, 2013, RCR, "3dmask_tool", MINOR, TYPE_BUG_FIX,
   "fixed apparent pointer step issue, which happens on only some systems",
   "Apparent problem with MMAP (memory mapping of files).\n"
   "Thanks to W Gaggl for pointing out the problem."
 } ,

 {  1,  Aug, 2013, RCR, "suma-general", MINOR, TYPE_BUG_FIX,
   "in suma_gifti.c, convert GIFTI's LPI to and from AFNI's RAI",
   "Done with Ziad.  Thanks to N Oosterhof for bringing this up."
 } ,

 { 31,  Jul, 2013, RCR, "3dmask_tool", MINOR, TYPE_BUG_FIX,
   "fixed failure to apply a negative dilation in non-convert case",
   "Thanks to W Gaggl for noting the problematic scenario."
 } ,

 { 22,  Jul, 2013, RCR, "nifti_tool", MICRO, TYPE_GENERAL,
   "re-applied 2012 change of originator to shorts (lost with ITK update)",
   NULL
 } ,

 { 19,  Jul, 2013, RCR, "afni-general", MINOR, TYPE_ENHANCE,
   "applied ITK compatibility updates from 11/2010 by H Johnson",
   NULL
 } ,

 { 19,  Jul, 2013, RCR, "3dDeconvolve", MICRO, TYPE_ENHANCE,
   "no options implies -h",
   NULL
 } ,

 { 18,  Jul, 2013, RCR, "@move.to.series.dirs", MINOR, TYPE_ENHANCE,
   "added -dprefix option, for output directory prefix",
   NULL
 } ,

 { 16,  Jul, 2013, RCR, "afni_system_check.py", MINOR, TYPE_ENHANCE,
   "added checks for early python versions; added a little help",
   NULL
 } ,

 { 12,  Jul, 2013, RCR, "suma", MICRO, TYPE_MODIFY,
   "return a good status (0) on -help",
   NULL
 } ,

 { 11,  Jul, 2013, RCR, "afni_system_check.py", MINOR, TYPE_NEW_PROG,
   "perform many checks to validate a system for AFNI use",
   NULL
 } ,

 {  9,  Jul, 2013, RCR, "Dimon", MINOR, TYPE_ENHANCE,
   "if unsigned shorts are detected, add -ushort2float to to3d command",
   NULL
 } ,

 {  9,  Jul, 2013, RCR, "to3d", MINOR, TYPE_NEW_OPT,
   "added -ushort2float, for converting unsigned shorts to floats",
   "Requested by D Handwerker."
 } ,

 {  9,  Jul, 2013, RCR, "file_tool", MINOR, TYPE_ENHANCE,
   "added more info for locating bad chars with -test",
   NULL
 } ,

 {  7,  Jul, 2013, RCR, "@Install_FATCAT_DEMO", MINOR, TYPE_NEW_PROG,
   "replaces @Install_PTaylor_TractDemo",
   NULL
 } ,

 {  6,  Jul, 2013, RCR, "afni-general", MICRO, TYPE_BUG_FIX,
   "use NIFTI_INTENT_NONE for case of intent_code = FUNC_BUCK_TYPE",
   "3dbucket's FUNC_BUCK_TYPE went to intent_code for 1 vol dset"
 } ,

 {  1,  Jul, 2013, RCR, "afni-general", MICRO, TYPE_NEW_OPT,
   "added AFNI_INCLUDE_HISTORY: set to No to omit history from output",
   NULL
 } ,

 { 28,  Jun, 2013, RCR, "afni_util.py", MINOR, TYPE_NEW_OPT,
   "added get/show_process_stack(), get/show_login_shell()",
   "Can use these from command line, e.g. :\n"
   "   afni_util.py -eval 'show_login_shell()'\n"
   "   afni_util.py -eval 'show_login_shell(verb=1)'\n"
   "   afni_util.py -eval 'show_process_stack()'"
 } ,

 { 27,  Jun, 2013, RCR, "afni_proc.py", MINOR, TYPE_NEW_OPT,
   "added -regress_mot_as_ort",
   "Applies motion regressors via -ortvec, a potential future change."
 } ,

 { 25,  Jun, 2013, RCR, "afni_proc.py", MINOR, TYPE_NEW_OPT,
   "added -volreg_motsim and -volreg_opts_ms",
   NULL
 } ,

 { 14,  Jun, 2013, RCR, "Makefile.NIH.openSUSE.11.4_64", MICRO, TYPE_ENHANCE,
   "added -fPIC to CCMIN (-fPIC is all over now, basically for R_io.so)",
   NULL
 } ,

 { 10,  Jun, 2013, RCR, "1d_tool.py", MINOR, TYPE_ENHANCE,
   "added -select_groups, -show_cormat, -volreg2allineate",
   NULL
 } ,

 { 10,  Jun, 2013, RCR, "@simulate_motion", MINOR, TYPE_ENHANCE,
   "added warp_methods, etc.",
   NULL
 } ,

 { 31, May, 2013, RCR, "@simulate_motion", MAJOR, TYPE_NEW_PROG,
   "program to create time series simulated by motion parameters",
   NULL
 } ,

 { 17, May, 2013, RCR, "@update.afni.binaries", MICRO, TYPE_ENHANCE,
   "added -f to curl, so that failures propagate to $status",
   NULL
 } ,

 { 14, May, 2013, RCR, "1d_tool.py", MINOR, TYPE_NEW_OPT,
   "added options -show_argmin/max",
   NULL
 } ,

 { 13, May, 2013, RCR, "@RenamePanga", MINOR, TYPE_BUG_FIX,
   "added -column to count commands writing listfile",
   "There is a 4096 byte limit in addto_args(), which could be made dynamic."
 } ,

 { 10, May, 2013, RCR, "afni-general", MINOR, TYPE_BUG_FIX,
   "named glob functions as afni_*; R was using sys funcs, rather than local",
   NULL
 } ,

 {  9, May, 2013, RCR, "afni_proc.py", MINOR, TYPE_NEW_OPT,
   "added options -write_3dD_script and -write_3dD_prefix",
   NULL
 } ,

 {  8, May, 2013, RCR, "1d_tool.py", MINOR, TYPE_NEW_OPT,
   "added options -rank, -rank_style, -reverse_rank",
   NULL
 } ,

 {  6, May, 2013, RCR, "afni_proc.py", MINOR, TYPE_ENHANCE,
   "added -regress_anaticor example; opt implies -mask_segment_anat/_erode",
   NULL
 } ,

 {  6, May, 2013, RCR, "3dinfo", MINOR, TYPE_NEW_OPT,
   "added option -slice_timing",
   NULL
 } ,

 {  6, May, 2013, RCR, "1d_tool.py", MICRO, TYPE_NEW_OPT,
   "added option -transpose_write",
   NULL
 } ,

 {  3, May, 2013, RCR, "afni_proc.py", MINOR, TYPE_NEW_OPT,
   "added options -regress_anaticor and -mask_segment_erode",
   "Use the -regress_anaticor option to regress the WMeLocal time series.\n"
   "This is the ANATICOR method of HJ Jo."
 } ,

 {  1, May, 2013, RCR, "1d_tool.py", MICRO, TYPE_ENHANCE,
   "added -help example for -show_trs_uncensored",
   NULL
 } ,

 { 29, Apr, 2013, RCR, "gen_ss_review_scripts.py", MICRO, TYPE_ENHANCE,
   "set AFNI_NO_OBLIQUE_WARNING in scripts",
   NULL
 } ,

 { 26, Apr, 2013, RCR, "1d_tool.py", MINOR, TYPE_NEW_OPT,
   "added -show_trs_censored/_uncensored (mostly for X-matrix datasets)",
   NULL
 } ,

 { 24, Apr, 2013, RCR, "@move.to.series.dirs", MINOR, TYPE_NEW_PROG,
   "partition a list of DICOM files by series number",
   "Done for I Shapira."
 } ,

 { 24, Apr, 2013, RCR, "3dinfo", MINOR, TYPE_BUG_FIX,
   "allow -space for nifti; actually exit if -view and result exists",
   "Thanks to I Schwabacher for noting the problem and fix."
 } ,

 { 24, Apr, 2013, RCR, "@2dwarper.Allin", MINOR, TYPE_BUG_FIX,
   "did not set 'ver' before goto START",
   "Thanks to I Schwabacher for noting the problem and fix."
 } ,

 { 24, Apr, 2013, RCR, "1d_tool.py", MICRO, TYPE_NEW_OPT,
   "added -censor_next_TR",
   "Sticking with backward diff for deriv, as it makes sense for censoring."
 } ,

 { 23, Apr, 2013, RCR, "afni_proc.py", MINOR, TYPE_ENHANCE,
   "added eroded ROIs for -regress_ROI: WMe, GMe, CSFe",
   NULL
 } ,

 { 22, Apr, 2013, RCR, "auto_warp.py", MINOR, TYPE_GENERAL,
   "modified afni_base.afni_name.new() with 2 cases of parse_pref=1",
   "This is currently the only application of that parameter."
 } ,

 { 17, Apr, 2013, RCR, "3dAFNItoNIFTI", MINOR, TYPE_BUG_FIX,
   "fixed old use of use of strcat() after strdup()",
   "Thanks to B Benson and J Stoddard for noting the problem."
 } ,

 { 16, Apr, 2013, RCR, "3dmaskave", MINOR, TYPE_NEW_OPT,
   "added -sumsq (sum squares) and -enorm (Euclidean norm) options",
   NULL
 } ,

 { 16, Apr, 2013, RCR, "3dmaxima", MINOR, TYPE_BUG_FIX,
   "modernize dataset coordinate reporting, using proper signs",
   "Thanks to G Pagnoni for reporting the issue."
 } ,

 { 15, Apr, 2013, RCR, "afni_proc.py", MICRO, TYPE_ENHANCE,
   "added RESTING STATE NOTE to help",
   NULL
 } ,

 { 15, Apr, 2013, RCR, "3dSurf2Vol", MICRO, TYPE_BUG_FIX,
   "fixed crash when a surface was not found (struct init)",
   "Thanks to H Yang for noting the problem."
 } ,

 {  9, Apr, 2013, RCR, "afni_proc.py", MINOR, TYPE_BUG_FIX,
   "fixed computed fitts for REML case (was from 3dDeconvolve)",
   "Thanks to G Pagnoni for noting the problem."
 } ,

 {  5, Apr, 2013, RCR, "uber_subject.py", MINOR, TYPE_ENHANCE,
   "added Help web link to class handouts",
   NULL
 } ,

 {  5, Apr, 2013, RCR, "afni_proc.py", MINOR, TYPE_MODIFY,
   "revert -save_orig_skullstrip to -save_skullstrip",
   "This should have no effect on results, except for rename of anat_strip\n"
   "to anat_ns.  It also gets around a temporary name change from AEA.py."
 } ,

 { 27, Mar, 2013, RCR, "1d_tool.py", MINOR, TYPE_NEW_OPT,
   "added -show_group_labels, -label_prefix_keep/_drop",
   "Option -label_prefix_drop can be used to remove bandpass regs for 3dRSFC."
 } ,

 {  8, Mar, 2013, RCR, "3dTcat", MINOR, TYPE_NEW_OPT,
   "added -TR and -tpattern options",
   NULL
 } ,

 {  7, Mar, 2013, RCR, "file_tool", MINOR, TYPE_ENHANCE,
   "handle -prefix and -overwrite for -show_bad_backslash",
   "The combination can be used to 'fix' bad files."
 } ,

 { 27, Feb, 2013, RCR, "python-general", MICRO, TYPE_NEW_OPT,
   "added Ziad's apsearch global options: -all_opts, -h_find, -h_view",
   NULL
 } ,

 { 21, Feb, 2013, RCR, "afni_proc.py", MICRO, TYPE_MODIFY,
   "small help update to include tshift block in example 5c",
   "Thanks to J Gonzalez bringing it up."
 } ,

 { 14, Feb, 2013, RCR, "afni_proc.py", MICRO, TYPE_BUG_FIX,
   "handle surface data in -move_preproc_files",
   "Thanks to P Molfese for reporting the error."
 } ,

 { 13, Feb, 2013, RCR, "uber_subject.py", MICRO, TYPE_ENHANCE,
   "inform user of subj_dir when writing AP command",
   NULL
 } ,

 { 13, Feb, 2013, RCR, "unix_tutorial", MAJOR, TYPE_NEW_PROG,
   "added tutorial to CVS tree, with processed files under AFNI_data6",
   NULL
 } ,

 { 12, Feb, 2013, RCR, "afni_util.py", MICRO, TYPE_BUG_FIX,
   "updated duplicate dataset error message to match older code updates",
   "Thanks to HJ Jo for reporting the error."
 } ,

 { 12, Feb, 2013, RCR, "@update.afni.binaries", MICRO, TYPE_BUG_FIX,
   "if 'afni -ver' fails from libraries and $status not set, check $package",
   NULL
 } ,

 { 11, Feb, 2013, RCR, "file_tool", MICRO, TYPE_ENHANCE,
   "help updates",
   NULL
 } ,

 {  5, Feb, 2013, RCR, "afni_proc.py", MICRO, TYPE_MODIFY,
   "updates to the help introduction",
   NULL
 } ,

 {  5, Feb, 2013, RCR, "python-general", MICRO, TYPE_BUG_FIX,
   "fixed (unused) cols_by_label_list functions",
   "Fix by I Schwabacher, who is actually using the function."
 } ,

 { 31, Jan, 2013, RCR, "uber_proc.py", MICRO, TYPE_BUG_FIX,
   "fixed blist error that had not been converted to bdict",
   "Thanks to Piero C. for reporting the error."
 } ,

 { 30, Jan, 2013, RCR, "python-general", MINOR, TYPE_ENHANCE,
   "added less biased correlations and various gcor utility functions",
   NULL
 } ,

 { 24, Jan, 2013, RCR, "Dimon", MINOR, TYPE_ENHANCE,
   "be able to process a run of AFNI volumes (-file_type AFNI)",
   "added for Der-Yow Chen and Cecil Yen"
 } ,

 { 24, Jan, 2013, RCR, "3dinfo", MICRO, TYPE_MODIFY,
   "get -orient output via new THD_fill_orient_str_3",
   NULL
 } ,

 { 22, Jan, 2013, RCR, "Dimon", MINOR, TYPE_NEW_OPT,
   "added -file_type, in prep for reading AFNI/NIfTI images",
   NULL
 } ,

 { 18, Jan, 2013, RCR, "@compute_gcor", MINOR, TYPE_NEW_PROG,
   "compute GCOR = global correlation of a dataset",
   NULL
 } ,

 { 18, Jan, 2013, RCR, "3dDeconvolve", MICRO, TYPE_BUG_FIX,
   "when jobs=1, only warn for -virtvec if the option was used",
   "The result was just a warning which did not affect processing.\n"
   "Thanks to J Britton and E Ronkin for reporting the warning."
 } ,

 { 16, Jan, 2013, RCR, "1d_tool.py", MINOR, TYPE_NEW_OPT,
   "added option -show_gcor (and _all and _doc)",
   "compute GCOR (average correlation) on 1D files"
 } ,

 { 16, Jan, 2013, RCR, "realtime_receiver.py", MINOR, TYPE_NEW_OPT,
   "added option -dc_params",
   "To go with new scripts AFNI_data6/realtime.demos/demo.2.fback.*."
 } ,

 { 9, Jan, 2013, RCR, "afni_proc.py", MINOR, TYPE_NEW_OPT,
   "added option -regress_compute_gcor",
   "If errts and EPI mask exist, GCOR is computed by default."
 } ,

 { 7, Jan, 2013, RCR, "3dTstat", MINOR, TYPE_NEW_OPT,
   "added option -l2norm, to compute L2 norm",
   NULL
 } ,

 { 2, Jan, 2013, RCR, "3dCM", MICRO, TYPE_BUG_FIX,
   "in THD_cmass(), if mask is NOT set, clear data value",
   "Found with dglen.  This is an old bug, ick."
 } ,

 { 31, Dec, 2012, RCR, "afni-general", MICRO, TYPE_BUG_FIX,
   "is_in_labels(): search for longest match",
   "To fix failure in the case of both label and labelSUFFIX existing."
 } ,

 { 28, Dec, 2012, RCR, "suma-general", MICRO, TYPE_BUG_FIX,
   "mri_polyfit() now takes exar parameter, pass NULL",
   NULL
 } ,

 { 21, Dec, 2012, RCR, "@update.afni.binaries", MINOR, TYPE_BUG_FIX,
   "change check for recur download by looking for known string in script",
   "Thanks to S Lowell for reporting the error."
 } ,

 { 20, Dec, 2012, RCR, "uber_subject.py", MINOR, TYPE_BUG_FIX,
   "remove -volreg_tlrc_warp in case of no tlrc block",
   "Thanks to P Taylor for reporting the error."
 } ,

 { 19, Dec, 2012, RCR, "afni_restproc.py", MINOR, TYPE_GENERAL,
   "Update from Rayus for handling .nii files.",
   NULL
 } ,

 { 18, Dec, 2012, RCR, "afni-general", MINOR, TYPE_BUG_FIX,
   "have THD_subbrick_minmax fall back to THD_slow_minmax_dset if no STAT",
   "This is a fix for 3dSkullStrip on NIfTI dsets.\n"
   "Thanks to kelvin for reporting the error."
 } ,

 { 5, Dec, 2012, RCR, "serial_helper", MICRO, TYPE_GENERAL,
   "added useless string specifier in snprintf to block compier warnings",
   "Requested by Y Halchenko."
 } ,

 { 29, Nov, 2012, RCR, "afni-general", MINOR, TYPE_MODIFY,
   "add -f to 'tcsh -c' for getting output from commands",
   "Thanks to P Molfese for the suggestion to avoid .cshrc text output."
 } ,

 { 26, Nov, 2012, RCR, "align_epi_anat.py", MINOR, TYPE_NEW_OPT,
   "added -save_script option",
   "added script history in afni_com class"
 } ,

 { 15, Nov, 2012, RCR, "3dTqual", MINOR, TYPE_NEW_OPT,
   "added -mask option",
   "Requested by evangelou."
 } ,

 { 14, Nov, 2012, RCR, "make_random_timing.py", MINOR, TYPE_BUG_FIX,
   "fixed check for random space in -max_consec case",
   "Thanks to Kristina for reporting the error."
 } ,

 { 13, Nov, 2012, RCR, "afni-general", MINOR, TYPE_BUG_FIX,
   "fixed fopen_maybe to check for .1D suffix on file streams",
   "Suffix might get added by EDIT_dset_items.\n"
   "Thanks to I Schwabacher for reporting the error."
 } ,

 { 23, OCT, 2012, RCR, "to3d", MINOR, TYPE_BUG_FIX,
   "forgot to leave show_size_n_offset set",
   "Thanks to J Jarcho for reporting the to3d failure."
 } ,

 { 19, OCT, 2012, RCR, "file_tool", MINOR, TYPE_ENHANCE,
   "added test for BOM bytes (byte order mark)",
   NULL
 } ,

 { 18, OCT, 2012, RCR, "file_tool", MINOR, TYPE_ENHANCE,
   "added convenience option -test",
   NULL
 } ,

 { 18, OCT, 2012, RCR, "uber_ttest.py", MINOR, TYPE_BUG_FIX,
   "small updates to correspond with library changes",
   NULL
 } ,

 { 17, OCT, 2012, RCR, "afni_proc.py", MICRO, TYPE_MODIFY,
   "removed unneeded -set_tr from 1d_tool.py -censor_motion",
   NULL
 } ,

 { 17, OCT, 2012, RCR, "dicom_hdr", MINOR, TYPE_NEW_OPT,
   "added -no_length option, which helps when running diffs on output",
   NULL
 } ,

 { 16, OCT, 2012, RCR, "uber_subject.py", MINOR, TYPE_NEW_OPT,
   "added analysis type and processing block list",
   NULL
 } ,

 { 12, OCT, 2012, RCR, "afni_proc.py", MICRO, TYPE_ENHANCE,
   "included tshift block in example #9 - resting state analysis",
   "Thanks to D Drake for reminding me to add it."
 } ,

 { 12, OCT, 2012, RCR, "afni-general", MINOR, TYPE_ENHANCE,
   "added byte-swapping for complex numbers in thd_niml.c",
   NULL
 } ,

 { 12, OCT, 2012, RCR, "@RetinoProc", MICRO, TYPE_BUG_FIX,
   "set AEA_opt in quotes, as it might be a list",
   NULL
 } ,

 {  5, OCT, 2012, RCR, "1d_tool.py", MINOR, TYPE_NEW_OPT,
   "added option -quick_censor_count",
   NULL
 } ,

 {  5, OCT, 2012, RCR, "dicom_hinfo", MINOR, TYPE_NEW_OPT,
   "added option -no_name",
   NULL
 } ,

 {  3, OCT, 2012, RCR, "afni-general", MINOR, TYPE_ENHANCE,
   "dashed parameters are now illegal for many options in many python programs",
   "Affects programs:\n"
   "   1d_tool.py, afni_proc.py, gen_group_command.py, make_random_timing.py,\n"
   "   make_stim_times.py, option_list.py, timing_tool.py"
 } ,

 {  2, OCT, 2012, RCR, "uber_subject.py", MINOR, TYPE_ENHANCE,
   "added stim_type column to stim table",
   "This corresponds to the afni_proc.py option -regress_stim_types."
 } ,

 {  2, OCT, 2012, RCR, "model_conv_diffgamma", MICRO, TYPE_GENERAL,
   "small help update",
   NULL
 } ,

 {  1, OCT, 2012, RCR, "afni_proc.py", MINOR, TYPE_ENHANCE,
   "added 'file' to list of -stim_types parameters",
   "The 'file' type would imply -stim_file in 3dDeconvolve, not timing."
 } ,

 { 26, SEP, 2012, RCR, "@update.afni.binaries", MINOR, TYPE_NEW_OPT,
   "added -apsearch; verify download for recursive step",
   NULL
 } ,

 { 26, SEP, 2012, RCR, "nifti_tool", MINOR, TYPE_BUG_FIX,
   "changed ana originator field from char to short",
   NULL
 } ,

 { 25, SEP, 2012, RCR, "afni_proc.py", MINOR, TYPE_BUG_FIX,
   "use errts_REML to compute blur if 3dD_stop; apply compute_fitts if no reml",
   "Thanks to P Molfese for reporting the problem."
 } ,

 { 21, SEP, 2012, RCR, "3dNLfim", MICRO, TYPE_GENERAL,
   "added ConvDiffGam to help",
   NULL
 } ,

 { 20, SEP, 2012, RCR, "3dClustSim", MICRO, TYPE_GENERAL,
   "added a note to the help about computing blur estimates",
   "Requested by J Weisberg."
 } ,

 { 20, SEP, 2012, RCR, "afni-general", MINOR, TYPE_ENHANCE,
   "added some projection function to python libraries",
   NULL
 } ,

 { 13, SEP, 2012, RCR, "@update.afni.binaries", MINOR, TYPE_ENHANCE,
   "download and run the current version on the web site",
   "Good idea, Bob."
 } ,

 { 13, SEP, 2012, RCR, "afni_util", MINOR, TYPE_ENHANCE,
   "can call list functions via -listfunc (to avoid input formatting)",
   "Also, use -join after the LISTFUNC to remove list format on output, e.g.\n"
   "\ncd AFNI_data6\n"
   "afni_util.py -listfunc list_minus_glob_form -join group_results/OLSQ*.HEAD"
 } ,

 { 6, SEP, 2012, RCR, "afni-general", MINOR, TYPE_ENHANCE,
   "if varying facs/types on NIfTI write, write floats instead of failing",
   NULL
 } ,

 { 6, SEP, 2012, RCR, "gen_ss_review_scripts.py", MICRO, TYPE_MODIFY,
   "print missing xmat error w/out debug, as it is fatal",
   NULL
 } ,

 { 6, SEP, 2012, RCR, "afni-general", MINOR, TYPE_NEW_OPT,
   "apply global opt -pad_to_node when going through AFNI format in thd_niml.c",
   NULL
 } ,

 { 4, SEP, 2012, RCR, "afni_proc.py", MINOR, TYPE_NEW_OPT,
   "added option -regress_ROI",
   "This allows for tissue-based regression, with ROI averages from any of:\n"
   "     brain (from full_mask), GM, WM and CSF (from Classes_resam)\n"
   "The 'mask' block is required for all ROIs, and option -mask_segment_anat\n"
   "is required for the latter 3."
 } ,

 { 4, SEP, 2012, RCR, "gen_group_command.py", MICRO, TYPE_BUG_FIX,
   "fixed error message in case of different group sizes",
   "Error pointed out by Priyank."
 } ,

 { 31, AUG, 2012, RCR, "3dTstat", MINOR, TYPE_NEW_OPT,
   "added option -signed_absmax",
   "Requested by P Hamilton."
 } ,

 { 30, AUG, 2012, RCR, "1d_tool.py", MICRO, TYPE_MODIFY,
   "display -show_mmms output to 4 places",
   NULL
 } ,

 { 24, AUG, 2012, RCR, "column_cat", MAJOR, TYPE_NEW_PROG,
   "like 'cat', except horizontally (see recent Unix command, 'paste')",
   NULL
 } ,

 { 23, AUG, 2012, RCR, "gen_ss_review_scripts.py", MINOR, TYPE_NEW_OPT,
   "can pass -censor_dset",
   NULL
 } ,

 { 21, AUG, 2012, RCR, "slow_surf_clustsim.py", MICRO, TYPE_NEW_OPT,
   "added 'sigma' uvar, for passing to SurfSmooth",
   NULL
 } ,

 { 17, AUG, 2012, RCR, "3dGroupInCorr", MICRO, TYPE_BUG_FIX,
   "pass 'batch mode' var to SUMA_init_GISET_setup to preserve dset",
   NULL
 } ,

 { 16, AUG, 2012, RCR, "gen_group_command.py", MICRO, TYPE_MODIFY,
   "show datasets names when a 'labels not unique' error occurs",
   NULL
 } ,

 { 14, AUG, 2012, RCR, "afni_proc.py", MINOR, TYPE_MODIFY,
   "match default class order for 3dSeg; copy labeltable into resampled dset",
   NULL
 } ,

 { 10, AUG, 2012, RCR, "afni_restproc.py", MINOR, TYPE_GENERAL,
   "Updates from Rayus.",
   "Fixed bugs with -outcensor and -snr.\n"
   "Added -bpassregs and -keepuncensored.\n"
   "Use variable detrending for -tsnr."
 } ,

 {  9, AUG, 2012, RCR, "afni_general", MICRO, TYPE_BUG_FIX,
   "definition after ENTRY in mri_genalign_util.c",
   NULL
 } ,

 {  8, AUG, 2012, RCR, "Dimon", MINOR, TYPE_NEW_OPT,
   "added -use_slice_loc; fixed app of use_last_elem in mri_read_dicom",
   "g_info.use_last_elem has usurped the lone global"
 } ,

 {  8, AUG, 2012, RCR, "afni_proc.py", MICRO, TYPE_BUG_FIX,
   "do not update tlrc anat with strip if passed in",
   NULL
 } ,

 {  8, AUG, 2012, RCR, "slow_surf_clustsim.py", MICRO, TYPE_BUG_FIX,
   "currently need to pass -sv even for -on_surface; get rid of this later",
   NULL
 } ,

 { 31, JUL, 2012, RCR, "afni_proc.py", MINOR, TYPE_MODIFY,
   "have -mask_segment_anat default to no (libgsl is not quite so common)",
   NULL
 } ,

 { 31, JUL, 2012, RCR, "afni-general", MINOR, TYPE_ENHANCE,
   "speed up reading NIfTI files with long histories (THD_dblkatr_from_niml)",
   "Thanks to J Gonzalez for reporting the problem."
 } ,

 { 31, JUL, 2012, RCR, "3dresample", MINOR, TYPE_BUG_FIX,
   "update IJK_TO_DICOM and _REAL at end of resample library function",
   "Thanks to I Schwabacher for reporting the IJK_TO_DICOM discrepancy."
 } ,

 { 30, JUL, 2012, RCR, "afni_proc.py", MINOR, TYPE_ENHANCE,
   "if surface analysis, create run_suma script",
   NULL
 } ,

 { 30, JUL, 2012, RCR, "1d_tool.py", MINOR, TYPE_NEW_OPT,
   "added -show_mmms",
   "Display min, mean, max, stdev of each column."
 } ,

 { 26, JUL, 2012, RCR, "afni_proc.py", MINOR, TYPE_NEW_OPT,
   "added -mask_segment_anat and -mask_rm_segsy",
   "If anat is stripped, create segmented anat unless user says not to."
 } ,

 { 26, JUL, 2012, RCR, "3dttest++", MINOR, TYPE_BUG_FIX,
   "K text columns (after label) would result in K lost float columns",
   "Thanks to Phoebe of Harvard for reporting the problem."
 } ,

 { 26, JUL, 2012, RCR, "realtime_receiver.py", MINOR, TYPE_NEW_OPT,
   "added -show_comm_times option to show communication times",
   "Added for J Evans (and to get it off an ancient todo list)."
 } ,

 { 23, JUL, 2012, RCR, "afni-general", MICRO, TYPE_ENHANCE,
   "allow programs to read auto-tcat datasets using filelist:DSETS.txt",
   "If DSETS.txt contains a list of datasets, they will be read in using\n"
   "THD_open_tcat(), as if they were listed separated by spaces.\n\n"
   "Added for C Connolly."
 } ,

 { 20, JUL, 2012, RCR, "apsearch", MICRO, TYPE_MODIFY,
   "exclude README.* from program list",
   "Executable README files can be troublesome..."
 } ,

 { 17, JUL, 2012, RCR, "gen_ss_review_scripts.py", MINOR, TYPE_MODIFY,
   "added checks for volreg and uncensored X-mat; get view from volreg",
   NULL
 } ,

 { 17, JUL, 2012, RCR, "slow_surf_clustsim.py", MICRO, TYPE_MODIFY,
   "removed -Niter opt from SurfSmooth (let it decide)",
   NULL
 } ,

 { 11, JUL, 2012, RCR, "afni_proc.py", MINOR, TYPE_ENHANCE,
   "fill gaps and holes in anatomical masks",
   "(now requires AFNI from 7 May, 2012)"
 } ,

 { 10, JUL, 2012, RCR, "afni_proc.py", MICRO, TYPE_ENHANCE,
   "let the user know whether 3dClustSim will be run",
   NULL
 } ,

 { 9, JUL, 2012, RCR, "@auto_tlrc", MICRO, TYPE_MODIFY,
   "escape (unalias) every 'rm' command",
   NULL
 } ,

 { 9, JUL, 2012, RCR, "align_epi_anat.py", MICRO, TYPE_MODIFY,
   "escape (unalias) every 'rm' command",
   NULL
 } ,

 { 29, JUN, 2012, RCR, "Makefile.INCLUDE", MICRO, TYPE_MODIFY,
   "moved ptaylor_install dependency from 'vastness' to 'install'",
   NULL
 } ,

 { 29, JUN, 2012, RCR, "prompt_user", MICRO, TYPE_NEW_OPT,
   "if MESSAGE is '-', read from stdin",
   NULL
 } ,

 { 29, JUN, 2012, RCR, "@Install_RSFMRI_Motion_Group_Demo", MINOR, TYPE_NEW_PROG,
   "program is for installing demo of RSFMR on big and small motion groups",
   NULL
 } ,

 { 28, JUN, 2012, RCR, "afni_proc.py", MICRO, TYPE_BUG_FIX,
   "fixed help error regarding IM",
   "Thanks to I Blair for reporting it."
 } ,

 { 27, JUN, 2012, RCR, "3dTstat", MICRO, TYPE_NEW_OPT,
   "added -nzmedian, requested on message board",
   NULL
 } ,

 { 25, JUN, 2012, RCR, "gen_group_command.py", MICRO, TYPE_ENHANCE,
   "added help for -factors and 3dANOVA3 -type 4 examples",
   NULL
 } ,

 { 25, JUN, 2012, RCR, "gen_ss_review_scripts.py", MICRO, TYPE_BUG_FIX,
   "fixed uninitialized cpad1,2 in the case of no censoring",
   NULL
 } ,

 { 22, JUN, 2012, RCR, "gen_group_command.py", MINOR, TYPE_NEW_OPT,
   "added commands 3dANOVA2 and 3dANOVA3; added option -factors",
   "Need to add help for -factors (i.e. for 3dANOVA3 -type 4)."
 } ,

 { 20, JUN, 2012, RCR, "plug_realtime", MICRO, TYPE_BUG_FIX,
   "comment out plot_ts_setthik() type calls for now",
   "When registering, finalize_dset() will result in white image window.\n"
   "Thanks to V Roopchansingh for reporting the problem."
 } ,

 { 15, JUN, 2012, RCR, "GIFTI", MINOR, TYPE_MODIFY,
   "make num_dim violation a warning, because of mris_convert",
   NULL
 } ,

 { 15, JUN, 2012, RCR, "afni_proc.py", MINOR, TYPE_NEW_OPT,
   "added -regress_censor_extern",
   NULL
 } ,

 { 14, JUN, 2012, RCR, "gen_ss_review_scripts.py", MICRO, TYPE_BUG_FIX,
   "use afni -com instead of plugout_drive (for case of multiple users)",
   "Thanks to V Razdan and N Adleman for reporting the issue."
 } ,

 { 6, JUN, 2012, RCR, "afni_proc.py", MICRO, TYPE_BUG_FIX,
   "look for input of EPI datasets in standard space and NIfTI format",
   NULL
 } ,

 { 5, JUN, 2012, RCR, "3dmask_tool", MICRO, TYPE_BUG_FIX,
   "need to explicitly set DSET_BRICK_TYPE() on some systems",
   NULL
 } ,

 { 5, JUN, 2012, RCR, "afni_proc.py", MINOR, TYPE_MODIFY,
   "warn users if married types and files do not seem to match",
   NULL
 } ,

 { 3, JUN, 2012, RCR, "afni_proc.py", MICRO, TYPE_MODIFY,
   "for resting state analysis, suggest -regress_censor_motion 0.2",
   "Suggest a more strict limit for resting state than for task analysis."
 } ,

 { 3, JUN, 2012, RCR, "uber_subject.py", MICRO, TYPE_ENHANCE,
   "for variable updates: actually show list if it is short enough",
   NULL
 } ,

 { 25, MAY, 2012, RCR, "uber_subject.py", MINOR, TYPE_ENHANCE,
   "display modified options and subject defaults",
   NULL
 } ,

 { 22, MAY, 2012, RCR, "uber_subject.py", MINOR, TYPE_NEW_OPT,
   "added regress_bandpass and regress_mot_deriv (probably for resting state)",
   NULL
 } ,

 { 21, MAY, 2012, RCR, "afni_proc.py", MINOR, TYPE_NEW_OPT,
   "added the long-desired-but-not-so-needed -regress_stim_types option",
   "This allows users to specify -stim_times/_AM1/_AM2/_IM."
 } ,

 { 19, MAY, 2012, RCR, "afni_proc.py", MICRO, TYPE_ENHANCE,
   "added help examples for resting state analysis",
   NULL
 } ,

 { 19, MAY, 2012, RCR, "afni-general", MICRO, TYPE_ENHANCE,
   "allow for auto-tcat of 1D inputs that are separated by spaces",
   "For E Demir to use in 3dDeconovolve."
 } ,

 { 16, MAY, 2012, RCR, "@GetAfniOrient", MICRO, TYPE_MODIFY,
   "suppress 3dinfo version text",
   NULL
 } ,

 { 16, MAY, 2012, RCR, "@auto_tlrc", MICRO, TYPE_MODIFY,
   "do not ask for user input, even if centers are off by 80+ mm",
   NULL
 } ,

 { 11, MAY, 2012, RCR, "gen_ss_review_scripts.py", MINOR, TYPE_ENHANCE,
   "also output average censored per-TR motion",
   NULL
 } ,

 { 10, MAY, 2012, RCR, "afni_proc.py", MINOR, TYPE_ENHANCE,
   "allow processing of more than 99 runs",
   NULL
 } ,

 { 10, MAY, 2012, RCR, "gen_ss_review_scripts.py", MINOR, TYPE_ENHANCE,
   "allow for a wider range of file names",
   "- handle case of more than 99 runs\n"
   "- look for files of the form *_rall.1D, as well as *.rall.1D"
 } ,

 { 7, MAY, 2012, RCR, "3dmask_tool", MINOR, TYPE_ENHANCE,
   "replaced THD_mask_erode with new THD_mask_erode_sym",
   "This change should make dilate and erosion operations symmetric."
 } ,

 { 7, MAY, 2012, RCR, "1d_tool.py", MINOR, TYPE_NEW_OPT,
   "added weighted_enorm method for -collapse_cols; added -weight_vec",
   NULL
 } ,

 { 4, MAY, 2012, RCR, "afni_restproc.py", MINOR, TYPE_BUG_FIX,
   "submitting updates from Rayus",
   "Updates are in changelog."
 } ,

 { 3, MAY, 2012, RCR, "1d_tool.py", MINOR, TYPE_NEW_OPT,
   "added -backward_diff and -forward_diff",
   "Note, -backward_diff is the same as -derivative."
 } ,

 { 2, MAY, 2012, RCR, "afni-general", MICRO, TYPE_ENHANCE,
   "added AFNI_PATH_SPACES_OK, for input of datasets with spaces in path",
   "Added for V Roopchansingh."
 } ,

 { 1, MAY, 2012, RCR, "gen_ss_review_scripts.py", MINOR, TYPE_ENHANCE,
   "added -prefix option; added censor coloring to 1dplot commands",
   NULL
 } ,

 { 1, MAY, 2012, RCR, "1d_tool.py", MINOR, TYPE_ENHANCE,
   "added -looks_like_AM",
   NULL
 } ,

 { 1, MAY, 2012, RCR, "make_random_timing.py", MINOR, TYPE_ENHANCE,
   "allowed -ordered_stimuli and -max_consec, together",
   "Requested by Liat."
 } ,

 { 30, APR, 2012, RCR, "afni_restproc.py", MAJOR, TYPE_NEW_PROG,
   "this program is by Rayus Kuplicki, please contact him for information",
   NULL
 } ,

 { 27, APR, 2012, RCR, "3dmask_tool", MAJOR, TYPE_NEW_PROG,
   "a program to manipulate mask datasets",
   NULL
 } ,

 { 24, APR, 2012, RCR, "afni-general", MINOR, TYPE_ENHANCE,
   "if surface data with generic prefix, append surf-type suffix",
   "Done to fix ANOVA commands on surface.\n"
   "Thanks to R Ray for bringing this up."
 } ,

 { 17, APR, 2012, RCR, "afni-general", MINOR, TYPE_ENHANCE,
   "added atlas/ROI label use with <> range selectors (MCW_get_angle_range)",
   NULL
 } ,

 { 16, APR, 2012, RCR, "afni_proc.py", MICRO, TYPE_NEW_OPT,
   "added -regress_bandpass, for bandpass filtering via regression",
   NULL
 } ,

 { 13, APR, 2012, RCR, "@radial_correlate.py", MICRO, TYPE_ENHANCE,
   "accept +tlrc datasets",
   NULL
 } ,

 { 12, APR, 2012, RCR, "gen_ss_review_scripts.py", MICRO, TYPE_BUG_FIX,
   "backport to python 2.2",
   NULL
 } ,

 { 12, APR, 2012, RCR, "afni_proc.py", MINOR, TYPE_BUG_FIX,
   "backport to python 2.2",
   "For files that should work on 2.2, avoid sum() and enumerate().\n"
   "Thanks to L Broster for reporting problems on python 2.2."
 } ,

 { 8, APR, 2012, RCR, "make_random_timing.py", MINOR, TYPE_ENHANCE,
   "-ordered_stimuli now takes labels",
   NULL
 } ,

 { 4, APR, 2012, RCR, "afni-general", MINOR, TYPE_MODIFY,
   "if prefix shows STORAGE_UNDEFINED, use BRIK only if not potential surface",
   NULL
 } ,

 { 3, APR, 2012, RCR, "plug_realtime", MICRO, TYPE_MODIFY,
   "always print the name of the mask dataset in use (via GUI or env)",
   NULL
 } ,

 { 30, MAR, 2012, RCR, "plug_realtime", MICRO, TYPE_MODIFY,
   "let user know when AFNI_REALTIME_Mask_Dset is applied",
   NULL
 } ,

 { 30, MAR, 2012, RCR, "@auto_tlrc", MICRO, TYPE_NEW_OPT,
   "added option -inweight\n",
   "Added for S Horovitz and S Tinaz."
 } ,

 { 22, MAR, 2012, RCR, "plug_realtime", MINOR, TYPE_ENHANCE,
   "apply AFNI_REALTIME_SHOW_TIMES in non-RT feedback case",
   NULL
 } ,

 { 22, MAR, 2012, RCR, "Dimon", MICRO, TYPE_ENHANCE,
   "if RT comm fails with afni, show iochan_error_string()",
   "It occasionally fails at TR=0.125 s."
 } ,

 { 21, MAR, 2012, RCR, "afni_proc.py", MICRO, TYPE_ENHANCE,
   "use run_lengths for TR list; removed path from external motion file",
   NULL
 } ,

 { 21, MAR, 2012, RCR, "gen_ss_review_scripts.py", MICRO, TYPE_ENHANCE,
   "look for more motion files; minor changes to output format",
   NULL
 } ,

 { 21, MAR, 2012, RCR, "3dcalc", MICRO, TYPE_ENHANCE,
   "added -help description to -help output",
   "To get apsearch to enable <tab> completion of -help option."
 } ,

 { 15, MAR, 2012, RCR, "plug_realtime", MINOR, TYPE_ENHANCE,
   "added AFNI_REALTIME_Mask_Dset for per-run control over Mask",
   "Also added some missing vars to README.environment.\n"
   "Done for J Evans."
 } ,

 { 14, MAR, 2012, RCR, "Dimon", MINOR, TYPE_NEW_OPT,
   "added -num_chan and -max_quiet_trs; default sleep = 1.1*TR, max of 2",
   "Added for J Evans and V Roopchansingh."
 } ,

 { 14, MAR, 2012, RCR, "afni_proc.py", MICRO, TYPE_BUG_FIX,
   "test for global timing before local, as it looks like bad local",
   "Thanks to P Pallett for reporting the problem."
 } ,

 { 13, MAR, 2012, RCR, "lib_qt_gui.py", MICRO, TYPE_MODIFY,
   "has main, so added trivial -help option",
   NULL
 } ,

 { 12, MAR, 2012, RCR, "@SUMA_AlignToExperiment", MICRO, TYPE_NEW_OPT,
   "added -overwrite_resp, so that processing does not have to stop and wait",
   "Also, used 'find' grab *.nii, to fix the failure reported by R Ray.\n"
   "Forgot to put this in with the afni_proc.py change..."
 } ,

 {  9, MAR, 2012, RCR, "afni_proc.py", MICRO, TYPE_BUG_FIX,
   "added $hemi to rm.mean dset during scaling; added -overwrite_resp to SA2E",
   "Surface analysis would fail on 2nd hemi, as rm.mean dset would exist."
   "Also, added new '-overwrite_resp S' to @SUMA_AlignToExperiement command."
 } ,

 {  7, MAR, 2012, RCR, "@update.afni.binaries", MINOR, TYPE_ENHANCE,
   "existing package and install dir no longer required for -defaults",
   NULL
 } ,

 {  7, MAR, 2012, RCR, "GIFTI", MICRO, TYPE_BUG_FIX,
   "fixed sizeof in memset of gim (noted by B Cox)",
   NULL
 } ,

 {  6, MAR, 2012, RCR, "uber_subject.py", MICRO, TYPE_MODIFY,
   "move nokia help to -help_install_nokia (since it is not recommended)",
   NULL
 } ,

 {  5, MAR, 2012, RCR, "apsearch", MICRO, TYPE_MODIFY,
   "do not set shell variables",
   NULL
 } ,

 {  5, MAR, 2012, RCR, "uber_proc.py", MICRO, TYPE_MODIFY,
   "trivially apply -help option, for apsearch",
   NULL
 } ,

 {  5, MAR, 2012, RCR, "afni-general", MINOR, TYPE_BUG_FIX,
   "EDIT_empty: only propagate writable storage_modes",
   "Added is_writable_storage_mode and DSET_STORAGE_MODE.\n"
   "Thanks to Eli for reporting the problem."
 } ,

 {  2, MAR, 2012, RCR, "afni_proc.py", MINOR, TYPE_MODIFY,
   "fixed $runs in multi-run ricor",
   "Thanks to I Mukai for reporting the problem."
 } ,

 { 27, FEB, 2012, RCR, "@update.afni.binaries", MINOR, TYPE_ENHANCE,
   "made a little more intelligent, e.g. make one backup by default",
   "Note: can run this without any existing AFNI binaries, e.g.\n"
   "      @update.afni.binaries -bindir ~/abin -package linux_openmotif"
 } ,

 { 24, FEB, 2012, RCR, "1d_tool.py", MINOR, TYPE_MODIFY,
   "added -moderate_mask, fixed -extreme_mask help",
   "Thanks to R Kuplicki for reporting the help inconsistency."
 } ,

 { 22, FEB, 2012, RCR, "afni-general", MINOR, TYPE_MODIFY,
   "moved GLOBAL_browser def from afni.h to thd_ttatlas_query.c",
   "- declared in TTQ.h\n"
   "- deleted #include thd_atlas.h from most .c files\n"
   "- #include thd_atlas.h in mrilib.h"
 } ,

 { 22, FEB, 2012, RCR, "1d_tool.py", MINOR, TYPE_NEW_OPT,
   "added -randomize_trs and -seed",
   "Affected 1d_tool.py, afni_util.py, lib_afni1D.py and lib_textdata.py."
 } ,

 { 21, FEB, 2012, RCR, "@update.afni.binaries", MICRO, TYPE_ENHANCE,
   "if destination directory is not writable, let the user know",
   NULL
 } ,

 { 16, FEB, 2012, RCR, "Dimon", MINOR, TYPE_NEW_OPT,
   "more quick termination updates",
   "- added -max_images\n"
   "- do not init vol search state to 2, would limit volumes to 40\n"
   "- include fl_start in no_wait test\n"
   "- look for new vol worth of images, but no volume match"
 } ,

 { 14, FEB, 2012, RCR, "Dimon", MINOR, TYPE_MODIFY,
   "if -no_wait, terminate on volume_match failure",
   "For F Ye."
 } ,

 { 14, FEB, 2012, RCR, "uber_ttest.py", MINOR, TYPE_ENHANCE,
   "release version 1.0: help, copy tables, scripts imply -no_gui",
   NULL
 } ,

 { 10, FEB, 2012, RCR, "uber_ttest.py", MINOR, TYPE_ENHANCE,
   "added 'paired' toggle box to GUI",
   NULL
 } ,

 { 10, FEB, 2012, RCR, "afni_proc.py", MICRO, TYPE_NEW_OPT,
   "added -check_results_dir for Z Saad",
   "Also, changed -tcat_outlier_warn_limit to -tcat_preSS_warn_limit."
 } ,

 { 10, FEB, 2012, RCR, "gen_ss_review_scripts.py", MICRO, TYPE_MODIFY,
   "make tcat files optional; apply prefix to 'basic' commands in driver",
   NULL
 } ,

 { 10, FEB, 2012, RCR, "slow_surf_clustsim.py", MICRO, TYPE_MODIFY,
   "tiny help update, as enforced by H Jo",
   NULL
 } ,

 {  6, FEB, 2012, RCR, "Dimon", MINOR, TYPE_ENHANCE,
   "added -no_wait option: never wait for new data",
   "Also, suppress new glob warnings.\n"
   "Done for F Ye and others."
 } ,

 {  6, FEB, 2012, RCR, "to3d", MICRO, TYPE_MODIFY,
   "tiny help update, as enforced by D Glen",
   NULL
 } ,

 {  6, FEB, 2012, RCR, "3dsvm", MICRO, TYPE_MODIFY,
   "applied Makefile.INCLUDE updates for J Lisinski and S LaConte",
   NULL
 } ,

 {  3, FEB, 2012, RCR, "align_epi_anat.py", MICRO, TYPE_BUG_FIX,
   "updated @AddEdge command to match change to afni_base:shell_com",
   "Done with D Glen."
 } ,

 {  2, FEB, 2012, RCR, "uber_ttest.py", MINOR, TYPE_ENHANCE,
   "added basic 3dMEMA capabilities",
   "This affected afni_util.py, ask_me.py, gui_uber_ttest.py, lib_qt_gui.py\n"
   "     lib_subjects.py, lib_uber_ttest.py, uber_subject.py, uber_ttest.py."
 } ,

 {  1, FEB, 2012, RCR, "gen_ss_review_scripts.py", MICRO, TYPE_ENHANCE,
   "check for pre-steady state outlier warnings",
   NULL
 } ,

 {  1, FEB, 2012, RCR, "afni_proc.py", MINOR, TYPE_ENHANCE,
   "check for pre-steady state outlier counts",
   "Added option -tcat_outlier_warn_limit."
 } ,

 { 31, JAN, 2012, RCR, "gen_ss_review_scripts.py", MINOR, TYPE_ENHANCE,
   "look for aligned anat _al_junk/keep",
   NULL
 } ,

 { 31, JAN, 2012, RCR, "to3d", MINOR, TYPE_BUG_FIX,
   "also update check for '### ASCCONV BEGIN' in to3d...",
   "Problem noted by J Lewis."
 } ,

 { 31, JAN, 2012, RCR, "afni_proc.py", MINOR, TYPE_NEW_OPT,
   "added -regress_apply_ricor",
   NULL
 } ,

 { 30, JAN, 2012, RCR, "afni_proc.py", MINOR, TYPE_MODIFY,
   "ricor block: no longer apply in later 3dDeconvolve",
   "The regressors for slice #0 from the ricor block were being applied in\n"
   "the final regression (to remove motion) for consistency in degrees of\n"
   "freedom.  But we might rather not do that, particularly since DOF are\n"
   "not important when proceeding with just correlation coefficients."
 } ,

 { 30, JAN, 2012, RCR, "uber_ttest.py", MICRO, TYPE_MODIFY,
   "all python files use '/usr/bin/env python' instead of '/usr/bin/python'",
   "modified afni_base.py, gui_uber_align_test.py, gui_uber_subj.py,\n"
   "         uber_skel.py, @DoPerRoi.py, gui_uber_skel.py, gui_uber_ttest.py,\n"
   "         uber_ttest.py"
 } ,

 { 28, JAN, 2012, RCR, "gen_ss_review_scripts.py", MICRO, TYPE_BUG_FIX,
   "look for TSNR* in case of surf analysis",
   NULL
 } ,

 { 28, JAN, 2012, RCR, "afni_proc.py", MINOR, TYPE_ENHANCE,
   "updates for surf analysis of subject FT under AFNI_data6",
   "  - added -atlas_followers to @SUMA_AlignToExperiment\n"
   "  - if surf analysis: no scaling mask (e.g. extents)\n"
   "  - updated help example #8 for surf analysis of AFNI_data6 subject FT"
 } ,

 { 27, JAN, 2012, RCR, "to3d", MINOR, TYPE_BUG_FIX,
   "fix inf loop if some sSliceArray entries not set",
   "Also, now there might be junk between ASCCONV BEGIN and ###, grrrrr...\n"
   "Problem noted by J Lewis."
 } ,

 { 25, JAN, 2012, RCR, "Dimon", MINOR, TYPE_BUG_FIX,
   "back out overzealous -quit changes for now",
   NULL
 } ,

 { 20, JAN, 2012, RCR, "to3d", MINOR, TYPE_MODIFY,
   "mri_read_dicom: if there is no VALID vrCode, skip explicitVR",
   "Done for Chad N."
 } ,

 { 19, JAN, 2012, RCR, "Dimon", MINOR, TYPE_MODIFY,
   "made -quit more aggressive",
   NULL
 } ,

 { 18, JAN, 2012, RCR, "afni_proc.py", MINOR, TYPE_MODIFY,
   "force anat variable (and children) to be in AFNI format after 3dcopy",
   "Appropriate, and for compatibility with an afni_name.pv change."
 } ,

 { 17, JAN, 2012, RCR, "Dimon", MINOR, TYPE_MODIFY,
   "-gert_create_dataset now implies -GERT_Reco and -quit",
   "For Ziad and Daniel."
 } ,

 { 12, JAN, 2012, RCR, "afni_proc.py", MINOR, TYPE_BUG_FIX,
   "fixed ricor block 3dcalc loop for varying run lengths",
   NULL
 } ,

 { 11, JAN, 2012, RCR, "afni-general", MINOR, TYPE_BUG_FIX,
   "dx and dy were reversed in mri_read_dicom.c",
   "Thanks to P Kaskan and F Ye for bringing this up."
 } ,

 { 28, NOV, 2011, RCR, "1dnorm", MICRO, TYPE_BUG_FIX,
   "re-enabled use of '-' for stdin/stdout",
   "Requested by R Birn."
 } ,

 { 22, NOV, 2011, RCR, "uber_subject.py", MINOR, TYPE_NEW_OPT,
   "allow for passing variables directly, not via -svar",
   NULL
 } ,

 { 21, NOV, 2011, RCR, "quick.alpha.vals.py", MINOR, TYPE_NEW_PROG,
   "a very simple program to tabulate the output from slow_surf_clustsim.py",
   "This ought to be improved, but at least it is now distributed..."
 } ,

 { 21, NOV, 2011, RCR, "uber_subject.py", MICRO, TYPE_ENHANCE,
   "small update to help text",
   NULL
 } ,

 { 21, NOV, 2011, RCR, "gen_ss_review_scripts.py", MICRO, TYPE_BUG_FIX,
   "fixed -ynames in plot of motion/outliers",
   NULL
 } ,

 { 17, NOV, 2011, RCR, "@ROI_Corr_Mat", MICRO, TYPE_BUG_FIX,
   "fix complaint about unknown options for non-macs",
   NULL
 } ,

 { 17, NOV, 2011, RCR, "afni", MINOR, TYPE_BUG_FIX,
   "if dset+orig is anat/func and dset+tlrc is func/anat, 'BAD dataset', man",
   "Altered logic in thd_initsess.c (done with dglen)."
 } ,

 { 17, NOV, 2011, RCR, "3drefit", MICRO, TYPE_BUG_FIX,
   "changing 'type' should have an effect even if not a bucket",
   "Done with dglen."
 } ,

 {  9, NOV, 2011, RCR, "afni_proc.py", MINOR, TYPE_MODIFY,
   "-surf_blur_fwhm is no longer valid, please use -blur_size",
   NULL
 } ,

 {  8, NOV, 2011, RCR, "adwarp", MICRO, TYPE_ENHANCE,
   "added a help example for writing anat+tlrc.BRIK",
   NULL
 } ,

 {  7, NOV, 2011, RCR, "afni_proc.py", MINOR, TYPE_NEW_OPT,
   "added -blur_to_fwhm and -blur_opts_B2FW",
   "Added for E Nelson and J Jarcho."
 } ,

 {  4, NOV, 2011, RCR, "3dSurf2Vol", MINOR, TYPE_ENHANCE,
   "added 'mode' mapping function",
   "Requested by R Mruczek.  Also done for Z Puckett."
 } ,

 {  3, NOV, 2011, RCR, "@2dwarper.Allin", MINOR, TYPE_NEW_OPT,
   "added -prefix option; allow for 3dAllin failures; copy time info",
   "Updates by N Mei and A Messinger."
 } ,

 {  2, NOV, 2011, RCR, "Dimon", MINOR, TYPE_ENHANCE,
   "allow -save_file_list to apply even with -infile_list",
   NULL
 } ,

 {  2, NOV, 2011, RCR, "afni_proc.py", MINOR, TYPE_ENHANCE,
   "if using TENT, run 'timing_tool.py -warn_tr_stats'",
   "Warnings are also saved in out.TENT_warn.txt."
 } ,

 {  2, NOV, 2011, RCR, "gen_ss_review_scripts.py", MINOR, TYPE_ENHANCE,
   "added out.TENT_warn.txt to warning file review",
   NULL
 } ,

 { 31, OCT, 2011, RCR, "timing_tool.py", MINOR, TYPE_NEW_OPT,
   "added -show_tr_stats and -warn_tr_stats options",
   NULL
 } ,

 { 25, OCT, 2011, RCR, "timing_tool.py", MINOR, TYPE_ENHANCE,
   "process married files with current operations",
   "1. AfniMarriedTiming inherits from AfniData (instead of local copies)\n"
   "2. add all AfniTiming methods to AfniMarriedTiming (as married timing)\n"
   "3. rename AfniMarriedTiming back to AfniTiming (but now married)"
 } ,

 { 25, OCT, 2011, RCR, "gen_ss_review_scripts.py", MINOR, TYPE_ENHANCE,
   "look for more file name variants, including with '_' separators",
   "Added for J Weisberg."
 } ,

 { 20, OCT, 2011, RCR, "afni_general", MINOR, TYPE_MODIFY,
   "changed most resampling programs to deoblique inputs upon read",
   "THD_open*_dataset() was followed by THD_make_cardinal().\n"
   "modified: 3dresample, 3dfractionize, 3drotate, adwarp, 3dLRflip\n"
   "          3dZeropad, 3dZcat, 3dAutobox\n"
   "not (yet) modified: 3dWarp(Drive), 3dAllineate"
 } ,

 { 19, OCT, 2011, RCR, "@2dwarper.Allin", MICRO, TYPE_NEW_OPT,
   "added a -mask option",
   "Added for A Messinger."
 } ,

 { 19, OCT, 2011, RCR, "GIFTI", MINOR, TYPE_ENHANCE,
   "can read/write ascii COMPLEX64, COMPLEX128, RGB24",
   "Requested by H Breman, J Mulders and N Schmansky."
 } ,

 { 18, OCT, 2011, RCR, "uber_subject.py", MINOR, TYPE_NEW_OPT,
   "added blur size control; removed requirement of stim timing files",
   NULL
 } ,

 { 18, OCT, 2011, RCR, "@radial_correlate", MICRO, TYPE_ENHANCE,
   "require enough volumes per dataset, store file name correspondence",
   NULL
 } ,

 { 17, OCT, 2011, RCR, "afni_proc.py", MICRO, TYPE_ENHANCE,
   "added -help for new -surf_* options, along with example #8",
   NULL
 } ,

 { 17, OCT, 2011, RCR, "@update.afni.binaries", MICRO, TYPE_MODIFY,
   "abin now has subdir (funstuff), so change 'mv' to 'rsync'",
   NULL
 } ,

 { 14, OCT, 2011, RCR, "afni_proc.py", MAJOR, TYPE_NEW_OPT,
   "now processes surface data",
   "- added 'surf' processing block, and corresponding '-surf_*' options:\n"
   "   -surf_anat, -surf_spec, -surf_anat_aligned, -surf_anat_has_skull,\n"
   "   -surf_A, -surf_B, -surf_blur_fwhm\n"
   "- compute errts and TSNR by default (had required option or blur est)"
 } ,

 { 14, OCT, 2011, RCR, "uber_subject.py", MICRO, TYPE_ENHANCE,
   "small -help_install update",
   NULL
 } ,

 { 14, OCT, 2011, RCR, "gen_ss_review_scripts.py", MINOR, TYPE_ENHANCE,
   "allow modest handling of surface results",
   NULL
 } ,

 {  6, OCT, 2011, RCR, "3dMean", MICRO, TYPE_BUG_FIX,
   "linux_xorg7_64 had optimizer error (and crashed), so altered loop method",
   "Thanks to P Kim for reporting the problem."
 } ,

 {  5, OCT, 2011, RCR, "uber_subject.py", MICRO, TYPE_BUG_FIX,
   "do not re-create proc script on proc execution",
   NULL
 } ,

 {  4, OCT, 2011, RCR, "afni_proc.py", MICRO, TYPE_NEW_OPT,
   "added -anat_has_skull option",
   NULL
 } ,

 {  4, OCT, 2011, RCR, "gen_ss_review_scripts.py", MINOR, TYPE_ENHANCE,
   "changed basic script outputs",
   "- added 'max censored displacement', 'final anat dset' and\n"
   "        'final voxel resolution' to basic script\n"
   "- removed 'num stim files found'"
 } ,

 {  4, OCT, 2011, RCR, "to3d", MICRO, TYPE_MODIFY,
   "explicitly warn about illegal '/' characters in output filename",
   NULL
 } ,

 {  3, OCT, 2011, RCR, "afni_proc.py", MICRO, TYPE_MODIFY,
   "changed default polort time back to TR*NT, to match 3dDeconvolve",
   NULL
 } ,

 {  3, OCT, 2011, RCR, "1d_tool.py", MINOR, TYPE_NEW_OPT,
   "added -censor_infile (e.g. to remove TRs from motion params)",
   "Added for N Adleman."
 } ,

 {  3, OCT, 2011, RCR, "afni-general", MICRO, TYPE_ENHANCE,
   "update ADN_ONE_STEP to ten million, allowing that many output sub-bricks",
   "This affects programs like 3dbucket, when the output has many volumes.\n"
   "Done for HJ Jo, J Gonzalez-Castillo, M Robinson."
 } ,

 { 22, SEP, 2011, RCR, "uber_ttest.py", MAJOR, TYPE_NEW_PROG,
   "a graphical program for running either 3dttest++ or 3dMEMA",
   "Still under destruction."
 } ,

 { 22, SEP, 2011, RCR, "afni_util.py", MINOR, TYPE_ENHANCE,
   "various updates",
   "- updated quotize_list\n"
   "- added nuke_final_whitespace, flist_to_table_pieces, get_ids_from_dsets"
 } ,

 { 22, SEP, 2011, RCR, "gen_ss_review_scripts.py", MINOR, TYPE_MODIFY,
   "added check_for_file and for_dset, updated find_x_mat, enorm, view_stats",
   NULL
 } ,

 { 22, SEP, 2011, RCR, "uber_align_test.py", MICRO, TYPE_MODIFY,
   "moved get_def_tool_path to library",
   NULL
 } ,

 { 22, SEP, 2011, RCR, "uber_subject.py", MINOR, TYPE_MODIFY,
   "altered spacing and made other minor changes",
   NULL
 } ,

 {  7, SEP, 2011, RCR, "Makefile.INCLUDE", MICRO, TYPE_MODIFY,
   "added @radial_correlate to the install scripts (forgot earlier)",
   NULL
 } ,

 {  6, SEP, 2011, RCR, "Dimon", MICRO, TYPE_NEW_OPT,
   "added -fast option, short for: -sleep_init 50 -sleep_vol 50",
   NULL
 } ,

 {  1, SEP, 2011, RCR, "afni_util.py", MICRO, TYPE_BUG_FIX,
   "get_default_polort: run time should be TR * (NT-1)",
   "This was changed back to TR*NT, to match 3dDeconvolve (3 Oct, 2011)."
 } ,

 {  1, SEP, 2011, RCR, "@radial_correlate", MINOR, TYPE_NEW_PROG,
   "compute voxelwise EPI correlations with local spherical averages",
   NULL
 } ,

 { 31, AUG, 2011, RCR, "afni_proc.py", MICRO, TYPE_MODIFY,
   "if censoring motion or outliers, add options to gen_ss_r command",
   NULL
 } ,

 { 30, AUG, 2011, RCR, "Dimon", MICRO, TYPE_BUG_FIX,
   "update volume delta to mean dz",
   "From text in DICOM files, initial dz values may not be sufficiently\n"
   "accurate, leaing to 'volume toasted' errors.\n"
   "Thanks to B Benson for reporting the problem."
 } ,

 { 19, AUG, 2011, RCR, "3dDeconvolve", MINOR, TYPE_MODIFY,
   "added the ability to output 1D sresp datasets",
   "Requested by S Baum."
 } ,

 { 17, AUG, 2011, RCR, "gen_ss_review_scripts.py", MICRO, TYPE_BUG_FIX,
   "fixed some final anat dset assignments",
   NULL
 } ,

 { 15, AUG, 2011, RCR, "afni-general", MICRO, TYPE_BUG_FIX,
   "altered SUMA_ParseFname for parsing of relative pathnames",
   "Thanks to Ryan of Princeton for reporting the problem."
 } ,

 { 12, AUG, 2011, RCR, "gen_ss_review_scripts.py", MICRO, TYPE_MODIFY,
   "gave volreg 3dAllineate command priority for final anat",
   NULL
 } ,

 {  4, AUG, 2011, RCR, "afni-general", MICRO, TYPE_MODIFY,
   "wrote loc_strcpy(/cat)_realloc for MCW_file_expand",
   "This is to allow for long sub-brick selectors."
 } ,

 {  3, AUG, 2011, RCR, "align_epi_anat.py", MICRO, TYPE_NEW_OPT,
   "added -save_orig_skullstrip, to avoid oblique transforms",
   "This was added for afni_proc.py."
 } ,

 {  3, AUG, 2011, RCR, "afni_proc.py", MINOR, TYPE_BUG_FIX,
   "changed aea.py -save_skullstrip to -save_orig_skullstrip",
   "The -save_skullstrip dataset might have an oblique transformation\n"
   "applied (which would throw off EPI if it is then sent to standard\n"
   "space).  Apply the new option to grab a simple skull-stripped anat.\n"
   "Thanks to A Ellenstein for reporting it and Z Saad for help understanding."
 } ,

 {  2, AUG, 2011, RCR, "gen_ss_review_scripts.py", MICRO, TYPE_MODIFY,
   "added control var out_prefix, a prefix for output files",
   NULL
 } ,

 {  2, AUG, 2011, RCR, "uber_skel.py", MICRO, TYPE_MODIFY,
   "main class inherits object - for older versions of python",
   NULL
 } ,

 {  2, AUG, 2011, RCR, "uber_align_test.py", MICRO, TYPE_MODIFY,
   "main class inherits object - for older versions of python",
   NULL
 } ,

 { 29, JUL, 2011, RCR, "3dUniformize", MINOR, TYPE_BUG_FIX,
   "fixed checks against lower_limit in option processing (since -1 init)",
   "Thanks to A Waite for reporting the problem and cause in the code."
 } ,

 { 29, JUL, 2011, RCR, "make_pq_script.py", MINOR, TYPE_MODIFY,
   "changes to handle python 2.4, where shell output has extra blank lines",
   NULL
 } ,

 { 29, JUL, 2011, RCR, "slow_surf_clustsim.py", MINOR, TYPE_ENHANCE,
   "z.max files are now named by p-value",
   "And suggest a quick.alpha.vals.py command."
 } ,

 { 26, JUL, 2011, RCR, "afni_proc.py", MINOR, TYPE_ENHANCE,
   "if e2a, update current anat to skull-stripped anat from align block",
   "This would avoid a second skull-strip step in @auto_tlrc."
 } ,

 { 25, JUL, 2011, RCR, "slow_surf_clustsim.py", MINOR, TYPE_ENHANCE,
   "added keepblocks var, to limit kept intermediate datasets",
   NULL
 } ,

 { 22, JUL, 2011, RCR, "slow_surf_clustsim.py", MINOR, TYPE_BUG_FIX,
   "after blur, rescale noise to be normally distributed",
   NULL
 } ,

 { 21, JUL, 2011, RCR, "gen_ss_review_scripts.py", MINOR, TYPE_MODIFY,
   "changed TR counts to come via awk instead of grep",
   NULL
 } ,

 { 21, JUL, 2011, RCR, "edt_blur.c", MICRO, TYPE_BUG_FIX,
   "fixed nz/sigmay typo, found by Patryk (on message board)",
   NULL
 } ,

 { 20, JUL, 2011, RCR, "afni_proc.py", MICRO, TYPE_BUG_FIX,
   "fixed aea.py -epi_base when: aea.py, -volreg_a2 last, variable run lens",
   "thanks to S Brislin and S White for reporting the problem"
 } ,

 { 20, JUL, 2011, RCR, "make_pq_script.py", MINOR, TYPE_NEW_PROG,
   "program will generate a script to produce a p-value/q-value curve pair",
   NULL
 } ,

 { 15, JUL, 2011, RCR, "@update.afni.binaries", MICRO, TYPE_ENHANCE,
   "applied -d as -defaults",
   NULL
 } ,

 { 15, JUL, 2011, RCR, "afni_proc.py", MICRO, TYPE_ENHANCE,
   "save output from ss_review in out.ss_review.$subj.txt",
   NULL
 } ,

 { 14, JUL, 2011, RCR, "gen_ss_review_scripts.py", MINOR, TYPE_ENHANCE,
   "added 'max motion displacement' to basic script",
   NULL
 } ,

 { 14, JUL, 2011, RCR, "1d_tool.py", MINOR, TYPE_NEW_OPT,
   "added -show_max_displace, for maximum motion displacement",
   NULL
 } ,

 { 14, JUL, 2011, RCR, "slow_surf_clustsim.py", MICRO, TYPE_ENHANCE,
   "show date per iter block and add ./ to 3dcalc prefix",
   NULL
 } ,

 { 13, JUL, 2011, RCR, "afni_proc.py", MINOR, TYPE_ENHANCE,
   "run gen_ss_review_scripts.py and any resulting 'basic' review script",
   NULL
 } ,

 { 13, JUL, 2011, RCR, "gen_group_command.py", MICRO, TYPE_NEW_OPT,
   "added -exit0 and babbled about possible artifact tests",
   NULL
 } ,

 { 11, JUL, 2011, RCR, "gen_group_command.py", MINOR, TYPE_BUG_FIX,
   "fixed case of partial path match to dsets",
   "Problem found by J Jarcho."
 } ,

 { 11, JUL, 2011, RCR, "gen_ss_review_scripts.py", MAJOR, TYPE_NEW_PROG,
   "for generating single subject review scripts",
   "To be run by the afni_proc.py proc script or directly by users."
 } ,

 { 8, JUL, 2011, RCR, "slow_surf_clustsim.py", MINOR, TYPE_MODIFY,
   "added -on_surface, which might not end up being so useful",
   NULL
 } ,

 { 6, JUL, 2011, RCR, "uber_align_test.py", MICRO, TYPE_MODIFY,
   "test use of SUBJ.set_var_with_defs",
   NULL
 } ,

 { 6, JUL, 2011, RCR, "afni_proc.py", MICRO, TYPE_GENERAL,
   "create anat_final dset, as one that is aligned with the stats",
   "Also, suggest use of uber_subject.py in the -ask_me dialog."
 } ,

 { 5, JUL, 2011, RCR, "afni-general", MINOR, TYPE_ENHANCE,
   "minor enhancements to 5 python files (prep for gen_ss_review_scripts.py)",
   NULL
 } ,

 { 30, JUN, 2011, RCR, "afni_proc.c", MICRO, TYPE_MODIFY,
   "renamed aligned anat output (from align_epi_anat.py)",
   "This should make it clear whether or not the output anat should be used"
 } ,

 { 27, JUN, 2011, RCR, "gen_group_command.py", MINOR, TYPE_NEW_OPT,
   "added -dset_index0_list/-dset_index1_list options, etc.",
   "- ttest++ and MEMA commands now apply directories to datasets\n"
   "- changed Subject.atrs to be VarsObject instance, not dictionary\n"
 } ,

 { 27, JUN, 2011, RCR, "afni_util.py", MICRO, TYPE_MODIFY,
   "changed decode_1D_ints to take imax param",
   "Affects 1d_tool.py, xmat_tool.py and any utilities using lib_afni1D.py.\n"
   "Also added restrict_by_index_lists()."
 } ,

 { 27, JUN, 2011, RCR, "thd_table.c", MICRO, TYPE_MODIFY,
   "output warning hint on single column covariate file",
   NULL
 } ,

 { 24, JUN, 2011, RCR, "slow_surf_clustsim.py", MAJOR, TYPE_NEW_PROG,
   "a temporary program until we do this in C",
   NULL
 } ,

 { 20, JUN, 2011, RCR, "afni_util.py", MINOR, TYPE_NEW_OPT,
   "added eta2 function (alongside '3ddot -doeta2')",
   NULL
 } ,

 { 17, JUN, 2011, RCR, "SUMA_MiscFunc.c", MICRO, TYPE_BUG_FIX,
   "set 0-length BmP array to matching length 3",
   NULL
 } ,

 { 16, JUN, 2011, RCR, "3ddot", MINOR, TYPE_NEW_OPT,
   "added -doeta2 via new THD_eta_squared_masked",
   "Added for Shinchan."
 } ,

 { 16, JUN, 2011, RCR, "3dAutoTcorrelate", MICRO, TYPE_BUG_FIX,
   "allowed very small datasets",
   NULL
 } ,

 { 15, JUN, 2011, RCR, "gen_group_command.py", MINOR, TYPE_ENHANCE,
   "if constant dset names, extract SIDs from dir names",
   "Done for R Momenan."
 } ,

 { 8, JUN, 2011, RCR, "make_random_timing.py", MICRO, TYPE_BUG_FIX,
   "fixed print and added min_rest to durations in test of -tr_locked",
   NULL
 } ,

 { 3, JUN, 2011, RCR, "afni_proc.py", MICRO, TYPE_NEW_OPT,
   "added -volreg_compute_tsnr/-regress_compute_tsnr",
   "Volreg TSNR is no longer the default, but regress TSNR is."
 } ,

 { 3, JUN, 2011, RCR, "Makefile", MINOR, TYPE_NEW_OPT,
   "removed -lpng from Makefile.macosx_10.6_Intel_64",
   "We added -lpng because we were compiling our own OpenMotif\n"
   "(configure option?), but fink's version does not need it."
 } ,

 { 2, JUN, 2011, RCR, "afni_proc.py", MINOR, TYPE_NEW_OPT,
   "compute TSNR datasets (added -compute_tsnr); added -regress_make_cbucket",
   NULL
 } ,

 { 2, JUN, 2011, RCR, "afni_proc.py", MINOR, TYPE_NEW_OPT,
   "de-meaned motion regressors is now the default",
   "- added -regress_apply_mot_types to specify motion types for regression\n"
   "- added -regress_no_motion_demean and -regress_no_motion_deriv\n"
   "- by default, demean and deriv motion parameters are created\n"
   "- by default, demean motion parameters are applied in the regression\n"
   "  (replacing the original 'basic' parameters, which should have no\n"
   "  change in betas of interest, just the constant polort betas)"
 } ,

 { 27, MAY, 2011, RCR, "afni_proc.py", MINOR, TYPE_MODIFY,
   "re-work of motion, as prep for more motion options",
   "- replaced -volreg_regress_per_run with -regress_motion_per_run\n"
   "- made uniq_list_as_dsets() a warning, not an error (for J Britton)"
 } ,

 { 27, MAY, 2011, RCR, "1d_tool.py", MINOR, TYPE_NEW_OPT,
   "added -split_into_pad_runs (for regress motion per run)",
   NULL
 } ,

 { 25, MAY, 2011, RCR, "timing_tool.py", MINOR, TYPE_NEW_OPT,
   "added -global_to_local and -local_to_global for G Chen",
   NULL
 } ,

 { 24, MAY, 2011, RCR, "1dplot", MINOR, TYPE_BUG_FIX,
   "fixed plotting of varying length time series",
   NULL
 } ,

 { 20, MAY, 2011, RCR, "uber_subject.py", MINOR, TYPE_MODIFY,
   "execute via /usr/bin/env python",
   "Help now suggests fink as primary Mac source for PyQt4."
 } ,

 { 20, MAY, 2011, RCR, "uber_align_test.py", MINOR, TYPE_MODIFY,
   "execute via /usr/bin/env python",
   NULL
 } ,

 { 16, MAY, 2011, RCR, "uber_align_test.py", MINOR, TYPE_ENHANCE,
   "could be used as a release version",
   " - added 'check center dist' button, to display the current distance\n"
   " - added menu item to show afni command for viewing results\n"
   " - added menu items to show python and shell command windows\n"
   " - added much more help, including main and section buttons\n"
   " - added browsing of align_epi_anat.py help"
 } ,

 { 16, MAY, 2011, RCR, "afni_util.py", MICRO, TYPE_ENHANCE,
   "added exec_tcsh_command function",
   NULL
 } ,

 { 16, MAY, 2011, RCR, "@Center_Distance", MICRO, TYPE_ENHANCE,
   "return something to $status, so we can detect success or failure",
   NULL
 } ,

 { 13, MAY, 2011, RCR, "uber_align_test.py", MINOR, TYPE_ENHANCE,
   "added working GUI (for options, GUI help still needs ... help)",
   NULL
 } ,

 { 12, MAY, 2011, RCR, "uber_skel.py", MAJOR, TYPE_NEW_PROG,
   "A working skeleton for future uber programs.",
   "This is based on uber_align_test.py, version 0.2."
 } ,

 { 12, MAY, 2011, RCR, "uber_align_test.py", MINOR, TYPE_ENHANCE,
   "many small updates",
   "This set of 3 files was broken off set uber_skel.py, meant to be a\n"
   "reasonable starting point for future uber programs."
 } ,

 { 11, MAY, 2011, RCR, "uber_align_test.py", MAJOR, TYPE_ENHANCE,
   "added basic graphical interface, still need to add variable fields",
   "o  also made single cost_list\n"
   "o  also added -help_howto_program, which might move to a skeleton program"
 } ,

 { 11, MAY, 2011, RCR, "uber_subject.py", MICRO, TYPE_ENHANCE,
   "small help/todo update",
   NULL
 } ,

 { 9, MAY, 2011, RCR, "to3d", MICRO, TYPE_ENHANCE,
   "applied formal parsing for CSA Image Header Info for Siemens slice timing",
   "Process field (0x0029 1010) as little-endian CSA1 or 2 header, tags\n"
   "and items.  Get slice times from MosaicRefAcqTimes item.\n"
   "Thanks to I Souheil for finding NiBabel CSA format description."
 } ,

 { 4, MAY, 2011, RCR, "to3d", MICRO, TYPE_BUG_FIX,
   "fixed case of simult tpattern (so time_dep, but ui.tpattern is not set)",
   "Problem noted by J Ostuni."
 } ,

 { 2, MAY, 2011, RCR, "Dimon", MINOR, TYPE_BUG_FIX,
   "added nul-termination and a.b[.d]+ rules for checking Siemens slice times",
   "Problem noted by D Kravitz and S Lee."
 } ,

 { 29, APR, 2011, RCR, "afni_proc.py", MICRO, TYPE_MODIFY,
   "check that processing blocks are unique",
   NULL
 } ,

 { 28, APR, 2011, RCR, "uber_align_test.py", MAJOR, TYPE_NEW_PROG,
   "for testing EPI/anat alignment with various align_epi_anat.py options",
   "This is a command-line version, with a GUI to come soon."
 } ,

 { 28, APR, 2011, RCR, "uber_subject.py", MINOR, TYPE_NEW_OPT,
   "reconcile LUS.py with LS.py in prep for uber_align_test.py",
   NULL
 } ,

 { 28, APR, 2011, RCR, "afni_proc.py", MINOR, TYPE_NEW_OPT,
   "added -align_epi_strip_method",
   NULL
 } ,

 { 25, APR, 2011, RCR, "Imon", MINOR, TYPE_MODIFY,
   "Imon is getting phased out of the distribution (see 'Dimon -use_imon')",
   "Requires compiling alterations to be put back in (if anyone wants it)."
 } ,

 { 25, APR, 2011, RCR, "plug_realtime", MINOR, TYPE_ENHANCE,
   "have Dimon send 'TPATTERN explicit' with slice timing to RT plugin",
   NULL
 } ,

 { 24, APR, 2011, RCR, "@Align_Centers", MINOR, TYPE_ENHANCE,
   "allow -base dset to be in PATH, AFNI_PLUGINPATH, etc.",
   NULL
 } ,

 { 22, APR, 2011, RCR, "afni_proc.py", MINOR, TYPE_BUG_FIX,
   "if manual tlrc and -volreg_tlrc_adwarp, also transform extents mask",
   "Noted by J Britton.\n"
   "Also, if -regress_reml_exec, insert 3dClustSim table in stats_REML.\n"
   "Noted by R Momenan."
 } ,

 { 15, APR, 2011, RCR, "Dimon", MINOR, TYPE_ENHANCE,
   "added FROM_IMAGE as default Siemens slice pattern in to3d command",
   NULL
 } ,

 { 15, APR, 2011, RCR, "dicom_hdr", MINOR, TYPE_NEW_OPT,
   "added -slice_times and -slice_times_verb, to show siemens slice timing",
   NULL
 } ,

 { 14, APR, 2011, RCR, "thd_atlas.c", MICRO, TYPE_BUG_FIX,
   "for solaris, apply #def strcasestr strstr",
   NULL
 } ,

 { 13, APR, 2011, RCR, "to3d", MINOR, TYPE_NEW_OPT,
   "added FROM_IMAGE timing pattern (for Siemens mosaic images)",
   NULL
 } ,

 { 11, APR, 2011, RCR, "uber_subject.py", MICRO, TYPE_BUG_FIX,
   "fixed lost warnings for no sid/gid",
   NULL
 } ,

 { 8, APR, 2011, RCR, "Makefile", MICRO, TYPE_MODIFY,
   "removed -lf2c from Makefile.INCLUDE, added to LLIBS in Makefile.*",
   "Also removed redundant -lmri from many Makefiles and Makefile.INCLUDE."
 } ,

 { 7, APR, 2011, RCR, "uber_subject.py", MICRO, TYPE_MODIFY,
   "backports for Ubuntu 9",
   "requested by J Bodurka"
 } ,

 { 6, APR, 2011, RCR, "uber_subject.py", MICRO, TYPE_MODIFY,
   "make table size depend on font",
   NULL
 } ,

 { 5, APR, 2011, RCR, "howto", MINOR, TYPE_ENHANCE,
   "updated the class setup and basic Linux instructions for PyQt4",
   NULL
 } ,

 { 5, APR, 2011, RCR, "python_module_test.py", MICRO, TYPE_NEW_OPT,
   "added PyQt4 to test list",
   NULL
 } ,

 { 29, MAR, 2011, RCR, "uber_subject.py", MICRO, TYPE_ENHANCE,
   "changed subject directory to group.GROUP/subj.SUBJ",
   NULL
 } ,

 { 24, MAR, 2011, RCR, "uber_subject.py", MINOR, TYPE_ENHANCE,
   "added align and tlrc option boxes, adjusted spacing",
   NULL
 } ,

 { 23, MAR, 2011, RCR, "uber_subject.py", MINOR, TYPE_ENHANCE,
   "moved gltsym box to below stim, save AP output, small mac install update",
   NULL
 } ,

 { 22, MAR, 2011, RCR, "uber_subject.py", MINOR, TYPE_ENHANCE,
   "processing status, clear options/fields menu items, etc...",
   NULL
 } ,

 { 22, MAR, 2011, RCR, "to3d", MINOR, TYPE_BUG_FIX,
   "mri_read_dicom: if there is no vrCode, skip explicitVR",
   NULL
 } ,

 { 21, MAR, 2011, RCR, "uber_subject.py", MINOR, TYPE_ENHANCE,
   "many updates, including extra regress options box",
   NULL
 } ,

 { 20, MAR, 2011, RCR, "uber_subject.py", MAJOR, TYPE_ENHANCE,
   "handle symbolic GLTs, etc.",
   NULL
 } ,

 { 15, MAR, 2011, RCR, "afni_proc.py", MICRO, TYPE_MODIFY,
   "changed uncensored Xmat to X.nocensor.1D",
   NULL
 } ,

 { 15, MAR, 2011, RCR, "uber_subject.py", MICRO, TYPE_ENHANCE,
   "added -regress_make_ideal_sum, subject variables, GUI text changes",
   NULL
 } ,

 { 14, MAR, 2011, RCR, "afni_proc.py", MICRO, TYPE_MODIFY,
   "if no mask but extents, apply in scale step",
   NULL
 } ,

 { 14, MAR, 2011, RCR, "uber_subject.py", MICRO, TYPE_ENHANCE,
   "a handful of minor updates",
   NULL
 } ,

 {  9, MAR, 2011, RCR, "uber_subject.py", MICRO, TYPE_ENHANCE,
   "updates to uber_subject.py, how could I possibly remember what they are...",
   NULL
 } ,

 {  9, MAR, 2011, RCR, "make_random_timing.py", MICRO, TYPE_BUG_FIX,
   "fixed bug writing comment text in 3dD script",
   "Problem noted by Z Saad and P Kaskan."
 } ,

 {  8, MAR, 2011, RCR, "uber_subject.py", MINOR, TYPE_ENHANCE,
   "uber_subject.py command menu item, ...",
   NULL
 } ,

 {  7, MAR, 2011, RCR, "afni_proc.py", MICRO, TYPE_ENHANCE,
   "make proc script executable",
   NULL
 } ,

 {  7, MAR, 2011, RCR, "uber_subject.py", MINOR, TYPE_ENHANCE,
   "updates: command and pycommand windows, new Process classes, ...",
   NULL
 } ,

 {  3, MAR, 2011, RCR, "uber_subject.py", MINOR, TYPE_ENHANCE,
   "updates: control vars, subj dir, view actions, result vars, ...",
   NULL
 } ,

 {  2, MAR, 2011, RCR, "uber_subject.py", MINOR, TYPE_ENHANCE,
   "many updates, including write and exec of proc script",
   "There is still much to do before first release version."
 } ,

 { 22, FEB, 2011, RCR, "uber_subject.py", MINOR, TYPE_MODIFY,
   "added interfaces for 'expected' option",
   NULL
 } ,

 { 17, FEB, 2011, RCR, "3dDeconvolve", MICRO, TYPE_MODIFY,
   "make -CENSORTR run: warning more clear",
   NULL
 } ,

 { 17, FEB, 2011, RCR, "3dROIstats", MICRO, TYPE_MODIFY,
   "make unknown option error more clear",
   NULL
 } ,

 { 16, FEB, 2011, RCR, "uber_subject.py", MINOR, TYPE_MODIFY,
   "epi or stim list from command line can init order/labels; file reorg",
   "Also, initiated regression testing tree."
 } ,

 { 16, FEB, 2011, RCR, "howto", MINOR, TYPE_MODIFY,
   "updated the main page and basic Linux instructions",
   NULL
 } ,

 { 15, FEB, 2011, RCR, "uber_subject.py", SUPER, TYPE_NEW_PROG,
   "added CLI (command-line interface), generates basic afni_proc.py script",
   "Many enhancements yet to come."
 } ,

 { 14, FEB, 2011, RCR, "uber_proc.py", MINOR, TYPE_GENERAL,
   "moved uber program into main repository",
   NULL
 } ,

 { 12, FEB, 2011, RCR, "afni_util.py", MINOR, TYPE_ENHANCE,
   "updates for uber_subject.py",
   NULL
 } ,

 { 11, FEB, 2011, RCR, "lib_subjects.py", MICRO, TYPE_ENHANCE,
   "more updates for uber_subject.py",
   NULL
 } ,

 { 1, FEB, 2011, RCR, "afni_util.py", MINOR, TYPE_ENHANCE,
   "updates for parsing a stim file list",
   NULL
 } ,

 { 31, JAN, 2011, RCR, "afni_util.py", MICRO, TYPE_ENHANCE,
   "updates for uber_subj.py",
   NULL
 } ,

 { 25, JAN, 2011, RCR, "lib_subjects.py", MICRO, TYPE_ENHANCE,
   "updates to the VarsObject class",
   NULL
 } ,

 { 19, JAN, 2011, RCR, "lib_subjects.py", MINOR, TYPE_ENHANCE,
   "many updates to the VarsObject class",
   NULL
 } ,

 { 13, JAN, 2011, RCR, "afni_proc.py", MICRO, TYPE_MODIFY,
   "small changes to warnings for missing stimulus files",
   NULL
 } ,

 { 13, JAN, 2011, RCR, "Dimon", MINOR, TYPE_NEW_OPT,
   "added -gert_write_as_nifti and -gert_create_dataset",
   "requested by V Roopchansingh"
 } ,

 { 10, JAN, 2011, RCR, "3dttest", MICRO, TYPE_GENERAL,
   "fail with error message when -set2 is not the final option",
   "It had already been assumed to be the final option."
 } ,

 {  7, JAN, 2011, RCR, "rickr/Makefile", MICRO, TYPE_BUG_FIX,
   "Dimon: forgot to reconcile use of expat (with LGIFTI)",
   NULL
 } ,

 {  6, JAN, 2011, RCR, "afni-general", MICRO, TYPE_BUG_FIX,
   "ComputeObliquity() mosaic shift should be dcK*(nK-1)/2 in each direction",
   NULL
 } ,

 {  4, JAN, 2011, RCR, "Dimon", MAJOR, TYPE_ENHANCE,
   "version 3.0 : handle Siemens Mosaic formatted files",
   "- depend on libmri, return MRI_IMARR from mri_read_dicom, changes\n"
   "  for oblique and mosaic processing\n"
   "- mri_read_dicom.c: g_info (process control), g_image_info (Dimon)\n"
   "  replaced DEBUG_ON/debugprint with g_info.verb, many small changes\n"
   "- mri_dicom_elist.h: merged with dimon_afni.h\n"
   "- mcw_glob.[ch]: control sort direction via rglob_set_sort_dir()"
 } ,

 {  4, JAN, 2011, RCR, "afni", MICRO, TYPE_GENERAL,
   "do not open default windows in case of real-time",
   NULL
 } ,

 { 23, DEC, 2010, RCR, "to3d", MINOR, TYPE_NEW_OPT,
   "added -use_old_mosaic_code",
   "This is phase 1 of dealing with Siemens mosaic format in Dimon.\n"
   "Siemens mosaic functions we moved to new mri_process_siemens.c,\n"
   "with the ability to use the old code preserved with this option."
 } ,

 { 16, DEC, 2010, RCR, "@ANATICOR", MICRO, TYPE_GENERAL,
   "HJ change: small updates to the help",
   "changes were submitted for Hang Joon Jo"
 } ,

 { 16, DEC, 2010, RCR, "afni_proc.py", MINOR, TYPE_ENHANCE,
   "updates to file type (looks like) errors and warnings",
   NULL
 } ,

 { 16, DEC, 2010, RCR, "1d_tool.py", MINOR, TYPE_ENHANCE,
   "updates to file type (looks like) errors and warnings",
   NULL
 } ,

 { 15, DEC, 2010, RCR, "timing_tool.py", MINOR, TYPE_ENHANCE,
   "use lib_textdata.py for reading timing files, allow empty file",
   "empty file update for C Deveney"
 } ,

 { 14, DEC, 2010, RCR, "afni_proc.py", MINOR, TYPE_BUG_FIX,
   "fixed problem with timing file tests on 'empty' files with '*'",
   "problem noted by C Deveney and R Momenan"
 } ,

 { 30, NOV, 2010, RCR, "afni_history", MINOR, TYPE_NEW_OPT,
   "added option -final_sort_by_prog",
   NULL
 } ,

 { 22, NOV, 2010, RCR, "afni_proc.py", MICRO, TYPE_GENERAL,
   "small improvements to line wrapping",
   NULL
 } ,

 { 19, NOV, 2010, RCR, "timing_tool.py", MINOR, TYPE_NEW_OPT,
   "add -write_all_rest_times, moved write_to_timing_file to afni_util.py",
   "option added for J Poore"
 } ,

 { 18, NOV, 2010, RCR, "afni_proc.py", MICRO, TYPE_BUG_FIX,
   "fixed stim_files to stim_times conversion after multi_basis change",
   "problem noted by M Weber"
 } ,

 { 18, NOV, 2010, RCR, "make_stim_times.py", MICRO, TYPE_BUG_FIX,
   "fix for '*' in max 1 stim per run case",
   NULL
 } ,

 { 10, NOV, 2010, RCR, "afni_proc.py", MICRO, TYPE_GENERAL,
   "added new NOTE sections for ANAT/EPI ALIGNMENT to -help output",
   NULL
 } ,

 {  8, NOV, 2010, RCR, "gen_group_command.py", MAJOR, TYPE_NEW_OPT,
   "can now generate 3dttest++ commands",
   NULL
 } ,

 {  4, NOV, 2010, RCR, "afni_proc.py", MICRO, TYPE_MODIFY,
   "use X.uncensored.xmat.1D instead of X.full_length.xmat.1D",
   NULL
 } ,

 {  4, NOV, 2010, RCR, "afni_proc.py", MINOR, TYPE_NEW_OPT,
   "added regress_basis_multi, -regress_no_ideal_sum",
   "One can specify either one basis function or one per stim_times file."
 } ,

 {  4, NOV, 2010, RCR, "1d_tool.py", MICRO, TYPE_BUG_FIX,
   "fixed print problem in -show_indices",
   "Problem noted by Mingbo Cai."
 } ,

 {  2, NOV, 2010, RCR, "3dTstat", MINOR, TYPE_ENHANCE,
   "allow single volume input for functions mean, max, min, sum",
   "Other functions can be added to this list as needed."
 } ,

 { 29, OCT, 2010, RCR, "1d_tool.py", MINOR, TYPE_NEW_OPT,
   "added -show_indices_baseline, _motion and _interest",
   NULL
 } ,

 { 28, OCT, 2010, RCR, "3dMean", MICRO, TYPE_BUG_FIX,
   "do not proceed in case of no input datasets",
   NULL
 } ,

 { 27, OCT, 2010, RCR, "file_tool", MINOR, TYPE_NEW_OPT,
   "added -show_bad_char and -show_bad_all",
   NULL
 } ,

 { 26, OCT, 2010, RCR, "gen_group_command.py", MINOR, TYPE_NEW_OPT,
   "solidified 3dMEMA commands",
   "This is now used to generate AFNI_data6/group_results/s4.3dMEMA.V-A."
 } ,

 { 25, OCT, 2010, RCR, "gen_group_command.py", MAJOR, TYPE_NEW_PROG,
   "a program to generate group commands (3dMEMA for now)",
   "Commands to come: 3dttest(++), 3dANOVA*, GroupANA."
 } ,

 { 21, OCT, 2010, RCR, "timing_tool.py", MICRO, TYPE_NEW_OPT,
   "added -shift_to_run_offset",
   NULL
 } ,

 { 20, OCT, 2010, RCR, "afni_proc.py", MINOR, TYPE_NEW_OPT,
   "added -tcat_remove_last_trs, -ricor_regs_rm_nlast",
   "Added for J Czarapata."
 } ,

 { 20, OCT, 2010, RCR, "Dimon", MINOR, TYPE_NEW_OPT,
   "added -sort_by_acq_time for -dicom_org on Philips data",
   "Added for Manjula."
 } ,

 { 20, OCT, 2010, RCR, "thd_niftiwrite.c", MICRO, TYPE_BUG_FIX,
   "brick stats to intent codes was off by 1 index",
   "Problem noted by P Kohn."
 } ,

 { 16, OCT, 2010, RCR, "timing_tool.py", MICRO, TYPE_BUG_FIX,
   "fixed timing_to_1D fractions",
   NULL
 } ,

 { 15, OCT, 2010, RCR, "timing_tool.py", MINOR, TYPE_NEW_OPT,
   "added -multi_timing_to_events, -multi_timing_to_event_pair, -per_run",
   "- Modified timing_tool.py, lib_timing.py, lib_textdata.py, afni_util.py.\n"
   "- Added for N Adleman."
 } ,

 { 12, OCT, 2010, RCR, "3dREMLfit", MICRO, TYPE_GENERAL,
   "small help update to clarify slice-based regressor warnings",
   "Requested by D Handwerker."
 } ,

 { 17, SEP, 2010, RCR, "3dttest++", MINOR, TYPE_BUG_FIX,
   "init workspace with 0",
   "Trouble noted by M Choi"
 } ,

 { 10, SEP, 2010, RCR, "@SUMA_Make_Spec_FS", MICRO, TYPE_BUG_FIX,
   "removed extra endif's in case of $label_dir",
   NULL
 } ,

 {  8, SEP, 2010, RCR, "afni_util.py", MICRO, TYPE_ENHANCE,
   "added wildcard construction functions",
   NULL
 } ,

 {  1, SEP, 2010, RCR, "afni_proc.py", MICRO, TYPE_MODIFY,
   "tiny changes to help output (e.g. 3dAllineate options)",
   NULL
 } ,

 { 30, AUG, 2010, RCR, "3dVol2Surf", MICRO, TYPE_BUG_FIX,
   "check for -sv dataset before proceeding",
   NULL
 } ,

 { 30, AUG, 2010, RCR, "@CheckForAfniDset", MICRO, TYPE_BUG_FIX,
   "replaced use of {$var} with ${var}",
   "Problem noted by R Mruczek."
 } ,

 { 25, AUG, 2010, RCR, "make_random_timing.py", MICRO, TYPE_MODIFY,
   "update polort and write -nodata TR using 3 decimal places",
   NULL
 } ,

 { 18, AUG, 2010, RCR, "@build_afni_Xlib", MICRO, TYPE_NEW_OPT,
   "added -lib32 for building 32-bit on a 64-bit Linux box",
   NULL
 } ,

 { 18, AUG, 2010, RCR, "afni-general", MINOR, TYPE_MODIFY,
   "changed Makefile.linux_openmp (and _64) building on F10 (was F12)",
   NULL
 } ,

 { 17, AUG, 2010, RCR, "afni_proc.py", MICRO, TYPE_NEW_OPT,
   "allowed married timing files",
   "Also, delete output script on failure (have -keep_script_on_err option)."
 } ,

 { 16, AUG, 2010, RCR, "lib_textdata.py", MINOR, TYPE_ENHANCE,
   "new module to deal with reading/writing 1D/timing/married text files",
   "heading towards handling married timing in afni_proc.py"
 } ,

 { 16, AUG, 2010, RCR, "make_stim_times.py", MICRO, TYPE_MODIFY,
   "use lib_textdata.py for I/O",
   NULL
 } ,

 { 16, AUG, 2010, RCR, "timing_tool.py", MICRO, TYPE_MODIFY,
   "use lib_textdata.py for I/O",
   NULL
 } ,

 { 16, AUG, 2010, RCR, "lib_afni1D.py", MICRO, TYPE_MODIFY,
   "use lib_textdata.py for I/O (deleted read_1D_file)",
   NULL
 } ,

 { 16, AUG, 2010, RCR, "afni_xmat.py", MICRO, TYPE_MODIFY,
   "use lib_textdata.py for I/O (deleted read_1D_file)",
   NULL
 } ,

 { 16, AUG, 2010, RCR, "afni_util.py", MICRO, TYPE_MODIFY,
   "rewrote and moved text data I/O routines into lib_textdata.py",
   NULL
 } ,

 { 13, AUG, 2010, RCR, "Makefile.INCLUDE", MICRO, TYPE_GENERAL,
   "explicitly link the math library for the balloon target",
   NULL
 } ,

 {  5, AUG, 2010, RCR, "afni-general", MICRO, TYPE_GENERAL,
   "do not let THD_write_3dim_dataset fail silently",
   NULL
 } ,

 {  4, AUG, 2010, RCR, "afni_proc.py", MINOR, TYPE_NEW_OPT,
   "added -regress_CS_NN, default to 123",
   "Also, changed -niml to -both so that 1D files are output, and changed\n"
   "the prefix to ClustSim (from rm.CS) so those files are not deleted.\n"
   "If ClustSim is explicitly requested, require blur estimation."
 } ,

 {  3, AUG, 2010, RCR, "afni_history", MICRO, TYPE_BUG_FIX,
   "fixed -check_date test to see if version is current",
   "This problem affects afni_proc.py script execution."
 } ,

 {  2, AUG, 2010, RCR, "afni_proc.py", MINOR, TYPE_NEW_OPT,
   "check that stim_file/_time files match datasets, and that dsets exist",
   "- default is to check that files are appropriate for the input data\n"
   "- default is to check that input datasets exist\n"
   "- added options -test_stim_files and -test_for_dsets\n"
   "- afni_proc.py now depends on lib_afni1D"
 } ,

 {  2, AUG, 2010, RCR, "1d_tool.py", MICRO, TYPE_NEW_OPT,
   "small looks_like text change and remove TR from look_like_1D",
   NULL
 } ,

 { 30, JUL, 2010, RCR, "1d_tool.py", MINOR, TYPE_NEW_OPT,
   "added options to evaluate whether a file is valid as 1D or stim_times",
   "Added -looks_like_1D, -looks_like_local_times, -looks_like_global_times\n"
   "and -looks_like_test_all.\n"
   "The main purpose is to have tests that afni_proc.py can apply."
 } ,

 { 28, JUL, 2010, RCR, "zfun.c", MICRO, TYPE_BUG_FIX,
   "fixed small typos in the case of HAVE_ZLIB not being defined",
   "- zzb64_to_array (return) and array_to_zzb64 (missing arg)"
 } ,

 { 27, JUL, 2010, RCR, "thd_table.c", MICRO, TYPE_BUG_FIX,
   "strtod typo",
   NULL
 } ,

 { 27, JUL, 2010, RCR, "afni-general", MINOR, TYPE_ENHANCE,
   "propagate storage_mode in THD_open_tcat",
   "This is for non-AFNI formatted datasets, and fixes the problem where\n"
   "3dDeconvolve would not propagate nnodes/node_list of surface datasets.\n"
   "Problem noted by N Oosterhof."
 } ,

 { 23, JUL, 2010, RCR, "afni-general", MINOR, TYPE_ENHANCE,
   "added Makefile.linux_openmp (and _64) for building with OpenMP support",
   "Those distribution binaries will be built on a 64-bit Fedora 12 system."
 } ,

 { 22, JUL, 2010, RCR, "afni_proc.py", MINOR, TYPE_NEW_OPT,
   "added options -regress_run_clustsim and -regress_opts_CS",
   "This is to apply 3dClustSim results for multiple comparison correction\n"
   "to the stats dataset output from 3dDeconvolve."
 } ,

 { 20, JUL, 2010, RCR, "xmat_tool.py", MICRO, TYPE_MODIFY,
   "made small improvement out text formatting for cormat and cosmat", 
   NULL
 } ,

 { 19, JUL, 2010, RCR, "afni_proc.py", MINOR, TYPE_NEW_OPT,
   "added -check_afni_version and -requires_afni_version",
   "This will allow the processing script to verify that the AFNI version\n"
   "is recent enough for the enclosed commands."
 } ,

 { 19, JUL, 2010, RCR, "@DriveAfni", MICRO, TYPE_NEW_OPT,
   "added -help", 
   NULL
 } ,

 { 19, JUL, 2010, RCR, "afni_history", MINOR, TYPE_NEW_OPT,
   "added -check_date, to verify whether the distribution is current",
   NULL
 } ,

 { 19, JUL, 2010, RCR, "3dFWHMx", MICRO, TYPE_BUG_FIX,
   "fixed -arith mean",
   NULL
 } ,

 { 16, JUL, 2010, RCR, "afni", MICRO, TYPE_BUG_FIX,
   "added legendre to forced_loads array for plugin use",
   NULL
 } ,

 { 16, JUL, 2010, RCR, "3dMean", MINOR, TYPE_NEW_OPT,
   "added -mask_union and -mask_inter, for creation of mask datasets",
   NULL
 } ,

    { 14, JUL, 2010, RCR, "afni_proc.py", MINOR, TYPE_ENHANCE,
   "added -mask_test_overlap and -regress_cormat_warnigns",
   "Unless the user sets these options to 'no', the processing script\n"
   "will now use 3dABoverlap to evaluate the anat/EPI mask overlap, and\n"
   "1d_tool.py to check the X-matrix for large pairwise correlations\n"
   "between any two regressors."
 } ,

 { 14, JUL, 2010, RCR, "3dABoverlap", MICRO, TYPE_ENHANCE,
   "added -no_automask to allow mask datasets as input",
   NULL
 } ,

 { 14, JUL, 2010, RCR, "Makefile.linux_gcc33_64", MICRO, TYPE_MODIFY,
   "use staic link of SUMA programs to Motif, as AFNI programs already do",
   NULL
 } ,

 { 13, JUL, 2010, RCR, "plug_realtime", MINOR, TYPE_ENHANCE,
   "added channel list selection, for choosing which channels to merge",
   NULL
 } ,

 { 12, JUL, 2010, RCR, "timing_tool.py", MINOR, TYPE_NEW_OPT,
   "added -truncate_times and -round_times for S Durgerian",
   NULL
 } ,

 { 11, JUL, 2010, RCR, "timing_tool.py", MINOR, TYPE_ENHANCE,
   "show TR offset stats if -tr and -show_isi_stats",
   NULL
 } ,

 { 7, JUL, 2010, RCR, "NIFTI", MICRO, TYPE_BUG_FIX,
   "fixed znzread/write to again return nmembers",
   "Also, added M Hanke's update to CMakeLists.txt for new release number."
 } ,

 { 7, JUL, 2010, RCR, "nifti_tool", MICRO, TYPE_BUG_FIX,
   "fixed nt_read_bricks bsize computation for large files",
   NULL
 } ,

 { 7, JUL, 2010, RCR, "NIFTI", MINOR, TYPE_BUG_FIX,
   "fixes for large files (noted/investigated by M Hanke and Y Halchenko)",
   "- fixed znzread/write, noting example by M Adler\n"
   "- changed nifti_swap_* routines/calls to take size_t"
 } ,

 { 28, JUN, 2010, RCR, "GIFTI", MICRO, TYPE_ENHANCE,
   "applied CMakeLists.txt update from M Hanke for Debian release",
   NULL
 } ,

 { 28, JUN, 2010, RCR, "GIFTI", MICRO, TYPE_MODIFY,
   "the most significant dimension cannot be 1",
   "Requested by N Schmansky"
 } ,

 { 28, JUN, 2010, RCR, "3dAutoTcorrelate", MINOR, TYPE_NEW_OPT,
   "added -eta2 (Cohen eta squared) for HJ Jo",
   "Also added -mask and -mask_only_targets."
 } ,

 { 22, JUN, 2010, RCR, "afni_proc.py", MINOR, TYPE_NEW_OPT,
   "3dToutcount detrending now defaults to Legendre polynomials",
   "  Using Legendre polynomials, 3dToutcount polort can exceed 3\n"
   "  (limit noted by I Mukai and K Bahadur).\n"
   "  Added options -outlier_legendre and -outlier_polort."
 } ,

 { 22, JUN, 2010, RCR, "3dToutcount", MINOR, TYPE_NEW_OPT,
   "added -legendre option, which also allows polort > 3",
   NULL
 } ,

 { 17, JUN, 2010, RCR, "afni_proc.py", MICRO, TYPE_ENHANCE,
   "apply default polort in 3dToutcount",
   NULL
 } ,

 { 17, JUN, 2010, RCR, "3dTcat", MICRO, TYPE_ENHANCE,
   "removed sub-brick length limit",
   NULL
 } ,

 { 10, JUN, 2010, RCR, "afni_proc.py", MICRO, TYPE_BUG_FIX,
   "fixed copying EPI and anat as NIFTI",
   NULL
 } ,

 { 8, JUN, 2010, RCR, "timing_tool.py", MICRO, TYPE_BUG_FIX,
   "fixed partitioning without zeros",
   NULL
 } ,

 { 8, JUN, 2010, RCR, "afni_proc.py", MINOR, TYPE_NEW_OPT,
   "added -regress_censor_outliers and -regress_skip_first_outliers",
   NULL
 } ,

 { 4, JUN, 2010, RCR, "afni_proc.py", MINOR, TYPE_NEW_OPT,
   "moved outlier counting outside of tshift block",
   "- if only one regressor, use 1dcat for 'sum' ideal\n"
   "- added -count_outliers, default to 'yes'\n"
   "- outlier counting is now at end of tcat block"
 } ,

 { 4, JUN, 2010, RCR, "3dToutcount", MICRO, TYPE_NEW_OPT,
   "added -fraction to output fraction of bad voxels, instead of count",
   "This will be used by afni_proc.py for censoring."
 } ,

 { 3, JUN, 2010, RCR, "plug_realtime", MAJOR, TYPE_ENHANCE,
   "added ability to register merged data and possibly all channels",
   "Via MergeRegister, one can request to register the ChannelMerge dataset.\n"
   "The individual channels can also be 'registered' via the same parameters\n"
   "as the ChannelMerge dataset.\n"
   "Requested by J Hyde, A Jesmanowicz, D Ward of MCW."
 } ,

 { 3, JUN, 2010, RCR, "afni_history", MICRO, TYPE_ENHANCE,
   "added TYPE_ENHANCE, often a more appropriate term",
   NULL
 } ,

 { 1, JUN, 2010, RCR, "afni_util.py", MINOR, TYPE_ENHANCE,
   "added variance and t-test routines (1-sample, paired, pooled, unpooled)",
   NULL
 } ,

 { 27, MAY, 2010, RCR, "afni_proc.py", MINOR, TYPE_BUG_FIX,
   "fixed use of -volreg_regress_per_run and -regress_censor_motion pair",
   "Problem found by D Drake."
 } ,

 { 20, MAY, 2010, RCR, "Makefile.NIH.CentOS.5.3_64", MICRO, TYPE_MODIFY,
   "update CCOLD to compile with gcc version 3.4",
   NULL
 } ,

 { 19, MAY, 2010, RCR, "Makefile.*", MINOR, TYPE_BUG_FIX,
   "add CCOLD to all for compiling nifticdf.o on linux_xorg7_64 using gcc v3",
   "This is a bug in the gcc compiler code, not in AFNI.  So the workaround\n"
   "is to compile nifticdf.o with a different version of the compiler.\n"
   "\n"
   "The gcc compiler versions 4.1-4.3 (at least) had an optimization bug\n"
   "when compiling nifticdf.o.  The result was an inaccurate conversion\n"
   "from F-stats to p-values (in some cases).\n"
   "Test with the command:     cdf -t2p fift 1.0 10 100\n"
   "   good result: 0.448817, bad result: 0.0472392\n"
   "Problem found by L Thomas and B Bones."
 } ,

 { 13, MAY, 2010, RCR, "3dbucket", MICRO, TYPE_GENERAL,
   "tiny help update to clarify -glueto and -aglueto",
   NULL
 } ,

 { 13, MAY, 2010, RCR, "ui_xmat.py", MICRO, TYPE_GENERAL,
   "tiny update: check for set_afni_xmat() failure",
   NULL
 } ,

 { 12, MAY, 2010, RCR, "afni_proc.py", MINOR, TYPE_NEW_OPT,
   "added -regress_censor_first_trs for A Barbey",
   "This is needed when also using -regress_censor_motion."
 } ,

 { 12, MAY, 2010, RCR, "1d_tool.py", MINOR, TYPE_NEW_OPT,
   "added -censor_first_trs, to mix with -censor_motion results",
   NULL
 } ,

 { 10, MAY, 2010, RCR, "ktaub.c", MICRO, TYPE_BUG_FIX,
   "allow for build on SOLARIS_OLD",
   NULL
 } ,

 { 6, MAY, 2010, RCR, "Dimon", MINOR, TYPE_ENHANCE,
   "allow negatives in -sort_by_num_suffix, look for '0054 1330' in sorting",
   NULL
 } ,

 { 1, MAY, 2010, RCR, "make_random_timing.py", MINOR, TYPE_NEW_OPT,
   "added -max_consec for Liat of Cornell",
   NULL
 } ,

 { 29, APR, 2010, RCR, "@DriveAfni", MICRO, TYPE_ENHANCE,
   "minor updates",
   NULL
 } ,

 { 28, APR, 2010, RCR, "NIFTI", MICRO, TYPE_ENHANCE,
   "added NIFTI_ECODE_CARET for J. Harwell",
   NULL
 } ,

 { 26, APR, 2010, RCR, "afni_proc.py", MINOR, TYPE_NEW_OPT,
   "added -regress_opts_reml",
   NULL
 } ,

 { 26, APR, 2010, RCR, "3dDeconvolve", MINOR, TYPE_ENHANCE,
   "add $* to end of 3dREMLfit script command, for additional arguments",
   "Finally getting around to afni_proc.py option -regress_opts_reml..."
 } ,

 { 28, MAR, 2010, RCR, "afni_proc.py", MICRO, TYPE_ENHANCE,
   "applied fitts computation to REML case",
   NULL
 } ,

 { 25, MAR, 2010, RCR, "1d_tool.py", MICRO, TYPE_ENHANCE,
   "small help update",
   NULL
 } ,

 { 25, MAR, 2010, RCR, "afni_proc.py", MICRO, TYPE_ENHANCE,
   "small help update describing help sections",
   NULL
 } ,

 { 25, MAR, 2010, RCR, "plug_crender", MICRO, TYPE_GENERAL,
   "changed name in plugin list to original 'Render Dataset'",
   "Also changed plug_render to 'Render [old]', though it is no longer\n"
   "built by default."
 } ,

 { 25, MAR, 2010, RCR, "3dcopy", MICRO, TYPE_GENERAL,
   "on failure, warn user that sub-brick selection is not allowed",
   "Requested by T Nycum."
 } ,

 { 23, MAR, 2010, RCR, "afni_proc.py", MINOR, TYPE_NEW_OPT,
   "added -regress_compute_fitts option, to save memory in 3dDeconvolve",
   NULL
 } ,

 { 19, MAR, 2010, RCR, "afni_util.py", MICRO, TYPE_MODIFY,
   "round to 3 bits below 4 (above, truncate to int)",
   NULL
 } ,

 { 19, MAR, 2010, RCR, "3dfractionize", MICRO, TYPE_GENERAL,
   "added 3dAllineate example of inverse tlrc warp",
   NULL
 } ,

 { 18, MAR, 2010, RCR, "afni_proc.py", MINOR, TYPE_MODIFY,
   "handle args with '\\n' in them (probably from quoted newlines)",
   NULL
 } ,

 { 18, MAR, 2010, RCR, "afni_proc.py", MICRO, TYPE_GENERAL,
   "small updates to help for alignment options",
   NULL
 } ,

 { 17, MAR, 2010, RCR, "timing_tool.py", MINOR, TYPE_BUG_FIX,
   "fixed timing_to_1D when some runs are empty",
   "Problem found by L Thomas and B Bones."
 } ,

 { 16, MAR, 2010, RCR, "3dAttribute", MICRO, TYPE_ENHANCE,
   "set_dataset_attributes() on read - so can use on non-AFNI datasets",
   NULL
 } ,

 { 16, MAR, 2010, RCR, "3dbucket", MINOR, TYPE_BUG_FIX,
   "fixed getting incorrect FDR curves (noted by D Glen)",
   NULL
 } ,

 { 16, MAR, 2010, RCR, "NIFTI", MICRO, TYPE_ENHANCE,
   "added NIFTI_ECODE_VOXBO for D. Kimberg",
   NULL
 } ,

 { 11, MAR, 2010, RCR, "3dsvm_common.c", MICRO, TYPE_GENERAL,
   "some compilers choke on mid-block variable definitions",
   NULL
 } ,

 {  9, MAR, 2010, RCR, "3dNotes", MICRO, TYPE_GENERAL,
   "send -help output to stdout, not stderr (req by T Nycum)",
   NULL
 } ,

 {  9, MAR, 2010, RCR, "thd_gifti.c", MICRO, TYPE_MODIFY,
   "init ptr and clear accidental debug output",
   NULL
 } ,

 {  8, MAR, 2010, RCR, "afni_proc.py", MICRO, TYPE_GENERAL,
   "modified option order in some help examples",
   NULL
 } ,

 {  8, MAR, 2010, RCR, "thd_gifti.c", MICRO, TYPE_MODIFY,
   "corresponding update of lt->index to lt->key",
   NULL
 } ,

 {  8, MAR, 2010, RCR, "GIFTI", MINOR, TYPE_MODIFY,
   "GIfTI LabelTable format change: Index to Key",
   "modified gifti_xml.[ch], gifti_io.[ch]"
 } ,

 {  5, MAR, 2010, RCR, "thd_gifti.c", MICRO, TYPE_MODIFY,
   "try to read gifti UINT32 as INT32 (for FreeSurfer aparc files)",
   NULL
 } ,

 {  4, MAR, 2010, RCR, "GIFTI", MINOR, TYPE_MODIFY,
   "minor changes (also see NITRC IDs 4619 and 4644)",
   " - for integers, make default approx test to be equality\n"
   " - small changes to zlib failure strings\n"
   " - cast to avoid compile warning on some systems\n"
   " - made NITRC gifti.dtd link that will not change"
 } ,

 {  3, MAR, 2010, RCR, "afni_proc.py", MICRO, TYPE_MODIFY,
   "when censoring, create uncensored ideals and sum",
   NULL
 } ,

 { 20, FEB, 2010, RCR, "timing_tool.py", MINOR, TYPE_NEW_OPT,
   "added -timing_to_1D, -tr and -min_frac for PPI scripting (and B Benson)",
   NULL
 } ,

 { 18, FEB, 2010, RCR, "SUMA_Makefile_NoDev", MICRO, TYPE_GENERAL,
   "added '--includedir /usr/local/netpbm' for libgts.a build on new Linux",
   NULL
 } ,

 { 5, FEB, 2010, RCR, "GIFTI", MINOR, TYPE_MODIFY,
   "thd_gifti: if LabelTable use INTENT_LABEL, suma_gifti.c: no normals",
   "done with Ziad"
 } ,

 { 21, JAN, 2010, RCR, "afni_proc.py", MICRO, TYPE_NEW_OPT,
   "added -tlrc_opts_at; made tiny mod to scaling operation",
   NULL
 } ,

 { 15, JAN, 2010, RCR, "afni_proc.py", MICRO, TYPE_NEW_OPT,
   "added -regress_fout yes/no option for G. Pagnoni",
   NULL
 } ,

 { 14, JAN, 2010, RCR, "3dVol2Surf", MINOR, TYPE_BUG_FIX,
   "Fixed crash w/labels on '-map_func seg_vals' -> NIML",
   "Problem found by Swaroop at Dartmouth."
 } ,

 { 12, JAN, 2010, RCR, "2dImReg", MICRO, TYPE_BUG_FIX,
   "Fixed crash if ny > nx.  Go back to failure and ponder fix.",
   NULL
 } ,

 { 7, JAN, 2010, RCR, "afni-general", MICRO, TYPE_BUG_FIX,
   "stdint.h should not be included on a SOLARIS_OLD system",
   NULL
 } ,

 { 6, JAN, 2010, RCR, "thd_intlist.c", MINOR, TYPE_BUG_FIX,
   "fixed sub-brick selection of datasets without labels (e.g. NIfTI)",
   NULL
 } ,

 { 24, DEC, 2009, RCR, "gifti_tool", MINOR, TYPE_NEW_OPT,
   "added -approx_gifti option",
   NULL
 } ,

 { 24, DEC, 2009, RCR, "GIFTI", MINOR, TYPE_ENHANCE,
   "added approximate difference functions",
   "- added gifti_approx_gifti_images, DA_pair, labeltables, diff_offset\n"
   "- added gifti_triangle_diff_offset\n"
   "- gifti_compare_coordsys takes comp_data param"
 } ,

 {  8, DEC, 2009, RCR, "GIFTI", MINOR, TYPE_ENHANCE,
   "added ability to read/write GIFTI LabelTables with colors in thd_gifti.c",
   NULL
 } ,

 {  4, DEC, 2009, RCR, "3dWarp", MICRO, TYPE_GENERAL,
   "add help example of going from +tlrc space to +orig space",
   NULL
 } ,

 { 30, NOV, 2009, RCR, "afni-general", MINOR, TYPE_BUG_FIX,
   "afni crashes on short ANALYZE file from double fclose()",
   NULL
 } ,

 { 16, NOV, 2009, RCR, "afni_proc.py", MINOR, TYPE_ENHANCE,
   "allow motion censoring with varying run lengths",
   "Also, if a max is applied in scaling, explicitly limit to [0,max].\n"
 } ,

 { 16, NOV, 2009, RCR, "1d_tool.py", MINOR, TYPE_ENHANCE,
   "allow motion censoring with varying run lengths",
   NULL
 } ,

 {  4, NOV, 2009, RCR, "Dimon", MICRO, TYPE_MODIFY,
   "small change to check on sort problems",
   NULL
 } ,

 { 27, OCT, 2009, RCR, "GIFTI", MINOR, TYPE_ENHANCE,
   "added support for optional LabelTable RGBA attributes",
   NULL
 } ,

 { 23, OCT, 2009, RCR, "1d_tool.py", MINOR, TYPE_NEW_OPT,
   "added -censor_fill and -censor_fill_par",
   "These options are to zero-pad TRs that were censored by 3dDeconvolve."
 } ,

 { 19, OCT, 2009, RCR, "afni_proc.py", MINOR, TYPE_NEW_OPT,
   "added options for using 3dBlurInMask, instead of 3dmerge",
   "- added -blur_in_mask, -blur_in_automask and -blur_opts_BIM\n"
   "- added -sep_char and -subj_curly"
 } ,

 { 16, OCT, 2009, RCR, "1d_tool.py", MICRO, TYPE_NEW_OPT,
   "added -demean, to demean motion parameters, for example",
   "The polort 0 values should be more accurate baseline constants.\n"
   "Useful for creating a proper polort baseline w/3dSynthesize."
 } ,

 { 14, OCT, 2009, RCR, "3dTcat", MICRO, TYPE_ENHANCE,
   "allow creation of single volume dataset",
   "as requested by N Vack (among many others)"
 } ,

 { 6, OCT, 2009, RCR, "1d_tool.py", MICRO, TYPE_NEW_OPT,
   "added -set_run_lengths option, for varying run lengths",
   "Added for motion censoring and run padding."
 } ,

 { 2, OCT, 2009, RCR, "1d_tool.py", MICRO, TYPE_ENHANCE,
   "also output cosines with -show_cormat_warnings",
   NULL
 } ,

 { 1, OCT, 2009, RCR, "@Reorder", MICRO, TYPE_MODIFY,
   "minor changes:",
   "- changed warnings on varying incidence counts (JB's woriding)\n"
   "- discard indices which are not valid sub-bricks\n"
   "- do not call 3dTstat if only one sub-brick"
 } ,

 { 1, OCT, 2009, RCR, "afni-general", MICRO, TYPE_GENERAL,
   "9/29, defined isblank() in case of SOLARIS_OLD ... and then removed it",
   NULL
 } ,

 { 29, SEP, 2009, RCR, "@Reorder", MINOR, TYPE_NEW_PROG,
   "script version of reorder plugin, for J. Bjork",
   NULL
 } ,

 { 16, SEP, 2009, RCR, "timing_tool.py", MICRO, TYPE_NEW_OPT,
   "added -scale_data for J Meltzer",
   NULL
 } ,

 { 16, SEP, 2009, RCR, "plug_vol2surf", MICRO, TYPE_ENHANCE,
   "can init debug level via AFNI_DEBUG_PLUG_VOL2SURF",
   NULL
 } ,

 { 16, SEP, 2009, RCR, "3ddot", MINOR, TYPE_BUG_FIX,
   "de-meaning data causes permission-based seg fault, apply means upon read",
   "Problem found by Giuseppe Pagnoni."
 } ,

 {  8, SEP, 2009, RCR, "realtime_receiver.py", MICRO, TYPE_MODIFY,
   "bind to open host, so a /etc/hosts entry is not required",
   NULL
 } ,

 {  4, SEP, 2009, RCR, "plug_realtime", MINOR, TYPE_ENHANCE,
   "registration can now be consistent across runs",
   "Reg Base can be 'Current': to set the base volume from the current run\n"
   "(call this the old way), 'Current & Keep': use current run, but then\n"
   "store that base and apply it to future runs, 'External Dataset': fix the\n"
   "base from some chosen dataset.\n"
   "\n"
   "Using 'Current & Keep' makes sense for realtime registration.\n"
 } ,

 {  4, SEP, 2009, RCR, "@update.afni.binaries", MICRO, TYPE_NEW_OPT,
   "if wget fails, try curl; added -curl and -testing options",
   NULL
 } ,

 { 28, AUG, 2009, RCR, "afni_util.py", MICRO, TYPE_BUG_FIX,
   "fixed make_CENSORTR_string, comma delimitation needs run: prefix",
   NULL
 } ,

 { 27, AUG, 2009, RCR, "afni_proc.py", MICRO, TYPE_BUG_FIX,
   "fixed motion_ prefix in '3dDeconvolve -censor'",
   "Problem found by B Bones."
 } ,

 { 27, AUG, 2009, RCR, "afni_proc.py", MICRO, TYPE_NEW_OPT,
   "added -regress_local_times, -regress_global_times",
   "Since the -local_times and -global_times options in 3dDeconvolve must be\n"
   "processed before the stimuli they refer to, it does nothing to pass them\n"
   "via -regress_opts_3dD.  Hence, the options are needed.\n"
 } ,

 { 26, AUG, 2009, RCR, "afni_proc.py", MICRO, TYPE_MODIFY,
   "in scaling block, explicitly remove any negative data values",
   NULL
 } ,

 { 25, AUG, 2009, RCR, "afni_proc.py", MINOR, TYPE_ENHANCE,
   "if volreg block, always create motion_${subj}_enorm.1D",
   NULL
 } ,

 { 25, AUG, 2009, RCR, "1d_tool.py", MICRO, TYPE_ENHANCE,
   "with -censor_motion, also output PREFIX_enorm.1D",
   NULL
 } ,

 { 21, AUG, 2009, RCR, "afni_proc.py", MINOR, TYPE_NEW_OPT,
   "added -regress_censor_motion and -regress_censor_prev",
   "Motivated by L Thomas and B Bones."
 } ,

 { 21, AUG, 2009, RCR, "1d_tool.py", MICRO, TYPE_NEW_OPT,
   "added -show_censor_count",
   NULL
 } ,

 { 20, AUG, 2009, RCR, "1d_tool.py", MINOR, TYPE_NEW_OPT,
   "added motion censoring options",
   "Added -censor_motion, -censor_prev_TR,  -collapse_cols, -extreme_mask,\n"
   "      -set_tr, -write_censor and -write_CENSORTR.\n"
   "Also modified afni_util.py, lib_afni1D.py and option_list.py."
 } ,

 { 14, AUG, 2009, RCR, "afni_proc.py", MINOR, TYPE_NEW_OPT,
   "added -align_epi_ext_dset, to align anat to external EPI",
   "This may be important for multi-channel coil EPI data with low internal\n"
   "structural contrast.  Users might align to the first (pre-steady-state)\n"
   "TR, even though that volume is not used in the analysis."
 } ,

 { 13, AUG, 2009, RCR, "afni_proc.py", MINOR, TYPE_NEW_OPT,
   "added -volreg_tlrc_adwarp, to apply a manual Talairach transformation",
   NULL
 } ,

 { 10, AUG, 2009, RCR, "afni_proc.py", MINOR, TYPE_MODIFY,
   "truncate min dim to 3 sig bits for -volreg_tlrc_warp/-volreg_align_e2s",
   "The old default was 2 bits, -volreg_warp_dxyz overrides."
 } ,

 { 10, AUG, 2009, RCR, "3dSurf2Vol", MINOR, TYPE_ENHANCE,
   "allow processing of -overwrite and AFNI_DECONFLICT",
   NULL
 } ,

 {  6, AUG, 2009, RCR, "afni_proc.py", MINOR, TYPE_BUG_FIX,
   "fixed problems found by I Mukai and K Bahadur",
   "- fixed -volreg_align_to base as applied in align_epi_anat.py\n"
   "- fixed blur 'averages' computation when only one run"
 } ,

 {  4, AUG, 2009, RCR, "realtime_receiver.py", MINOR, TYPE_ENHANCE,
   "added basic demo interface and itemized exception traps",
   NULL
 } ,

 { 31, JUL, 2009, RCR, "prompt_user", MICRO, TYPE_ENHANCE,
   "apply some escape sequences, mostly to display newlines",
   NULL
 } ,

 { 29, JUL, 2009, RCR, "afni_proc.py", MINOR, TYPE_BUG_FIX,
   "fixed creation of extents mask when only 1 run",
   NULL
 } ,

 { 28, JUL, 2009, RCR, "3dREMLfit", MINOR, TYPE_MODIFY,
   "if known, require proper slice regressor ordering in -slibase* opts\n",
   NULL
 } ,

 { 27, JUL, 2009, RCR, "afni_proc.py", MINOR, TYPE_BUG_FIX,
   "use -slibase_sm instead of -slibase in 3dREMLfit",
   NULL
 } ,

 { 27, JUL, 2009, RCR, "1d_tool.py", MINOR, TYPE_NEW_OPT,
   "added -show_labels and -show_label_ordering",
   NULL
 } ,

 { 27, JUL, 2009, RCR, "3dREMLfit", MINOR, TYPE_NEW_OPT,
   "added -slibase_sm, for slice-major ordering of regressors",
   "RetroTS and afni_proc.py were incorrectly using this ordering.\n"
   "** Analysis done prior to this probably needs to be re-done."
 } ,

 { 27, JUL, 2009, RCR, "plug_realtime", MICRO, TYPE_ENHANCE,
   "added Y/N AFNI_REALTIME_reset_output_index, to start each dset at 001",
   "Also, changed prefix separator to double underscore '__'.",
 } ,

 { 27, JUL, 2009, RCR, "afni-general", MICRO, TYPE_GENERAL,
   "added SOLARIS_OLD atanhf #define to machdep.h",
   NULL
 } ,

 { 23, JUL, 2009, RCR, "afni_run_R", MINOR, TYPE_ENHANCE,
   "allow any number of args, but where first is program, last is output",
   NULL
 } ,

 { 23, JUL, 2009, RCR, "timing_tool.py", MINOR, TYPE_NEW_OPT,
   "added -partition option",
   NULL
 } ,

 { 22, JUL, 2009, RCR, "realtime_receiver.py", MAJOR, TYPE_NEW_PROG,
   "python replacement for serial helper",
   "New 'data_choice' options can be added to compute_data_for_serial_port\n"
   "for sending results of a different computation to the serial port."
 } ,

 { 16, JUL, 2009, RCR, "@update.afni.binaries", MICRO, TYPE_MODIFY,
   "check for 'wget' and whine to user if missing",
   NULL
 } ,

 { 14, JUL, 2009, RCR, "make_random_timing.py", MINOR, TYPE_NEW_OPT,
   "added -max_rest, to limit the maximum duration of rest periods",
   NULL
 } ,

 { 7, JUL, 2009, RCR, "afni_proc.py", MICRO, TYPE_GENERAL,
   "warn users to modify script for _AM1 in case of basis function dmBLOCK",
   NULL
 } ,

 { 26, JUN, 2009, RCR, "afni_proc.py", MICRO, TYPE_MODIFY,
   "comment changes and mod to afni_util.py for line wrapping",
   NULL
 } ,

 { 25, JUN, 2009, RCR, "Dimon", MINOR, TYPE_BUG_FIX,
   "fixed dz sent to RT plugin for oblique datasets",
   NULL
 } ,

 { 25, JUN, 2009, RCR, "3dretroicor", MICRO, TYPE_BUG_FIX,
   "pass MRI_IMAGE structs without const",
   NULL
 } ,

 { 24, JUN, 2009, RCR, "afni-general", MINOR, TYPE_BUG_FIX,
   "applied print changes from B Feige (26 files):",
   "3dfim.c afni.c afni_niml.c mri_free.c mrilib.h 3dmatmult.c NLfit_model.c\n"
   "suma_datasets.h gifti/gifti_tool.c rickr/serial_helper.c\n"
   "SUMA/  SUMA_3dSurfMask.c SUMA_ConvertSurface.c SUMA_CreateIcosahedron.c\n"
   "       SUMA_Load_Surface_Object.c SUMA_MapIcosahedron.c SUMA_NikoMap.c\n"
   "       SUMA_ParseCommands.h SUMA_SphericalMapping.c\n"
   "       SUMA_Surf2VolCoord_demo.c SUMA_Surface_IO.c SUMA_SurfWarp.c\n"
   "       SUMA_compare_surfaces.c SUMA_xColBar.c\n"
   "svm/3dsvm.c svm/3dsvm_common.c volpack/vp_octree.c"
 } ,

 { 23, JUN, 2009, RCR, "NIFTI", MINOR, TYPE_BUG_FIX,
   "added 4 checks of alloc() returns",
   NULL
 } ,

 { 17, JUN, 2009, RCR, "make_random_timing.py", MINOR, TYPE_NEW_OPT,
   "added -make_3dd_contrasts and used general accuracy in block durations",
   NULL
 } ,

 { 17, JUN, 2009, RCR, "afni_proc.py", MAJOR, TYPE_NEW_OPT,
   "version 2.0 : call e2a alignment and warp to standard space ready",
   "- mask warped EPI by its extents (at volreg step)\n"
   "- added -volreg_no_extent_mask, to block this masking\n"
   "- added 'extents' to list of mask in -mask_apply\n"
   "- change block dividers to more visual '===' with block names"
 } ,

 { 15, JUN, 2009, RCR, "3dmerge", MINOR, TYPE_ENHANCE,
   "allowed short/byte datasets to use FIR blur, so no Fourier interpolation",
   "Also added Y/N AFNI_BLUR_INTS_AS_OLD env var to use previous method."
 } ,

 { 12, JUN, 2009, RCR, "xmat_tool.py", MICRO, TYPE_GENERAL,
   "used some wx IDs, per Daniel's suggestion",
   NULL
 } ,

 { 11, JUN, 2009, RCR, "afni_proc.py", MINOR, TYPE_NEW_OPT,
   "added masking abilities",
   "- in mask block, try to create anat and group masks\n"
   "- added -mask_apply option, for choosing mask to apply to regression\n"
   "- added -align_opts_aea, for extra opts to align_epi_anat.py"
 } ,

 { 8, JUN, 2009, RCR, "afni_proc.py", MICRO, TYPE_NEW_OPT,
   "added -despike_mask, fixed missing block warning, reordered terminal opts",
   NULL
 } ,

 { 8, JUN, 2009, RCR, "afni_base.py", MICRO, TYPE_GENERAL,
   "added many afni_name descripts to __doc__ lines, check error in dset_dims",
   NULL
 } ,

 { 3, JUN, 2009, RCR, "3dcopy", MICRO, TYPE_MODIFY,
   "changed 'missing dataset' ERROR to 'missing view dataset' WARNING",
   NULL
 } ,

 { 29, MAY, 2009, RCR, "afni_proc.py", MINOR, TYPE_NEW_OPT,
   "added -execute and now fail if block options have no corresponding blocks",
   NULL
 } ,

 { 29, MAY, 2009, RCR, "@build_afni_Xlib", MICRO, TYPE_MODIFY,
   "added -m64 if building for lib64 on a mac, fixed CFLAGS to allow a list",
   NULL
 } ,

 { 29, MAY, 2009, RCR, "afni_util.py", MICRO, TYPE_MODIFY,
   "improved line wrapping",
   NULL
 } ,

 { 28, MAY, 2009, RCR, "strblast", MINOR, TYPE_BUG_FIX,
   "partial words had resulted in skipping ahead",
   "found by R Notestine of UCSD"
 } ,

 { 28, MAY, 2009, RCR, "afni_proc.py", MINOR, TYPE_GENERAL,
   "example updates for AFNI_data4 and new options",
   NULL
 } ,

 { 27, MAY, 2009, RCR, "afni_proc.py", MINOR, TYPE_NEW_OPT,
   "updates for alignment/warp/varying run lengths",
   "- added -volreg_warp_dxyz option\n"
   "- if align a2e, add -no_ss to @auto_tlrc\n"
   "- for varying run lengths, fixed application of '-volreg_align_to last'\n"
   "  and the -regress_est_blur_* options\n"
   "  (blur estimation loops were modified for this)\n"
   "- warping to new grid truncates to 2 significant bits (if < 2 mm)"
 } ,

 { 21, MAY, 2009, RCR, "afni_proc.py", MINOR, TYPE_NEW_OPT,
   "added 'align' processing block and -volreg_align_e2a option",
   NULL
 } ,

 { 19, MAY, 2009, RCR, "3dbucket", MICRO, TYPE_GENERAL,
   "suggest -overwrite if -glueto is not allowed (for Mike B)",
   NULL
 } ,

 { 15, MAY, 2009, RCR, "afni_proc.py", MAJOR, TYPE_NEW_OPT,
   "added -volreg_tlrc_warp option: can warp to standard space at volreg step",
   NULL
 } ,

 { 15, MAY, 2009, RCR, "afni_util", MICRO, TYPE_NEW_OPT,
   "added get_truncated_grid_dim",
   NULL
 } ,

 { 14, MAY, 2009, RCR, "afni_proc.py", MICRO, TYPE_BUG_FIX,
   "no 'rm rm.*' if such files were not created",
   NULL
 } ,

 { 14, MAY, 2009, RCR, "3dDeconvolve", MICRO, TYPE_BUG_FIX,
   "fixed -glt_label > -num_glt error message and -dmbase def for polort >= 0",
   NULL
 } ,

 { 12, MAY, 2009, RCR, "afni_proc.py", MICRO, TYPE_BUG_FIX,
   "fixed 'cat' of 'across-runs' ricor regressors",
   NULL
 } ,

 { 8, MAY, 2009, RCR, "afni_proc.py", MICRO, TYPE_MODIFY,
   "tlrc (for anat) is now a processing block, for easy manipulation",
   NULL
 } ,

 { 8, MAY, 2009, RCR, "afni_proc.py", MICRO, TYPE_BUG_FIX,
   "small cut-n-paste errors in db_mod.py and afni_util.py",
   NULL
 } ,

 { 5, MAY, 2009, RCR, "@update.afni.binaries", MINOR, TYPE_NEW_PROG,
   "another script to update the AFNI package",
   NULL
 } ,

 { 5, MAY, 2009, RCR, "plug_render", MINOR, TYPE_MODIFY,
   "now built from plug_null.c, so it will no longer be available",
   NULL
 } ,

 { 1, MAY, 2009, RCR, "Makefile.linux_xorg7_64", MICRO, TYPE_MODIFY,
   "link to local libGLws.a, as with 32-bit xorg7 package",
   NULL
 } ,

 { 30, APR, 2009, RCR, "3dcalc", MINOR, TYPE_MODIFY,
   "changed atan2(y,x) to proceed if y OR x is non-zero",
   NULL
 } ,

 { 30, APR, 2009, RCR, "thd_niftiread", MINOR, TYPE_MODIFY,
   "be sure to warn users when nifti is converted to float (w/dglen)",
   NULL
 } ,

 { 30, APR, 2009, RCR, "vol2surf", MINOR, TYPE_NEW_OPT,
   "return a node v2s time series when afni changes xhair position",
   NULL
 } ,

 { 29, APR, 2009, RCR, "to3d", MINOR, TYPE_BUG_FIX,
   "when opening -geomparent, allow for known non-afni extensions",
   NULL
 } ,

 { 29, APR, 2009, RCR, "vol2surf", MICRO, TYPE_MODIFY,
   "prep to return node v2s time series to suma, just check-in for now",
   "modified: afni.h, afni_niml.c, afni_vol2surf.c, vol2surf.c, vol2surf.h"
 } ,

 { 28, APR, 2009, RCR, "NIFTI", MINOR, TYPE_MODIFY,
   "uppercase file extensions are now valid",
   NULL
 } ,

 { 27, APR, 2009, RCR, "3dresample", MICRO, TYPE_MODIFY,
   "show help if no arguments",
   NULL
 } ,

 { 23, APR, 2009, RCR, "3dresample", MICRO, TYPE_MODIFY,
   "small changes to help",
   NULL
 } ,

 { 23, APR, 2009, RCR, "afni_util.py", MICRO, TYPE_MODIFY,
   "moved function comments into the functions as docstrings",
   NULL
 } ,

 { 23, APR, 2009, RCR, "afni_proc.py", MINOR, TYPE_MODIFY,
   "updates to help and tcsh options",
   "- added -f as a recommended tcsh option\n"
   "- added help section 'SCRIPT EXECUTION NOTE'\n"
   "- reordered help: intro, BLOCKS, DEFAULTS, EXAMPLES, NOTEs, OPTIONS\n"
   "- shifted execution command to separate line"
 } ,

 { 17, APR, 2009, RCR, "GIFTI", MICRO, TYPE_MODIFY,
   "more -set_extern_filelist help, allow DA size to vary over external files",
   NULL
 } ,

 { 14, APR, 2009, RCR, "afni_util.py", MICRO, TYPE_BUG_FIX,
   "possible to have truncation cause a negative variance in stdev_ub",
   NULL
 } ,

 { 14, APR, 2009, RCR, "NIFTI", MINOR, TYPE_NEW_OPT,
   "added sample nifticlib program: clib_01_read_write.c",
   NULL
 } ,

 { 11, APR, 2009, RCR, "afni-general", MICRO, TYPE_NEW_OPT,
   "added calls to opts.check_special_opts() in 7 more python programs:",
   "gen_epi_review.py, make_random_timing.py, make_stim_times.py\n"
   "neuro_deconvolve.py, python_module_test.py, timing_tool.py, ui_xmat.py"
 } ,

 { 11, APR, 2009, RCR, "afni_proc.py", MINOR, TYPE_NEW_OPT,
   "added -volreg_regress_per_run",
   "This is to apply the motion parameters of each run as separate regressors."
 } ,

 { 11, APR, 2009, RCR, "option_list.py", MICRO, TYPE_NEW_OPT,
   "enhanced special option processing",
   "- added check_special_opts(), to be called before any processing\n"
   "- renamed -verbose_opts to -optlist_verbose\n"
   "- added -optlist_no_show_count"
 } ,

 { 11, APR, 2009, RCR, "eg_main_chrono.py", MICRO, TYPE_MODIFY,
   "removed -verbose opts (see -optlist_ options)",
   NULL
 } ,

 { 11, APR, 2009, RCR, "1d_tool.py", MINOR, TYPE_NEW_OPT,
   "added -derivative and -set_nruns, fixed -show_cormat_warnings typo",
   NULL
 } ,

 { 11, APR, 2009, RCR, "afni_proc.py", MICRO, TYPE_BUG_FIX,
   "fixed use of -regress_errts_prefix with blur est",
   NULL
 } ,

 { 10, APR, 2009, RCR, "Dimon", MINOR, TYPE_NEW_OPT,
   "added -use_last_elem option for setting DICOM elements",
   NULL
 } ,

 { 10, APR, 2009, RCR, "to3d", MINOR, TYPE_NEW_OPT,
   "added -use_last_elem option for setting DICOM elements",
   "Can also use AFNI_DICOM_USE_LAST_ELEMENT environment variable."
 } ,

 { 10, APR, 2009, RCR, "1d_tool.py", MINOR, TYPE_MODIFY,
   "fix for old versions of python, like on solaris",
   "Each of copy.deepcopy(), sum(), and sort(reverse=True) failed."
 } ,

 { 9, APR, 2009, RCR, "1d_tool.py", MINOR, TYPE_NEW_OPT,
   "added -show_cormat_warnings and -cormat_cutoff",
   NULL
 } ,

 { 9, APR, 2009, RCR, "afni_proc.py", MAJOR, TYPE_NEW_OPT,
   "'official' release with RETROICOR processing block: ricor",
   "o  added 'across-runs' ricor_regress_method\n"
   "o  added ricor information and usage to help (see 'RETROICOR NOTE')\n"
   "o  maintain unscaled shorts if they are input\n"
   "o  added -ricor_datum"
 } ,

 { 8, APR, 2009, RCR, "1d_tool.py", MINOR, TYPE_NEW_OPT,
   "added -show_rows_cols option",
   NULL
 } ,

 { 2, APR, 2009, RCR, "3dDeconvolve", MINOR, TYPE_MODIFY,
   "changed CHECK_NIFTI to CHECK_NEEDS_FLOATS, including other dset types",
   NULL
 } ,

 { 1, APR, 2009, RCR, "afni_proc.py", MINOR, TYPE_MODIFY,
   "added 'ricor' processing block, for RETROICOR regressor removal",
   NULL
 } ,

 { 1, APR, 2009, RCR, "afni_util.py", MICRO, TYPE_MODIFY,
   "slight change in add_line_wrapper()",
   NULL
 } ,

 { 31, MAR, 2009, RCR, "afni_proc.py", MINOR, TYPE_MODIFY,
   "small changes, and prep for retroicor",
   "- by default, the script will now terminate on any error\n"
   "- added -exit_on_error, -check_setup_errors\n"
   "- whine about block order problems"
 } ,

 { 31, MAR, 2009, RCR, "1d_tool.py", MINOR, TYPE_NEW_OPT,
   "added -pad_to_many_runs, -reverse",
   NULL
 } ,

 { 31, MAR, 2009, RCR, "afni_util.py", MICRO, TYPE_NEW_OPT,
   "added get_typed_dset_attr_list, enhanced decode_1D_ints",
   NULL
 } ,

 { 31, MAR, 2009, RCR, "option_list.py", MICRO, TYPE_NEW_OPT,
   "added global -verbose_opts option",
   NULL
 } ,

 { 26, MAR, 2009, RCR, "afni_proc.py", MICRO, TYPE_MODIFY,
   "added helpstr to options",
   NULL
 } ,

 { 26, MAR, 2009, RCR, "1d_tool.py", MICRO, TYPE_BUG_FIX,
   "small array fix for older python in write()",
   NULL
 } ,

 { 26, MAR, 2009, RCR, "option_list.py", MICRO, TYPE_MODIFY,
   "base 'name' size on max len in show()",
   NULL
 } ,

 { 25, MAR, 2009, RCR, "afni_proc.py", MINOR, TYPE_MODIFY,
   "+view now comes from data: so it works with +tlrc",
   NULL
 } ,

 { 24, MAR, 2009, RCR, "afni_proc.py", MINOR, TYPE_MODIFY,
   "by default now, no mask is applied in the scale and regression steps",
   "Also added -regress_apply_mask option."
 } ,

 { 20, MAR, 2009, RCR, "@build_afni_Xlib", MINOR, TYPE_NEW_PROG,
   "moved from X/@build.Xlib, for distribution",
   "and added to SCRIPTS for building afni_src.tgz in Makefile.INCLUDE"
 } ,

 { 19, MAR, 2009, RCR, "1d_tool.py", MAJOR, TYPE_NEW_PROG,
   "added lib_afni1D.py and 1d_tool.py",
   "This is a library and tool for manipulating 1D files.\n"
   "Many functions will still be added."
 } ,

 { 19, MAR, 2009, RCR, "afni_util.py", MINOR, TYPE_NEW_OPT,
   "a few additions and changes",
   "- allow container chars (e.g. []) in decode_1D_ints()\n"
   "- added is_valid_int_list()\n"
   "- changed str vars to istr (as str is a keyword)"
 } ,

 { 19, MAR, 2009, RCR, "eg_main_chrono.py", MINOR, TYPE_NEW_OPT,
   "added -verbose_opts option, for being verbose during option processing",
   NULL
 } ,

 { 18, MAR, 2009, RCR, "eg_main_chrono.py", MINOR, TYPE_NEW_PROG,
   "sample main python program using a library and chronological options",
   NULL
 } ,

 { 16, MAR, 2009, RCR, "3dBrickStat", MINOR, TYPE_BUG_FIX,
   "malloc extra val in case of percentile truncation",
   NULL
 } ,

 { 12, MAR, 2009, RCR, "afni_proc.py", MINOR, TYPE_MODIFY,
   "warn user about masking in orig space",
   "- if despiking and no regression mask, apply -nomask\n"
   "- added 'MASKING NOTE', to suggest no regression mask until group space"
 } ,

 { 12, MAR, 2009, RCR, "afni_proc.py", MINOR, TYPE_NEW_OPT,
   "added -regress_reml_exec and -regress_3dD_stop",
   "One can execute 3dREMLfit and/or 3dDeconvolve.  Error blur is from each."
 } ,

 { 10, MAR, 2009, RCR, "NIFTI", MICRO, TYPE_MODIFY,
   "added NIFTI_ECODEs 18-28 for the LONI MiND group",
   NULL
 } ,

 { 9, MAR, 2009, RCR, "3dcalc", MICRO, TYPE_MODIFY,
   "added edge/erode/dilate example to 3dcalc -help",
   NULL
 } ,

 { 9, MAR, 2009, RCR, "suma-general", MICRO, TYPE_MODIFY,
   "removed r_sprintf_long_to_hex from SUMA_Color.[ch]",
   NULL
 } ,

 { 9, MAR, 2009, RCR, "suma", MICRO, TYPE_NEW_OPT,
   "added -motif_ver option",
   NULL
 } ,

 { 6, MAR, 2009, RCR, "lesstif-general", MICRO, TYPE_MODIFY,
   "motif/lesstif : put AFNI_MOTIF_TYPE in Xm.h.in : see 'afni -motif_ver'",
   NULL
 } ,

 { 6, MAR, 2009, RCR, "3dDeconvolve", MINOR, TYPE_BUG_FIX,
   "if mri_automask_image() input is not really 3D, only apply clip",
   "3dD uses automask for misfit warning, let this apply to niml.dset"
 } ,

 { 5, MAR, 2009, RCR, "lesstif-general", MICRO, TYPE_MODIFY,
   "init for every assignable argument to XtVaGetValues (12 files)",
   NULL
 } ,

 { 5, MAR, 2009, RCR, "afni-general", MICRO, TYPE_MODIFY,
   "init for every assignable argument to XtVaGetValues (19 files)",
   NULL
 } ,

 { 5, MAR, 2009, RCR, "@build.Xlib", MICRO, TYPE_NEW_OPT,
   "change -noinstall option to -localinstall",
   NULL
 } ,

 { 5, MAR, 2009, RCR, "afni", MINOR, TYPE_BUG_FIX,
   "free vox_warp via KILL_list rather than directly when deleting dataset",
   "Fixes afni crash: set acpc markers -> acpc view -> orig view \n"
   "               -> new markers -> acpc view -> death ..."
 } ,

 { 4, MAR, 2009, RCR, "@build.Xlib", MICRO, TYPE_NEW_OPT,
   "added -noinstall option",
   NULL
 } ,

 { 4, MAR, 2009, RCR, "afni", MICRO, TYPE_NEW_OPT,
   "added -motif_ver option",
   NULL
 } ,

 { 4, MAR, 2009, RCR, "X-general", MINOR, TYPE_MODIFY,
   "added openmotif build tree, updated @build.Xlib and README under X",
   NULL
 } ,

 { 3, MAR, 2009, RCR, "afni-general", MICRO, TYPE_MODIFY,
   "modified Makefile.linux_xorg7 and _64 for local X builds",
   NULL
 } ,

 { 3, MAR, 2009, RCR, "xutil.c", MICRO, TYPE_MODIFY,
   "another probably useless init (being cautious)",
   NULL
 } ,

 { 3, MAR, 2009, RCR, "@build.Xlib", MINOR, TYPE_NEW_PROG,
   "this is a build script for the local X packages",
   NULL
 } ,

 { 27, FEB, 2009, RCR, "X-general", MINOR, TYPE_MODIFY,
   "added lesstif and libXt trees to cvs",
   NULL
 } ,

 { 20, FEB, 2009, RCR, "afni-general", MICRO, TYPE_BUG_FIX,
   "many inits to appease lesstif and Xt (w/Ziad)",
   NULL
 } ,

 { 13, FEB, 2009, RCR, "dmat44.c", MICRO, TYPE_BUG_FIX,
   "cut-and-paste error ...",
   NULL
 } ,

 { 13, FEB, 2009, RCR, "afni-general", MICRO, TYPE_MODIFY,
   "malloc changes: 5 more files",
   "Friday the 13th, oooooooo...  @ 18:31:30 EST: time will be 1234567890."
 } ,

 { 12, FEB, 2009, RCR, "afni-general", MICRO, TYPE_MODIFY,
   "added memsets following some malloc calls, or used calloc (14 files)",
   NULL
 } ,

 { 11, FEB, 2009, RCR, "3dDeconvolve", MICRO, TYPE_MODIFY,
   "removed duplicate -Rerrts option in output 3dREMLfit command",
   NULL
 } ,

 { 9, FEB, 2009, RCR, "xmat_tool.py", MINOR, TYPE_MODIFY,
   "random updates, plus those for Fedora 10",
   NULL
 } ,

 { 9, FEB, 2009, RCR, "python-general", MICRO, TYPE_GENERAL,
   "added new beginning-stage libraries lib_matplot.py and lib_wx.py",
   NULL
 } ,

 { 6, FEB, 2009, RCR, "NIFTI", MICRO, TYPE_MODIFY,
   "added NIFTI_ECODE_PYPICKLE for MH; imported HJ's cast changes",
   NULL
 } ,

 { 5, FEB, 2009, RCR, "make_random_timing.py", MICRO, TYPE_MODIFY,
   "added timing_tool.py use to sort times in example #7",
   NULL
 } ,

 { 4, FEB, 2009, RCR, "vol2surf", MINOR, TYPE_BUG_FIX,
   "fixed norm reversal application and norm dir check computation",
   "Thanks to Xiaopeng Zong for finding these problems."
 } ,

 { 4, FEB, 2009, RCR, "suma-general", MICRO, TYPE_MODIFY,
   "update SUMA_paperplane.c and Makefile.solaris28_gcc for v1280 builds",
   "Makefile now uses PREREQ=suma, gmake, -L/usr/dt/lib."
 } ,

 { 3, FEB, 2009, RCR, "afni-general", MICRO, TYPE_MODIFY,
   "fix machdep.h Makefile.solaris28_gcc for v1280 builds",
   NULL
 } ,

 { 7, JAN, 2009, RCR, "plug_crender", MICRO, TYPE_MODIFY,
   "if lesstif, set threshold slider bar width",
   NULL
 } ,

 { 2, JAN, 2009, RCR, "Makefile", MICRO, TYPE_MODIFY,
   "do not build balloon in Makefile.macosx_10.5_Intel_64 - libgsl is 32-bit",
   NULL
 } ,

 { 2, JAN, 2009, RCR, "afni_environ.c", MICRO, TYPE_BUG_FIX,
   "fixed bad lvalue when USE_TRACING is not defined",
   "also fixed define for USE_TRACING in solaris and cygwin Makefiles"
 } ,

 { 31, DEC, 2008, RCR, "afni", MINOR, TYPE_BUG_FIX,
   "fix for lesstif crash on 'where am i', along with ziad",
   NULL
 } ,

 { 24, DEC, 2008, RCR, "timing_tool.py", MICRO, TYPE_MODIFY,
   "redefine 'sum' for older python versions",
   "This also affects afni_util.py and make_random_timing.py."
 } ,

 { 15, DEC, 2008, RCR, "Makefile", MICRO, TYPE_MODIFY,
   "added USE_LESSTIF directive",
   "Modified Makefile.linux_xorg7[_64], Makefile.macosx_10.5_Intel[_64]."
 } ,

 { 10, DEC, 2008, RCR, "afni_proc.py", MINOR, TYPE_NEW_OPT,
   "added new options for extra stimuli, RONI and an external volreg base",
   "- allow NIfTI datasets as input (but process as AFNI)\n"
   "- added -regress_extra_stim_files and -regress_extra_stim_labels\n"
   "- added -regress_RONI and -volreg_base_dset (for Jill Weisberg)"
 } ,

 {  8, DEC, 2008, RCR, "xmat_tool.py", MICRO, TYPE_MODIFY,
   "allow -test_libs to proceed without numpy",
   NULL
 } ,

 {  8, DEC, 2008, RCR, "Makefile", MICRO, TYPE_GENERAL,
   "added Makefile.macosx_10.5_G4",
   NULL
 } ,

 {  4, DEC, 2008, RCR, "Makefile.INCLUDE", MINOR, TYPE_MODIFY,
   "added balloon target for M Belmonte",
   "Also modified Makefile.linux_xorg7_64 and macosx_10.4_G5/Intel and 5_Int*."
 } ,

 {  4, DEC, 2008, RCR, "balloon", MICRO, TYPE_NEW_PROG,
   "new program by M Belmonte",
   NULL
 } ,

 {  1, DEC, 2008, RCR, "timing_tool.py", MAJOR, TYPE_NEW_PROG,
   "a tool for manipulating and evaluating stimulus timing files",
   "This is useful for getting statistics on rest timing."
 } ,

 {  1, DEC, 2008, RCR, "option_list.py", MICRO, TYPE_MODIFY,
   "added 'opt' param to more get_* functions",
   NULL
 } ,

 {  1, DEC, 2008, RCR, "make_random_timing.py", MICRO, TYPE_MODIFY,
   "moved min_mean_max_stdev to afni_util.py and modified help examples",
   NULL
 } ,

 {  24, NOV, 2008, RCR, "Dimon", MINOR, TYPE_NEW_OPT,
   "added options -infile_list and -show_sorted_list",
   "The -show_sorted_list option will print a list of files by run/index."
 } ,

 {  21, NOV, 2008, RCR, "xmat_tool.py", MINOR, TYPE_NEW_OPT,
   "added Options menu, Show Cosmat and GUI help",
   "This is the initial release version, 1.0."
 } ,

 {  21, NOV, 2008, RCR, "xmat_tool.py", MINOR, TYPE_NEW_OPT,
   "added -test_libs option",
   NULL
 } ,

 {  21, NOV, 2008, RCR, "python_module_test.py", MINOR, TYPE_NEW_OPT,
   "removed 'R' from basic test list, and applied verb 2 to base usage",
   NULL
 } ,

 {  20, NOV, 2008, RCR, "plug_realtime", MINOR, TYPE_NEW_OPT,
   "incorporated real-time volume writing from V. Roopchansingh of MCW",
   NULL
 } ,

 {  18, NOV, 2008, RCR, "xmat_tool.py", MINOR, TYPE_NEW_OPT,
   "added -test, -show_col_types, -show_cosmat, -show_fit_ts, -cormat_cutoff",
   "also added the main help"
 } ,

 {  18, NOV, 2008, RCR, "afni_xmat.py", MICRO, TYPE_MODIFY,
   "added extra_cols param to make_show_conds_str",
   NULL
 } ,

 {  7, NOV, 2008, RCR, "xmat_tool.py", MINOR, TYPE_MODIFY,
   "more updates:",
   "- scipy is only tested for when necessary\n"
   "- compute norms locally if no scipy\n"
   "- solve_against_1D, linear_combo: return error string instead of code\n"
   "- added -chrono option, to make all options chronological\n"
   "  (so options are essentially scriptable)"
 } ,

 {  6, NOV, 2008, RCR, "xmat_tool.py", MINOR, TYPE_NEW_OPT,
   "pre-release updates:",
   "  - added many initial command-line options\n"
   "  - added plot_xmat_as_one toggle button\n"
   "  - added computation of cosine matrix and cosmat_warnings\n"
   "  - separated GUI code into new file gui_xmat.py"
 } ,

 {  6, NOV, 2008, RCR, "option_list.py", MICRO, TYPE_NEW_OPT,
   "added opt param to get_type_opt and get_type_list",
   "had to modify calls in make_random_timing.py and gen_epi_review.py"
 } ,

 {  6, NOV, 2008, RCR, "python_module_test.py", MINOR, TYPE_NEW_OPT,
   "added option -full_test",
   NULL
 } ,

 {  4, NOV, 2008, RCR, "plug_vol2surf", MICRO, TYPE_MODIFY,
   "fail if NIML output dataset does end in .niml.dset",
   NULL
 } ,

 {  4, NOV, 2008, RCR, "3dVol2Surf", MICRO, TYPE_MODIFY,
   "fail if NIML output dataset does end in .niml.dset",
   NULL
 } ,

 {  4, NOV, 2008, RCR, "vol2surf", MICRO, TYPE_MODIFY,
   "only complain about statsym_string in debug mode",
   NULL
 } ,

 { 31, OCT, 2008, RCR, "afni_util.py", MICRO, TYPE_MODIFY,
   "moved functions encode_1D_ints and decode_1D_ints here",
   NULL
 } ,

 { 31, OCT, 2008, RCR, "make_random_timing.py", MINOR, TYPE_NEW_OPT,
   "added -show_timing_stats option",
   "Also, made a small change affecting timing (old results will not match)."
 } ,

 { 29, OCT, 2008, RCR, "xmat_tool.py", MINOR, TYPE_MODIFY,
   "if the X-matrix has a constant regressor, do not de-mean it",
   "In such a case, the cormat would not exactly be a correlation matrix."
 } ,

 { 29, OCT, 2008, RCR, "python_module_test.py", MINOR, TYPE_NEW_PROG,
   "program to test python module imports (interface to module_test_lib.py)",
   NULL
 } ,

 { 28, OCT, 2008, RCR, "module_test_lib.py", MINOR, TYPE_NEW_PROG,
   "library to test python module imports",
   "One might want to apply this module at the top of any python file."
 } ,

 { 28, OCT, 2008, RCR, "xmat_tool.py", MICRO, TYPE_MODIFY,
   "use module_test_lib to test imports",
   NULL
 } ,

 { 27, OCT, 2008, RCR, "afni_proc.py", MINOR, TYPE_NEW_OPT,
   "added -regress_motion_file option",
   NULL
 } ,

 { 27, OCT, 2008, RCR, "make_random_timing.py", MINOR, TYPE_NEW_OPT,
   "added -offset option",
   NULL
 } ,

 { 27, OCT, 2008, RCR, "make_random_timing.py", MINOR, TYPE_BUG_FIX,
   "actually applied -min_rest, sorry...",
   NULL
 } ,

 { 24, OCT, 2008, RCR, "xmat_tool.py", SUPER, TYPE_NEW_PROG,
   "program to inspect a .xmat.1D X-matrix, possibly against a time series",
   "This is a Graphical tool for plotting a design matrix, reviewing\n"
   "condition numbers or the correlation matrix, and fitting to a 1D\n"
   "time series."
 } ,

 { 23, OCT, 2008, RCR, "Makefile.INCLUDE", MINOR, TYPE_BUG_FIX,
   "removed reference to cdflib, for 'make afni_src.tgz'",
   NULL
 } ,

 { 23, OCT, 2008, RCR, "afni_util.py", MICRO, TYPE_NEW_OPT,
   "added lists_are_same function",
   NULL
 } ,

 { 20, OCT, 2008, RCR, "afni_util.py", MINOR, TYPE_NEW_OPT,
   "added write_text_to_file function",
   NULL
 } ,

 { 20, OCT, 2008, RCR, "afni_driver.c", MINOR, TYPE_NEW_OPT,
   "added 'GETENV' to the list of DRIVE_AFNI commands",
   NULL
 } ,

 { 16, OCT, 2008, RCR, "thd_mastery", MICRO, TYPE_MODIFY,
   "THD_copy_dset_subs should not need to add a warp structure",
   NULL
 } ,

 { 14, OCT, 2008, RCR, "thd_mastery", MICRO, TYPE_MODIFY,
   "verify sub-brick list in THD_copy_dset_subs()",
   NULL
 } ,

 { 14, OCT, 2008, RCR, "afni_util.py", MICRO, TYPE_MODIFY,
   "added wrap string param to add_line_wrappers (to wrap with newlines)",
   NULL
 } ,

 { 8, OCT, 2008, RCR, "NIFTI", MICRO, TYPE_MODIFY,
   "allow cbl with indices in 0..nt*nu*nv*nw-1",
   NULL
 } ,

 { 7, OCT, 2008, RCR, "NIFTI", MICRO, TYPE_MODIFY,
   "added nifti_NBL_matches_nim() check for write_bricks()",
   NULL
 } ,

 { 2, OCT, 2008, RCR, "GIFTI", MICRO, TYPE_MODIFY,
   "minor changes",
   "- separate diffs in DAs from those in gifti_image\n"
   "- decode additional data types: INT8, UINT16, INT64\n"
   "- add link flags to libgiftiio_la target"
 } ,

 { 29, SEP, 2008, RCR, "3dmatmult", MAJOR, TYPE_NEW_PROG,
   "program to multiply AFNI datasets slice-by-slice as matrices",
   NULL
 } ,

 { 23, SEP, 2008, RCR, "afni_proc.py", MINOR, TYPE_NEW_OPT,
   "added -remove_preproc_files option (akin to -move_preproc_files)",
   NULL
 } ,

 { 23, SEP, 2008, RCR, "gen_epi_review.py", MINOR, TYPE_MODIFY,
   "in script, check for existence of given datasets\n",
   NULL
 } ,

 { 17, SEP, 2008, RCR, "make_stim_times.py", MINOR, TYPE_NEW_OPT,
   "added -labels option, for including labels in filenames",
   NULL
 } ,

 { 16, SEP, 2008, RCR, "3drefit", MINOR, TYPE_BUG_FIX,
   "allow attribute editing of NIfTI datasets",
   NULL
 } ,

 { 10, SEP, 2008, RCR, "plug_realtime", MICRO, TYPE_BUG_FIX,
   "re-added sending of magic_bye string on MP socket close",
   NULL
 } ,

 { 3, SEP, 2008, RCR, "plug_realtime", MICRO, TYPE_MODIFY,
   "moved drive_wait execution to RT_tell_afni",
   NULL
 } ,

 { 2, SEP, 2008, RCR, "GIFTI", MICRO, TYPE_MODIFY,
   "have distribution Makefiles build with GIFTI/expat/zlib",
   NULL
 } ,

 { 29, AUG, 2008, RCR, "vol2surf", MINOR, TYPE_MODIFY,
   "fill in COLMS_STATSYM attribute when writing .niml.dset dataset",
   NULL
 } ,

 { 26, AUG, 2008, RCR, "3dAllineate", MINOR, TYPE_BUG_FIX,
   "initialized ntask in all cases",
   NULL
 } ,

 { 22, AUG, 2008, RCR, "Dimon", MICRO, TYPE_NEW_OPT,
   "added -drive_wait option",
   NULL
 } ,

 { 22, AUG, 2008, RCR, "plug_realtime", MINOR, TYPE_NEW_OPT,
   "added DRIVE_WAIT command string",
   "The command will be executed after the first volume is processed,\n"
   "which is good for opening windows appropriate to a new dataset."
 } ,

 { 21, AUG, 2008, RCR, "afni", MINOR, TYPE_NEW_OPT,
   "added -disable_done option to safeguard real-time mode",
   NULL
 } ,

 { 21, AUG, 2008, RCR, "Dimon", MICRO, TYPE_MODIFY,
   "updated help and suggest -num_slices with -sleep_init",
   NULL
 } ,

 { 21, AUG, 2008, RCR, "afni-general", MINOR, TYPE_MODIFY,
   "in edt_dsetitems, if storage mode can be inferred from prefix, apply it",
   NULL
 } ,

 { 21, AUG, 2008, RCR, "ANOVA", MINOR, TYPE_MODIFY,
   "use DSET_BRIKNAME for dataset control, as that is updated for smode",
   NULL
 } ,

 { 18, AUG, 2008, RCR, "plug_realtime", MINOR, TYPE_MODIFY,
   "increase DRIVE_LIMIT to 4Kb, read env vars each run",
   "These variables can now be controlled through drive_afni 'SETENV'\n"
   "(either via 'plugout_drive' or 'Dimon -drive_afni'):\n"
   "    - AFNI_REALTIME_Mask_Vals  : specify what gets sent to serial_helper\n"
   "    - AFNI_REALTIME_SHOW_TIMES : specify whether to show data timestamps\n"
   "    - AFNI_REALTIME_SEND_VER   : specify whether to send comm version"
 } ,

 { 15, AUG, 2008, RCR, "afni", MINOR, TYPE_BUG_FIX,
   "init graph->grid_spacing, to prevent potential div by 0 via DRIVE",
   NULL
 } ,

 { 14, AUG, 2008, RCR, "Dimon", MICRO, TYPE_MODIFY,
   "moved num_slices check to separate function",
   NULL
 } ,

 { 14, AUG, 2008, RCR, "3dBrickStat", MINOR, TYPE_BUG_FIX,
   "do not automatically print -max along with -var",
   NULL
 } ,

 { 5, AUG, 2008, RCR, "to3d", MINOR, TYPE_BUG_FIX,
   "re-added the un16 fix from July 1",
   NULL
 } ,

 { 3, AUG, 2008, RCR, "nifti_tool", MINOR, TYPE_NEW_OPT,
   "added -help_ana, -disp_ana, -swap_as_analyze, -swap_as_nifti, -swap_as_old",
   NULL
 } ,

 { 3, AUG, 2008, RCR, "nifticlib", MINOR, TYPE_MODIFY,
   "added swap ability for ANALYZE 7.5 format, and made swapping complete",
   "- added nifti_analyze75 struct\n"
   "- modified swap_nifti_header to swap all fields (analyze or nifti)\n"
   "- added regression testing script c16.rand.swap\n"
   "These changes were motivated by C Burns."
 } ,

 { 31, JUL, 2008, RCR, "Dimon", MINOR, TYPE_NEW_OPT,
   "added -num_slices option, and full real-time example E",
   NULL
 } ,

 { 31, JUL, 2008, RCR, "serial_helper", MINOR, TYPE_NEW_OPT,
   "added HELLO version 2 to work as -disp_all",
   "See 'HELLO versions' from 'serial_helper -help' for details.\n"
   "See 'example E' from 'Dimon -help' for a complete testing example."
 } ,

 { 31, JUL, 2008, RCR, "plug_realtime", MINOR, TYPE_NEW_OPT,
   "enhancements to communication with serial helper",
   "- added 'Motion Only' to methods\n"
   "- parameter methods can easily be switched per run\n"
   "- SEND_VER replaces HELLO_VER as Y/N variable\n"
 } ,

 { 30, JUL, 2008, RCR, "plug_realtime", MINOR, TYPE_NEW_OPT,
   "added HELLO version 1 and show_times option",
   "These are set via AFNI_REALTIME_SEND_VER and AFNI_REALTIME_SHOW_TIMES."
 } ,

 { 30, JUL, 2008, RCR, "serial_helper", MINOR, TYPE_NEW_OPT,
   "added HELLO version 1 and -show_times option",
   NULL
 } ,

 { 29, JUL, 2008, RCR, "plug_realtime", MINOR, TYPE_MODIFY,
   "print more socket error info, send MP vals w/out mask",
   NULL
 } ,

 { 29, JUL, 2008, RCR, "serial_helper", MINOR, TYPE_MODIFY,
   "captured and output more signal and error info, flushed output buffer",
   NULL
 } ,

 { 28, JUL, 2008, RCR, "plug_realtime", MINOR, TYPE_BUG_FIX,
   "alter check for bad socket: use tcp_alivecheck over tcp_writecheck",
   NULL
 } ,

 { 25, JUL, 2008, RCR, "Dimon", MINOR, TYPE_MODIFY,
   "allow -sleep_vol to be very small without early run termination",
   NULL
 } ,

 { 23, JUL, 2008, RCR, "3dttest", MINOR, TYPE_NEW_OPT,
   "added -base1_dset option, where -base1 value can vary over voxels\n",
   "Added for M Beauchamp."
 } ,

 { 18, JUL, 2008, RCR, "3dNLfim", MINOR, TYPE_MODIFY,
   "listed signal and noise models in -help output",
   NULL
 } ,

 { 17, JUL, 2008, RCR, "3dNLfim", MINOR, TYPE_MODIFY,
   "warn the user if DSET_NVALS is not the same as DSET_NUMTIMES",
   "That would suggest the dataset has no time axis."
 } ,

 { 16, JUL, 2008, RCR, "serial_helper", MINOR, TYPE_NEW_OPT,
   "added -disp_all to give formatted display of 'all' mask data",
   "This was added for P Kundu.\n"
 } ,

 { 16, JUL, 2008, RCR, "plug_realtime", MINOR, TYPE_NEW_OPT,
   "added choice of 'Vals to Send' to serial_helper",
   "Can now send index,i,j,k,x,y,z,value for every value in mask."
 } ,

 { 14, JUL, 2008, RCR, "Dimon", MINOR, TYPE_NEW_OPT,
   "added -sleep_init, -sleep_vol, -sleep_frac",
   "These options control the timeout periods between data checks."
 } ,

 { 14, JUL, 2008, RCR, "plug_realtime", MINOR, TYPE_MODIFY,
   "terminate TCP transmission to serial_helper if mask is bad\n",
   NULL
 } ,

 { 14, JUL, 2008, RCR, "afni_history", MINOR, TYPE_MODIFY,
   "a single integer option is interpreted as with -past_entries",
   NULL
 } ,

 { 11, JUL, 2008, RCR, "Dimon", MICRO, TYPE_MODIFY,
   "include last 4 elements of obl_matrix, even though probably useless",
   NULL
 } ,

 { 10, JUL, 2008, RCR, "plug_realtime", MAJOR, TYPE_MODIFY,
   "receive oblique transform matrix via new OBLIQUE_XFORM interface",
   NULL
 } ,

 { 10, JUL, 2008, RCR, "Dimon", MAJOR, TYPE_MODIFY,
   "if the data is oblique, pass the transformation matrix to plug_realtime",
   NULL
 } ,

 {  9, JUL, 2008, RCR, "plug_realtime", MICRO, TYPE_MODIFY,
   "if user closes graph window, allow comm with serial_helper to proceed",
   NULL
 } ,

 {  7, JUL, 2008, RCR, "afni_util.py", MICRO, TYPE_MODIFY,
   "move extra newline from args_as_command to show_args_as_command",
   NULL
 } ,

 {  3, JUL, 2008, RCR, "plug_drawdset", MICRO, TYPE_BUG_FIX,
   "edt_dset_items.c: for .hdr, use .img brick file, storage_mode = BY_NIFTI",
   NULL
 } ,

 {  2, JUL, 2008, RCR, "Dimon", MICRO, TYPE_MODIFY,
   "provide suggestions in the case of a real-time TCP connection failure",
   NULL
 } ,

 {  1, JUL, 2008, RCR, "to3d", MINOR, TYPE_BUG_FIX,
   "fixed crash in case of mosaic and un16, no longer having im data",
   "Problem found by R. McColl."
 } ,

 {  1, JUL, 2008, RCR, "Makefile.INCLUDE", MINOR, TYPE_MODIFY,
   "modified the make system for building programs in the install directory",
   "- modified Makefile.INCLUDE's INFLAGS and ISFLAGS\n"
   "- modified SUMA_INPATH in SUMA_Makefile_NoDev.\n"
   "- removed 'rickr/' dirs from includes in mrilib.h, plug_crender.c and\n"
   "  3dAllineate.c\n\n"
   "Requested by V. Roopchansingh of MCW.\n"
 } ,

 { 30, JUN, 2008, RCR, "afni_proc.py", MINOR, TYPE_NEW_OPT,
   "added -gen_epi_review and -no_epi_review options",
   "By default, a drive_afni script to review EPI data is now generated."
 } ,

 { 30, JUN, 2008, RCR, "gen_epi_review.py", MINOR, TYPE_MODIFY,
   "make script executable, decrease sleep, add usage comment in script",
   NULL
 } ,

 { 27, JUN, 2008, RCR, "gen_epi_review.py", MAJOR, TYPE_NEW_PROG,
   "generate afni/drive_afni script to review initial EPI data",
   "This program was written to be called from the afni_proc.py output script."
 } ,

 { 27, JUN, 2008, RCR, "afni_util.py", MICRO, TYPE_MODIFY,
   "small modification to find_command_end",
   NULL
 } ,

 { 25, JUN, 2008, RCR, "afni_history", MINOR, TYPE_NEW_OPT,
   "added -past_entries option",
   NULL
 } ,

 { 25, JUN, 2008, RCR, "howto", MINOR, TYPE_MODIFY,
   "put disclaimers at the tops of HowTo #1, #2, and #5",
   "references to current AFNI class handouts were included"
 } ,

 { 24, JUN, 2008, RCR, "3dDeconvolve", MINOR, TYPE_MODIFY,
   "added the ability to output 1D iresp datasets",
   NULL
 } ,

 { 20, JUN, 2008, RCR, "libmri", MINOR, TYPE_MODIFY,
   "thd_niftiread: do not scale to float if scale=1 and inter=0",
   NULL
 } ,

 { 19, JUN, 2008, RCR, "file_tool", MICRO, TYPE_MODIFY,
   "removed printing of pointers in disp_ functions",
   NULL
 } ,

 { 19, JUN, 2008, RCR, "make_stim_times.py", MINOR, TYPE_MODIFY,
   "help update, added -show_valid_opts, use '*' as separator w/amplitudes",
   NULL
 } ,

 { 16, JUN, 2008, RCR, "file_tool", MINOR, TYPE_MODIFY,
   "show output for multiple bad files when using -show_bad_backslash",
   NULL
 } ,

 { 13, JUN, 2008, RCR, "3dclust", MINOR, TYPE_MODIFY,
   "in the help, Volume defaults to microliters, unless -dxyz=1 is used",
   NULL
 } ,

 { 13, JUN, 2008, RCR, "nifti_tool", MINOR, TYPE_NEW_OPT,
   "added -with_zlib, and ability to add extensions via 'file:FILENAME'",
   "extension update added for J. Gunter"
 } ,

 { 13, JUN, 2008, RCR, "nifticlib", MINOR, TYPE_NEW_OPT,
   "added nifti_compiled_with_zlib()",
   NULL
 } ,

 { 12, JUN, 2008, RCR, "neuro_deconvolve.py", MINOR, TYPE_NEW_PROG,
   "generate 3dTfitter script to deconvolve a BOLD signal into a neuro signal",
   NULL
 } ,

 { 12, JUN, 2008, RCR, "afni_util.py", MICRO, TYPE_NEW_OPT,
   "added get_dset_reps_tr, get_default_polort, get_dset_reps_tr, max_dim_1D",
   "also, updated find_last_space to deal with long strings"
 } ,

 { 12, JUN, 2008, RCR, "afni_proc.py", MICRO, TYPE_MODIFY,
   "shifted code to afni_util.get_dset_reps_tr and .get_default_polort",
   NULL
 } ,

 { 6, JUN, 2008, RCR, "plug_crender", MINOR, TYPE_BUG_FIX,
   "integral threshold was off by 1",
   NULL
 } ,

 { 6, JUN, 2008, RCR, "make_random_timing.py", MICRO, TYPE_MODIFY,
   "get_*_opt now returns an error code",
   NULL
 } ,

 { 2, JUN, 2008, RCR, "GIFTI", MICRO, TYPE_GENERAL,
   "added CMakeLists.txt and XMLCALL update from Simon Warfield",
   "also added LICENSE.gifti"
 } ,

 { 2, JUN, 2008, RCR, "model_demri_3", MICRO, TYPE_MODIFY,
   "small help update to clarify residual C curve input",
   NULL
 } ,

 { 29, MAY, 2008, RCR, "model_demri_3", MICRO, TYPE_BUG_FIX,
   "help update to clarify use of AFNI_MODEL_D3_R1I_DSET",
   NULL
 } ,

 { 22, MAY, 2008, RCR, "3dTshift", MINOR, TYPE_BUG_FIX,
   "with -rlt, slices without any time shift must still be processed",
   "problem noticed by Jie Huang"
 } ,

 { 21, MAY, 2008, RCR, "model_demri_3", MINOR, TYPE_BUG_FIX,
   "fixed incorrect scaling in Cp computation",
   "The error was introduced on April 8, 2008."
 } ,

 { 21, MAY, 2008, RCR, "make_stim_times.py", MICRO, TYPE_NEW_OPT,
   "added -amplitudes option (for Rutvik Desai)",
   NULL
 } ,

 { 18, MAY, 2008, RCR, "make_random_timing.py", MINOR, TYPE_NEW_OPT,
   "added options for TR-locking and storing '3dDeconvolve -nodata' examples",
   "- added shuffle() to replace that from random (cannot produce all perms)\n"
   "- added options -tr, -tr_locked and -save_3dd_cmd\n"
   "- changed -stim_time option to -stim_dur"
 } ,

 { 18, MAY, 2008, RCR, "afni_history", MICRO, TYPE_MODIFY,
   "sped up comparison (since histories have gotten long)",
   NULL
 } ,

 { 17, MAY, 2008, RCR, "afni_proc.py", MINOR, TYPE_MODIFY,
   "check result of 3dDeconvolve execution in output script",
   "If 3dDeconvolve fails, terminate the script so that the user can\n"
   "see what happened."
 } ,

 { 14, MAY, 2008, RCR, "model_demri_3", MINOR, TYPE_BUG_FIX,
   "fixed application of decay term",
   NULL
 } ,

 { 13, MAY, 2008, RCR, "GIFTI", MINOR, TYPE_NEW_OPT,
   "gifticlib-1.0.0: initial release",
   "includes support for (set/clear/read/write) external data files"
 } ,

 { 13, MAY, 2008, RCR, "gifti_tool", MINOR, TYPE_NEW_OPT,
   "added -set_extern_filelist option, and help for using external data files",
   NULL
 } ,

 { 9, MAY, 2008, RCR, "GIFTI", MINOR, TYPE_MODIFY,
   "gifticlib-0.0.18: giiCoordSystem is now an array of struct pointers",
   "modified GIFTI library, along with suma_gifti.c"
 } ,

 { 8, MAY, 2008, RCR, "model_demri_3", MINOR, TYPE_MODIFY,
   "updated help, NFIRST does not need to imply injection time",
   NULL
 } ,

 { 7, MAY, 2008, RCR, "option_list.py", MINOR, TYPE_NEW_OPT,
   "added get_type_list and other accessor functions",
   NULL
 } ,

 { 7, MAY, 2008, RCR, "plug_3Ddump_V2", MINOR, TYPE_BUG_FIX,
   "allow 4D datasets to be opened (so that buckets are again usable)",
   "PLUGIN_dset_check() now checks NVALS instead of NUM_TIMES..."
 } ,

 { 7, MAY, 2008, RCR, "make_random_timing.py", MAJOR, TYPE_NEW_PROG,
   "generate random stimulus timing files",
   "This generates random timing files suitable for use in 3dDeconvolve.\n"
   "The timing is not restricted to a TR grid, though that is possible.\n"
   "Consider use with '3dDeconvolve -nodata'."
 } ,

 { 1, MAY, 2008, RCR, "model_demri_3", MINOR, TYPE_BUG_FIX,
   "treat RESID_CT as Ct(t), not C(t)",
   NULL
 } ,

 { 30, APR, 2008, RCR, "make_stim_times.py", MICRO, TYPE_BUG_FIX,
   "replaced make_stim_files with make_stim_times.py in help",
   NULL
 } ,

 { 10, APR, 2008, RCR, "afni_proc.py", MICRO, TYPE_GENERAL,
   "updated the -help with information regarding runs of different lengths",
   NULL
 } ,

 {  8, APR, 2008, RCR, "2dImReg", MINOR, TYPE_BUG_FIX,
   "allow zero slices, passing input as result",
   "Choleski factorization would fail on an empty slice.  In this case,\n"
   "return the input slices as the result (instead of crashing).\n"
   "Done with D Glen."
 } ,

 {  8, APR, 2008, RCR, "3dNLfim", MICRO, TYPE_MODIFY,
   "only update output every 100 voxels",
   NULL
 } ,

 {  8, APR, 2008, RCR, "model_demri_3", MINOR, TYPE_NEW_ENV,
   "allow residual Ct values via AFNI_MODEL_D3_RESID_CT_DSET dataset",
   "e.g. setenv AFNI_MODEL_D3_RESID_CT_DSET residual_Ct+orig"
 } ,

 {  2, APR, 2008, RCR, "ANOVA", MINOR, TYPE_MODIFY,
   "extended maximum number of contrasts to 75",
   NULL
 } ,

 {  1, APR, 2008, RCR, "ANOVA", MINOR, TYPE_MODIFY,
   "increased internal memory for 3dbucket and 3drefit command creation",
   NULL
 } ,

 { 31, MAR, 2008, RCR, "ANOVA", MINOR, TYPE_MODIFY,
   "extended maximum number of means, diffs and contrasts to 50",
   NULL
 } ,

 { 28, MAR, 2008, RCR, "gifticlib", MICRO, TYPE_NEW_OPT,
   "added routines to copy MetaData",
   NULL
 } ,

 { 28, MAR, 2008, RCR, "gifti_tool", MINOR, TYPE_NEW_OPT,
   "added -copy_gifti_meta and -copy_DA_meta options",
   NULL
 } ,

 { 26, MAR, 2008, RCR, "gifticlib", MICRO, TYPE_MODIFY,
   "in compare, if comp_data is not set, state the fact",
   NULL
 } ,

 { 25, MAR, 2008, RCR, "GIFTI", MINOR, TYPE_MODIFY,
   "minor changes:",
   "  - NIFTI_INTENT_NONE is considered valid\n"
   "  - added compare_gifti_data functions\n"
   "  - LabelTables are now written using CDATA"
 } ,

 { 25, MAR, 2008, RCR, "gifti_tool", MINOR, TYPE_MODIFY,
   "the -compare_data option is not separate from -compare_gifti",
   NULL
 } ,

 { 24, MAR, 2008, RCR, "Dimon", MINOR, TYPE_NEW_OPT,
   "added GERT_Reco options (request of D Glen)",
   "  -gert_filename    : specify a name for the GERT_Reco script\n"
   "  -gert_nz          : override nz=1 in mosaic image files\n"
   "  -gert_to3d_prefix : specify a dataset prefix for the to3d command"
 } ,

 { 24, MAR, 2008, RCR, "@Align_Centers", MINOR, TYPE_BUG_FIX,
   "applied proper follower dataset orientation and floating point shifts",
   "The shift applied to the child datasets was based on the parent's\n"
   "orientation.  The shifts were also being truncated to integers.\n"
   "Changed with D Glen.\n"
 } ,

 { 18, MAR, 2008, RCR, "GIFTI", MINOR, TYPE_NEW_OPT,
   "added comparison functions to gifticlib",
   NULL
 } ,

 { 20, MAR, 2008, RCR, "GIFTI", MINOR, TYPE_NEW_ENV,
   "AFNI_WRITE_1D_AS_PREFIX allows writing 1D or surface data given the prefix",
   "For example, setting this to YES will allow writing surface data to NIfTI."
 } ,

 { 18, MAR, 2008, RCR, "gifti_tool", MINOR, TYPE_NEW_OPT,
   "added -compare_gifti option",
   "See 'gifti_tool -help' for details, including example #7."
 } ,

 { 17, MAR, 2008, RCR, "Dimon", MINOR, TYPE_MODIFY,
   "if 1 volume, GERT_Reco_dicom does not give (useless) timing to to3d",
   NULL
 } ,

 { 13, MAR, 2008, RCR, "3dmerge", MINOR, TYPE_GENERAL,
   "added some examples to the -help output",
   NULL
 } ,

 { 11, MAR, 2008, RCR, "model_demri_3", MINOR, TYPE_NEW_OPT,
   "added control of hematocrit via AFNI_MODEL_D3_HCT",
   NULL
 } ,

 { 10, MAR, 2008, RCR, "GIFTI", MINOR, TYPE_NEW_ENV,
   "AFNI_GIFTI_VERB sets the verbose level in the gifti I/O library",
   "The default is 1, 0 is quiet, and values go up to 7."
 } ,

 { 10, MAR, 2008, RCR, "GIFTI", MINOR, TYPE_GENERAL,
   "AFNI can read/write .gii.dset as with .gii",
   NULL
 } ,

 { 10, MAR, 2008, RCR, "Dimon", MINOR, TYPE_NEW_OPT,
   "applied -gert_outdir in the case of dicom images",
   NULL
 } ,

 { 10, MAR, 2008, RCR, "Dimon", MINOR, TYPE_MODIFY,
   "if only 1 run, GERT_Reco_dicom is named per run",
   NULL
 } ,

 { 10, MAR, 2008, RCR, "SUMA_SurfMeasures", MAJOR, TYPE_BUG_FIX,
   "averages did not include nodes lost to -cmask",
   "Noticed by M Beauchamp."
 } ,

 {  7, MAR, 2008, RCR, "make_stim_times.py", MINOR, TYPE_BUG_FIX,
   "properly ignore empty lines, and exit on short files",
   NULL
 } ,

 {  6, MAR, 2008, RCR, "GIFTI", MICRO, TYPE_MODIFY,
   "allow functional control over GIFTI encoding" ,
   NULL
 } ,

 {  5, MAR, 2008, RCR, "GIFTI", MINOR, TYPE_BUG_FIX,
   "fixed passing of INDEX_LIST" ,
   NULL
 } ,

 {  5, MAR, 2008, RCR, "GIFTI", MINOR, TYPE_MODIFY,
   "do not duplicate data when reading and writing GIFTI from AFNI",
   NULL
 } ,

 {  4, MAR, 2008, RCR, "3dTstat", MINOR, TYPE_NEW_OPT,
   "added -accumulate option, to output each partial sum" ,
   "for k = 0..N-1 : output[k] = sum(input[i]) over i = 0..k"
 } ,

 {  3, MAR, 2008, RCR, "website", MINOR, TYPE_MODIFY,
   "updated the AFNI History website pages, with a table of entries",
   NULL
 } ,

 { 29, FEB, 2008, RCR, "afni_history", MINOR, TYPE_NEW_OPT,
   "added a TYPE, -type, a new level, and a string to identify each level",
   NULL
 } ,

 { 28, FEB, 2008, RCR, "afni_history", MINOR, TYPE_NEW_OPT,
   "added -list_authors option and adjusted spacing",
   NULL
 } ,

 { 27, FEB, 2008, RCR, "afni_history", SUPER, TYPE_NEW_PROG,
   "program to display the history of AFNI updates" ,
   "This will be used to create a web page of AFNI updates.\n"
   "Please see 'afni_history -help' for more details."
 } ,

 { 27, FEB, 2008, RCR, "afni_proc.py", MINOR, TYPE_BUG_FIX,
   "fixed -regress_use_stim_files typo (was -regress_use_stim_times)", 
   NULL
 } ,

 { 26, FEB, 2008, RCR, "afni_history", MICRO, TYPE_GENERAL,
   "checked in initial afni_history files", 
   NULL
 } ,

 { 25, FEB, 2008, RCR, "plug_vol2surf", MAJOR, TYPE_BUG_FIX,
   "fixed application of cluster for sending data to suma",

   "Previously, clustering was only applied when the Olay and Thr sub-bricks\n"
   "were the same."
 } ,

 { 24, FEB, 2008, RCR, "GIFTI", MINOR, TYPE_MODIFY,
   "GIFTI library now considers MetaData without Value as valid",

   NULL
 } ,

 /* pre-afni_history updates, mostly new programs and data formats */

 { 21, FEB, 2008, RCR, "GIFTI", SUPER, TYPE_GENERAL,
   "AFNI programs can now read and write GIFTI datasets",

   "GIFTI datasets are for data in the surface domain, with file suffix .gii.\n"
   "Support must be requested at compile time, and it requires libexpat.\n"
   "Please see http://www.nitrc.org/projects/gifti for many details."
 } ,

 {  6, FEB, 2008, RCR, "3dbucket", MINOR, TYPE_GENERAL,
   "modified to copy FDR curves",
   NULL
 } ,

 {  22, JAN, 2008, RCR, "afni_proc.py", MINOR, TYPE_NEW_OPT,
   "added options to estimate smoothness in data for use in AlphaSim",
   "See help options -regress_est_blur_epits and -regress_est_blur_errts."
 } ,

 {  28, DEC, 2007, RCR, "gifti_tool", MAJOR, TYPE_NEW_PROG,
   "program to read and write GIFTI datasets",
   NULL
 } ,

 {   3, DEC, 2007, RCR, "GIFTI", MAJOR, TYPE_GENERAL,
   "initial release of gifti I/O C API",
   NULL
 } ,

 {  31, AUG, 2007, RCR, "DECONFLICT", MAJOR, TYPE_MODIFY,
   "modified default behavior of programs from deconflict to no overwrite",
   "See AFNI_DECONFLICT in README.environment."
 } ,

 {  31, AUG, 2007, RCR, "model_conv_diffgamma", MINOR, TYPE_NEW_PROG,
   "NLfim model to compute the convolution of the difference of gammas",
   NULL
 } ,

 {  30, JUL, 2007, RCR, "regression_tests", MAJOR, TYPE_GENERAL,
   "added setup for regression testing to NIFTI package",
   "This can be used as a template for testing any command-line programs."
 } ,

 {  20, DEC, 2006, RCR, "afni_proc.py", SUPER, TYPE_NEW_PROG,
   "program to write complete single subject FMRI processing script", 
   NULL
 } ,

 {  11, DEC, 2006, RCR, "make_stim_times.py", MINOR, TYPE_NEW_PROG,
   "program to convert stim_files to stim_times files",
   NULL
 } ,

 {  22, OCT, 2006, RCR, "model_demri_3", MAJOR, TYPE_NEW_PROG,
   "NLfim model for Dynamic Enhanced MRI", 
   NULL
 } ,

 {  12, OCT, 2006, RCR, "serial_writer", MINOR, TYPE_NEW_PROG,
   "program to send data from a file, pipe or made up to a given serial port",
   NULL
 } ,

 {   8, AUG, 2006, RCR, "C++", MINOR, TYPE_MODIFY,
   "afni program compiles in C++ (effort with Rich and Greg Balls)",
   NULL
 } ,

 {   3, AUG, 2006, RCR, "NI_SURF_DSET", SUPER, TYPE_GENERAL,
   "added a new surface dataset format, with read/write ability in AFNI",
   NULL
 } ,

 {  25, JAN, 2006, RCR, "model_michaelis_menton", MAJOR, TYPE_NEW_PROG,
   "NLfim model function for ethanol studies",
   NULL
 } ,

 {   2, DEC, 2005, RCR, "ANOVA", SUPERDUPER, TYPE_MODIFY,
   "changed variance computations in 3dANOVA programs to not assume sphericity",
   "For details, see https://afni.nimh.nih.gov/sscc/gangc/ANOVA_Mod.html ."
 } ,

 {  11, OCT, 2005, RCR, "3dmaxima", MAJOR, TYPE_NEW_PROG,
   "command-line version of maxima plugin",
   NULL
 } ,

 {   5, JUL, 2005, RCR, "Dimon", SUPER, TYPE_NEW_PROG,
   "program to monitor real-time acquisition of DICOM images",
   NULL
 } ,

 {  25, APR, 2005, RCR, "NIFTI", SUPER, TYPE_GENERAL,
   "AFNI can read and write NIFTI datasets (effort with Bob and Rich)",
   NULL
 } ,

 {  7, JAN, 2005, RCR, "nifti_tool", SUPER, TYPE_NEW_PROG,
   "program to directly manipulate or compare NIFTI dataset headers",
   NULL
 } ,

 {  7, JAN, 2005, RCR, "NIFTI", SUPER, TYPE_GENERAL,
   "initial release of NIFTI library",
   NULL
 } ,

 {  4, OCT, 2004, RCR, "vol2surf", SUPER, TYPE_GENERAL,
   "added vol2surf interface for real-time mapping from afni to suma",
   NULL
 } ,

 { 31, MAR, 2004, RCR, "serial_helper", MAJOR, TYPE_NEW_PROG,
   "program to pass realtime registration params from TCP to serial port",
   NULL
 } ,

 {  1, DEC, 2003, RCR, "SurfMeasures", MAJOR, TYPE_NEW_PROG,
   "program to compute various measures over surfaces",
   NULL
 } ,

 {  5, AUG, 2003, RCR, "3dVol2Surf", SUPER, TYPE_NEW_PROG,
   "program to map data from the volume to domain to the surface domain",
   NULL
 } ,

 { 29, MAY, 2003, RCR, "3dSurf2Vol", SUPER, TYPE_NEW_PROG,
   "program to map data from the surface domain to the volume domain",
   NULL
 } ,

 { 15, JAN, 2003, RCR, "Imon", MAJOR, TYPE_NEW_OPT,
   "added connection to the realtime plugin in afni",
   NULL
 } ,

 { 27, NOV, 2002, RCR, "Imon", SUPER, TYPE_NEW_PROG,
   "program to monitor GE I-files as they are written to the scanner",
   NULL
 } ,

 {  1, OCT, 2002, RCR, "file_tool", SUPER, TYPE_NEW_PROG,
   "program to perform generic manipulations of binary files",
   NULL
 } ,

 { 20, JUN, 2002, RCR, "@make_stim_file", MINOR, TYPE_NEW_PROG,
   "script to create binary stim files",
   NULL
 } ,

 {  6, JUN, 2002, RCR, "@SUMA_Make_Spec_FS", MAJOR, TYPE_NEW_PROG,
   "script to import FreeSurfer surfaces into SUMA",
   NULL
 } ,

 { 21, MAY, 2002, RCR, "3dresample", SUPER, TYPE_NEW_PROG,
   "program to change a dataset orientation and/or grid spacing",
   NULL
 } ,

 {  8, MAR, 2002, RCR, "plug_crender", SUPER, TYPE_NEW_PROG,
   "added rendering plugin to afni",
   NULL
 } ,

 { 99,99,99, NULL,NULL, 99,99, NULL,NULL}  /** the end (do not delete) **/
} ;<|MERGE_RESOLUTION|>--- conflicted
+++ resolved
@@ -53,13 +53,14 @@
 
 afni_history_struct rickr_history[] = {
 
-<<<<<<< HEAD
- { 27, Nov, 2023, RCR, "afni-general", MAJOR, TYPE_MODIFY,
-   "change 'count' program and usage to 'ccount'",
-   "Add ccount to the distribution, modify scripts to use it, and\n"
-   "allow use of ccount is sub-brick selection (e.g. dset'[ccount 3 5]').\n"
+ { 29, Apr, 2024, RCR, "afni-general", MAJOR, TYPE_MODIFY,
+   "change 'count' program and usage to 'count_afni'",
+   "Add count_afni to the distribution, modify scripts to use it, and\n"
+   "allow use of count_afni is sub-brick selection, e.g.,\n"
+   "    dset'[count_afni 3 5]'\n"
    "Note that 'count' is still allowed, for now."
-=======
+ } ,
+
  { 26, Apr, 2024, RCR, "afni-general", MINOR, TYPE_MODIFY,
    "in any script calling whereami, invoke with 'tcsh -f' at top",
    "This is a quick fix for biowulf usage, since there is a new whereami\n"
@@ -408,7 +409,6 @@
  {  4, Dec, 2023, RCR, "timing_tool.py", MINOR, TYPE_ENHANCE,
    "allow more n/a fields in tsv files",
    NULL
->>>>>>> e0b3b2a4
  } ,
 
  { 27, Nov, 2023, RCR, "@update.afni.binaries", MINOR, TYPE_ENHANCE,
