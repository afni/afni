--- conflicted
+++ resolved
@@ -69,15 +69,19 @@
 afni_history_struct ptaylor_history[] = {
 /*=====BELOW THIS LINE=====*/
 
-<<<<<<< HEAD
+{ 3, Dec , 2021 , PT , "3dedgedog" , MICRO , TYPE_NEW_PROG,
+   "Calculate edges with the Difference of Gaussian (DOG) approach.",
+   "Thanks to DR Glen and C Rorden for discussions/suggestions on this.\n"
+},
+
+{ 2, Dec , 2021 , PT , "afni" , MICRO , TYPE_GENERAL,
+   "Adding the description of existing option(s) in the program help.",
+   "The opts are the synonyms: '-notcsv', '-notsv', '-nocsv'.\n"
+},
+
 { 1, Dec , 2021 , PT , "3dEulerDist" , MINOR , TYPE_BUG_FIX,
    "Was getting incorrect voxel scaling along a couple axes---fixed now.",
    "Also re-arrange functions to be easier to call from other funcs.\n"
-=======
-{ 2, Dec , 2021 , PT , "afni" , MICRO , TYPE_GENERAL,
-   "Adding the description of existing option(s) in the program help.",
-   "The opts are the synonyms: '-notcsv', '-notsv', '-nocsv'.\n"
->>>>>>> 4b544b81
 },
 
 { 30, Nov , 2021 , PT , "3dEdu_01_scale" , MICRO , TYPE_GENERAL,
