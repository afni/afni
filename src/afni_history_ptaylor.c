--- conflicted
+++ resolved
@@ -69,15 +69,9 @@
 afni_history_struct ptaylor_history[] = {
 /*=====BELOW THIS LINE=====*/
 
-<<<<<<< HEAD
-{ 4, July , 2022 , PT , "@chauffeur_afni" , MINOR , TYPE_NEW_OPT,
-   "Some new options under the hood for chauffeur_suma.py.",
-   "These indirectly help when we make a cbar for chauffeur_suma.py.\n"
-=======
 { 4, July , 2022 , PT , "3dLocalUnifize" , MINOR , TYPE_NEW_OPT,
    "Well, a new arg for '-local_mask ..' opt.",
    "Use arg value 'None' to turn off the default automasking now.\n"
->>>>>>> c70d9302
 },
 
 { 7, June , 2022 , PT , "@djunct_edgy_align_check" , MICRO , TYPE_BUG_FIX,
@@ -108,11 +102,6 @@
 { 11, May , 2022 , PT , "SurfLocalstat" , MINOR , TYPE_BUG_FIX,
    "The 'mean' stat was accumulating int, not float, values.",
    "This effective truncation/'digitizing' error should be fixed now.\n"
-},
-
-{ 11, May , 2022 , PT , "adjunct_surf_corr_node" , MINOR , TYPE_NEW_PROG,
-   "New script for calculating whole-surf corr from a node, with blur.",
-   "To be used as part of surf block APQC HTML.\n"
 },
 
 { 10, May , 2022 , PT , "@djunct_overlap_check" , MICRO , TYPE_NEW_OPT,
