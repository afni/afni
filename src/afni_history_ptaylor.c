
/** cf. afni_history.h **/

#include "afni_history.h"

/*  (for starting a new file, search for CHANGE)

    basic format: 3-field date, user, program_name, impact_level,
                  short description without newline
                  (optional) long description with intermediate newlines

    copy entire section: { ... } ,

    Notes: - months are JAN ... DEC (see afni_history.h)

           - levels are :
                    MICRO           - users don't see
                    MINOR           - small effect on users
                    MAJOR           - larger effect on users
                    SUPER           - important changes, like new programs
                    SUPERDUPER      - we expect users to know

           - types are:
                    TYPE_GENERAL    - unspecified update type
                    TYPE_NEW_PROG   - new program
                    TYPE_NEW_OPT    - new program option
                    TYPE_NEW_ENV    - new environment variable or change
                    TYPE_BUG_FIX    - bug fix
                    TYPE_MODIFY     - a change (not new, not a fix)
                    TYPE_ENHANCE    - general improvement
                    TYPE_REMOVE     - deleted
                    TYPE_REINSTATE  - un-deleted

           - PLEASE, stick to what fits on an 80 column terminal
           - it may be nice to put the newest entries at the top
           - leave the last "99, NULL" entry as it is

 -- example --

 { 26 , FEB , 2008 , ZSS , "my_program" , MAJOR ,
   "short description of change" ,
   "(optional) description of where to get more information\n"
   "   - with newlines, if you babble for multiple lines\n"
   "   (but none at the end)"
 } ,

*/

/* Ponderosos:
   -----------
   - Every bone of my body shivers with excitement at the
   thought of adding a type variable :
   { NA, NEW_PROG, NEW_OPT, NEW_ENV, BUG_FIX }
   It would allow users to check for new things easily.
   And it might help eradicate misery from this world.
   Did I also mention that it can fit on the first line
   beautfully, right after the short string? WOW!
   - We should probably start building a program list. To make sure 
   that we have no typos there. We can have users add to that list 
   whenever they introduce a program for the first time. This way 
   nobody has to do it at once. 
   - Also, we need to have special 'program names' like: 
   "afni-general", "suma-general", "general"
   or perhaps
   "AFNI", "SUMA", "ALL"
   these would be used to refer to package-wide changes.
*/ 

afni_history_struct ptaylor_history[] = {
/*=====BELOW THIS LINE=====*/

<<<<<<< HEAD
{ 11, May , 2022 , PT , "adjunct_surf_corr_node" , MINOR , TYPE_NEW_PROG,
   "New script for calculating whole-surf corr from a node, with blur.",
   "To be used as part of surf block APQC HTML.\n"
=======
{ 7, June , 2022 , PT , "@djunct_edgy_align_check" , MICRO , TYPE_BUG_FIX,
   "Fix how the AMASK_FOCUS_* keywords apply for '-box_focus_slices ..'.",
   "They didn't work before, but now do/should/might/perhaps/pleeeez.\n"
},

{ 6, June , 2022 , PT , "apqc_make_tcsh.py" , MINOR , TYPE_GENERAL,
   "Add new ve2a QC, via new uvar final_epi_unif_dset.",
   "Also scale ulay=EPI brightness better for EPI-to-anat align imgs.'\n"
},

{ 6, June , 2022 , PT , "@djunct_edgy_align_check" , MINOR , TYPE_NEW_OPT,
   "Some new opts to control ulay brightness, esp. for APQC HTML.",
   "New opts: '-ulay_range_am ..' and '-ulay_min_fac ..'\n"
},

{ 6, June , 2022 , PT , "@chauffeur_afni" , MINOR , TYPE_NEW_OPT,
   "Some new opts to control ulay brightness, esp. for APQC HTML.",
   "New opts: '-ulay_range_am ..' and '-ulay_min_fac ..'\n"
},

{ 3, June , 2022 , PT , "3dLocalUnifize" , MINOR , TYPE_NEW_PROG,
   "New program for unifizing brightness.",
   "Should be helpful for alignment.\n"
},

{ 11, May , 2022 , PT , "SurfLocalstat" , MINOR , TYPE_BUG_FIX,
   "The 'mean' stat was accumulating int, not float, values.",
   "This effective truncation/'digitizing' error should be fixed now.\n"
},

{ 10, May , 2022 , PT , "@djunct_overlap_check" , MICRO , TYPE_NEW_OPT,
   "Add -echo opt, and can propagate.",
   "For debugging\n"
},

{ 10, May , 2022 , PT , "@djunct_edgy_align_check" , MICRO , TYPE_NEW_OPT,
   "Add -echo opt, and can propagate.",
   "For debugging\n"
},

{ 10, May , 2022 , PT , "@SSwarper" , MICRO , TYPE_NEW_OPT,
   "Add -echo opt, and can propagate.",
   "For debugging\n"
},

{ 10, May , 2022 , PT , "@SSwarper" , MICRO , TYPE_GENERAL,
   "Update/fix to mask resampling if present and if deobliqueing with 3dWarp.",
   "Replace wsinc5 interp with NN interp---better for mask.  Thanks, RCR!\n"
},

{ 23, Apr , 2022 , PT , "@afni_refacer_make_master_addendum" , MINOR , TYPE_GENERAL,
   "Now creates a v2.0 of the shell.",
   "The new shell removes more face.  Asked for by A. Basavaraj.\n"
},
{ 23, Apr , 2022 , PT , "@afni_refacer_run" , MINOR , TYPE_NEW_OPT,
   "Can specify which shell to use, because there are newer shell(s).",
   "That shrunk fonts down one size; now bump back up @chauffeur_afni calls.\n"
},

{ 22, Apr, 2022, PT , "afni" , MINOR, TYPE_BUG_FIX,
   "The '-bysub ..' opt wasn't working, because a 'find' cmd was bad.",
   "Reformatted the 'find', though it might still benefit from other tweaks.\n"
},

{ 14, Apr, 2022, PT , "@djunct_modal_smoothing_with_rep" , MAJOR, TYPE_BUG_FIX,
   "Replacement was not occuring if ROIs were purged by modal smoothing.",
   "Fixed that bug, hopefully improving robustness to such error in future.\n"
>>>>>>> b58f6f1f
},

{ 1, Apr , 2022 , PT , "3dZipperZapper" , MINOR , TYPE_NEW_OPT,
   "Add '-disp_def_params' so the user can see the default params.",
   "The params will also now get displayed during runtime.\n"
},

{ 1, Apr , 2022 , PT , "3dZipperZapper" , MINOR , TYPE_NEW_OPT,
   "Add many more '-min_* ..' options for controlling badness criteria.",
   "Asked for by user nseider: hope these are helpful!\n"
},

{ 1, Apr , 2022 , PT , "3dZipperZapper" , MINOR , TYPE_MODIFY,
   "Actually output the number of bad slices per volume.",
   "Previously had some ~fancy encoding about criterion of badness (why?).\n"
},

{ 1, Apr , 2022 , PT , "3dZipperZapper" , MINOR , TYPE_NEW_OPT,
   "New opts '-dont_use_*' to turn off some of the drop criteria at will.",
   "Also put in help descriptions about drop criteria, in Notes.\n"
},

{ 20, Mar , 2022 , PT , "apqc_make_html.py" , MICRO , TYPE_BUG_FIX,
   "Fix display of subj ID from 'Top' button in case when subj ID starts num.",
   "In such cases, the unicode char for next line was misinterpreted.\n"
},

{ 10, Mar , 2022 , PT , "apqc_make_tcsh.py" , MICRO , TYPE_BUG_FIX,
   "Fix bug in 'mecho' QC block when m_tedana used with multiple runs.",
   "All buttons used to point to r01; now fixed.\n"
},

{ 16, Feb , 2022 , PT , "ap_run_simple_rest.tcsh" , MINOR , TYPE_NEW_OPT,
   "Add opt '-compressor ..' so AFNI_COMPRESSOR env var can be set.",
   "Leads to created *.BRIK dsets getting compressed on disk.\n"
},

{ 10, Feb , 2022 , PT , "apqc_make_tcsh.py" , MICRO , TYPE_BUG_FIX,
   "The 'pythonic' should be run if matplotlib ver is >=2.2, not just >2.2.",
   "Used incorrect comparison operator earlier. I know bc Biowulf told me so.\n"
},

{ 8, Feb , 2022 , PT , "apqc_make_tcsh.py" , MINOR , TYPE_NEW_OPT,
   "AP now can pass some '-html_review_opts ..' values to this prog.",
   "First one: '-mot_grayplot_off', for envelope-pushing user S Torrisi.\n"
},

{ 7, Feb , 2022 , PT , "3dLocalstat" , MINOR , TYPE_NEW_OPT,
   "Add a new stat:  MCONEX, the Michelson Contrast of Extrema.",
   "mconex = |A-B|/(|A|+|B|), where A=max and B=min.\n"
},

{ 6, Feb , 2022 , PT , "3dedgedog" , MINOR , TYPE_GENERAL,
   "If -only2D opt is used, then don't blur in 3D, either.",
   "Also turn off optimized double blurring---essentially not time diff.\n"
},

{ 6, Feb , 2022 , PT , "3dedgedog" , MINOR , TYPE_BUG_FIX,
   "Fix some badness when 4D datasets are input.",
   "Also have a better scale value, based on 3dLocalstat sigma.\n"
},

{ 3, Feb , 2022 , PT , "@chauffeur_afni" , MICRO , TYPE_NEW_OPT,
   "Two new opts, using existing AFNI env vars",
   "Now have '-left_is_left ..' and '-left_is_posterior ..'.\n"
},

{ 1, Feb , 2021 , PT , "3dedge3" , MINOR , TYPE_NEW_OPT,
   "Adding -automask (and -automask+X) functionality.",
   "Mainly to help with comparisons with 3dedgedog.\n"
},

{ 1, Feb , 2022 , PT , "@SSwarper" , MICRO , TYPE_GENERAL,
   "Some clearer error messaging (esp. if not '-base ..' is used).",
   "Remove any non-programmatic exclamation marks--even from comments.\n"
},

{ 26, Jan , 2022 , PT , "apqc_make_tcsh.py" , MINOR , TYPE_GENERAL,
   "Update QC block: vorig now shows the epi-anat overlap.",
   "Shows overlap with ignoring obliquity and applying it (if present).\n"
},

{ 26, Jan , 2022 , PT , "@djunct_overlap_check" , MICRO , TYPE_BUG_FIX,
   "Fix how -box_focus_slices opt works in another aspect.",
   "Now should actually be used (had to turn off internal coord selection).\n"
},

{ 26, Jan , 2022 , PT , "@djunct_overlap_check" , MINOR , TYPE_BUG_FIX,
   "Fix how -box_focus_slices opt works if one of the AMASK* keywords is used.",
   "Previously was producing error, not recognizing it wasn't a dset.\n"
},

{ 25, Jan , 2022 , PT , "@djunct_overlap_check" , MINOR , TYPE_NEW_OPT,
   "Add in existin chauffeur options: -no_cor, -no_axi, -no_sag.",
   "For APQC---vorig of initial overlap.\n"
},

{ 25, Jan , 2022 , PT , "apqc_make_tcsh.py" , MAJOR , TYPE_GENERAL,
   "Update QC block: vorig now shows the 'copy_anat' dset.",
   "Applies in all cases; AP just passes along uvar.  Thanks, RCR!\n"
},

{ 24, Jan , 2022 , PT , "3dDepthMap" , MICRO , TYPE_GENERAL,
   "Renaming some internal funcs, for clarity.",
   "Multi-ROI funcs get '_GEN' in name now, to distinguish from '_BIN' ones.\n"
},

{ 20, Jan , 2022 , PT , "apqc_make_tcsh.py" , MAJOR , TYPE_GENERAL,
   "Update QC block: vstat (for task-based FMRI cases).",
   "There will now be typically up to 5 stats dsets shown (GLT and other).\n"
},

{ 18, Jan , 2022 , PT , "apqc_make_tcsh.py" , MAJOR , TYPE_GENERAL,
   "Add a new QC block:  mecho.",
   "This is for multi-echo (ME) FMRI; mostly for m_tedana right now.\n"
},

{ 18, Jan , 2022 , PT , "apqc_make_html.py" , MINOR , TYPE_GENERAL,
   "New functions/functionality for the new QC block:  mecho.",
   "Also tweaked/updated the help.\n"
},

{ 13, Jan , 2022 , PT , "apqc_make_tcsh.py" , MINOR , TYPE_GENERAL,
   "Do a check if the user asks for 'pythonic' APQC.",
   "If their system CAN'T HANDLE THE TRUTH, then downgrade kindly to 'basic'.\n"
},

{ 12, Jan , 2022 , PT , "3dDepthMap" , MINOR , TYPE_GENERAL,
   "Rename program:  3dEulerDist -> 3dDepthMap.",
   "The original name was odd for *Euclidean* Distance Transform, anyways...\n"
},

{ 12, Jan , 2022 , PT , "@djunct_edgy_align_check" , MINOR , TYPE_BUG_FIX,
   "Add '-save_ftype ..' opt to this script, to make @animal_warper happy.",
   "Thanks, DRG, for pointing this out.\n"
},

{ 29, Dec , 2021 , PT , "3dedgedog" , MINOR , TYPE_GENERAL,
   "Change default sigma_rad to be 1.4, not 2.0, to capture more details.",
   "This is because results look much better in human T1w dset.\n"
},

{ 27, Dec , 2021 , PT , "balloon" , MICRO , TYPE_GENERAL,
   "Use printf(...) to display the program help, not fprintf(stderr, ...).",
   "In this way, the Sphinx help docs can see it.\n"
},

{ 26, Dec , 2021 , PT , "3dedgedog" , MINOR , TYPE_NEW_OPT,
   "The -automask (and -automask+X) functionality is now, well, functional.",
   "The '-mask ..' option appears to be working, too.\n"
},

{ 26, Dec , 2021 , PT , "3dEulerDist" , MINOR , TYPE_GENERAL,
   "Give correct name of opt in prog help: -bounds_are_not_zero.",
   "Had forgotten the '_not' part previously.  Whoops.\n"
},

{ 26, Dec , 2021 , PT , "3dedgedog" , MICRO , TYPE_GENERAL,
   "Full histories in each output dset now.",
   "Had not been passing argc and argv previously.\n"
},

{ 24, Dec , 2021 , PT , "3dedgedog" , MICRO , TYPE_GENERAL,
   "Because 3dEulerDist has new '-binary_only' opt, this prog is faster.",
   "This is because edgedog at the moment runs EDT on a binary dset.\n"
},

{ 24, Dec , 2021 , PT , "3dEulerDist" , MINOR , TYPE_NEW_OPT,
   "Can process some dsets much faster now, with opt '-binary_only'.",
   "This is to flag that the input is a binary mask.\n"
},

{ 9, Dec , 2021 , PT , "3dEulerDist" , MICRO , TYPE_BUG_FIX,
   "Fix new -only2D opt slice selection.",
   "Was not always getting correct planar direction; should be now.\n"
},
 
{ 9, Dec , 2021 , PT , "3dedgedog" , MICRO , TYPE_NEW_OPT,
   "Add in '-only2D ..' opt, similar to 3dEulerDist's one.",
   "Now can get planar edges, instead of always volumetric ones.\n"
},

{ 8, Dec , 2021 , PT , "3dEulerDist" , MINOR , TYPE_GENERAL,
   "Already change something internally about only2D calcs.",
   "Should just be simple change, being more general.\n"
},

{ 8, Dec , 2021 , PT , "3dEulerDist" , MINOR , TYPE_NEW_OPT,
   "Can run in 2D now, with opt '-only2D ..'.",
   "For Daniel Glen.\n"
},

{ 7, Dec , 2021 , PT , "3dedgedog" , MICRO , TYPE_NEW_OPT,
   "Add in optional scaling of edges, via '-edge_bnd_scale'. B",
   "Related but slightly different scaling based on '-edge_bnd_side' opt.\n"
},
 
{ 3, Dec , 2021 , PT , "3dedgedog" , MICRO , TYPE_NEW_PROG,
   "Calculate edges with the Difference of Gaussian (DOG) approach.",
   "Thanks to DR Glen and C Rorden for discussions/suggestions on this.\n"
},

{ 2, Dec , 2021 , PT , "afni" , MICRO , TYPE_GENERAL,
   "Adding the description of existing option(s) in the program help.",
   "The opts are the synonyms: '-notcsv', '-notsv', '-nocsv'.\n"
},

{ 1, Dec , 2021 , PT , "3dEulerDist" , MINOR , TYPE_BUG_FIX,
   "Was getting incorrect voxel scaling along a couple axes---fixed now.",
   "Also re-arrange functions to be easier to call from other funcs.\n"
},

{ 30, Nov , 2021 , PT , "3dEdu_01_scale" , MICRO , TYPE_GENERAL,
   "Added many more internal comments, e.g., codebase references.",
   "Thanks for the discussion+suggestions, J Teves!\n"
},

{ 30, Nov , 2021 , PT , "3dEulerDist" , MINOR , TYPE_NEW_PROG,
   "New C prog for Eulerian Distance Transform (EDT) for ROI-based dsets.",
   "Calculate distances to boundaries within a FOV.\n"
},

{ 26, Nov , 2021 , PT , "3dEdu_01_scale" , MICRO , TYPE_GENERAL,
   "Renaming of 3dEduProg.  Simplifying some inner workings",
   "Basic AFNI program example.\n"
},

{ 26, Nov , 2021 , PT , "3dEduProg" , MICRO , TYPE_NEW_PROG,
   "A new program for people to learn to write AFNI progs.",
   "Perhaps a bit more basic I/O and usage than 3dToyProg.\n"
},

{ 16, Nov , 2021 , PT , "afni_system_check.py" , MICRO , TYPE_GENERAL,
   "Add 'SLURM cluster'-specific check for number of CPUs.",
   "Phase two of secret plan to steal all of Rick's programs.  Bwahahahaha.\n"
},

{ 13, Nov , 2021 , PT , "afni_system_check.py" , MICRO , TYPE_NEW_OPT,
   "New '-disp_num_cpu' opt to display number of available CPUs.",
   "Phase one of secret plan to steal all of Rick's programs.  Bwahahaha.\n"
},

{ 29, Oct , 2021 , PT , "@Install_NMT" , MINOR , TYPE_GENERAL,
   "Update macaque template+atlas data.",
   "Now working/defaulting to NMT v2.1.\n"
},

{ 29, Oct , 2021 , PT , "@Install_MACAQUE_DEMO_REST" , MINOR , TYPE_GENERAL,
   "Update macaque demo for resting state FMRI processing.",
   "New scripts, now working/defaulting to NMT v2.1.\n"
},

{ 27, Oct , 2021 , PT , "@animal_warper" , MINOR , TYPE_BUG_FIX,
   "Opt '-extra_qw_opts ..' had wrong name in help file, '-qw_opts ..'.",
   "Corrected this, as well as usage.\n"
},

{ 25, Oct , 2021 , PT , "@animal_warper" , MINOR , TYPE_GENERAL,
   "Improve QC outputs, and fix some chauffeur ranges.",
   "Hopefully easier to evaluate alignment now, among other features.\n"
},

{ 23, Oct , 2021 , PT , "@animal_warper" , MINOR , TYPE_GENERAL,
   "For ROI image QC, use ROI_glasbey_2048 now by default.",
   "CHARM has ROI values >256, so might as well go all in.\n"
},

{ 22, Oct , 2021 , PT , "apqc_make_html.py" , MICRO , TYPE_GENERAL,
   "Report a better output path in the 'done' message.",
   "The originally-output relative path was often not useful.\n"
},

{ 21, Oct , 2021 , PT , "@chauffeur_afni" , MICRO , TYPE_GENERAL,
   "Max blowup factor is actually 8, not 4.",
   "So, allow that fuller range in the internal number check.\n"
},

{ 2, Oct , 2021 , PT , "@SSwarper" , MINOR , TYPE_GENERAL,
   "Copy input anat (and any mask_ss) into the output directory.",
   "Can be useful for checking if things went awry (do they ever?!?).\n"
},

{ 29, Sep , 2021 , PT , "3dAllineate" , MAJOR , TYPE_GENERAL,
   "3dAllineate: set -lpa+ to re-include 'ov' in its recipe---for stability.",
   "This makes it closer to historical form (but no 'mi' still).\n"
},

{ 29, Sep , 2021 , PT , "@MakeLabelTable" , MINOR , TYPE_BUG_FIX,
   "Fix behavior with longnames---just needed a quote around var.",
   "Should work now.  Also update help.\n"
},

{ 29, Sep , 2021 , PT , "lesion_align" , MINOR , TYPE_GENERAL,
   "Just running '-help' leads to lesion_outs.txt to be created and populated.",
   "... and it also got overwritten oddly.  Move those lines further down.\n"
},

{ 27, Sep , 2021 , PT , "lesion_align" , MINOR , TYPE_GENERAL,
   "On/about Aug 23, 2021, default label_sizes in image windows changed.",
   "That shrunk fonts down one size; now bump back up @chauffeur_afni calls.\n"
},

{ 27, Sep , 2021 , PT , "fat_proc_align_anat_pair" , MINOR , TYPE_GENERAL,
   "On/about Aug 23, 2021, default label_sizes in image windows changed.",
   "That shrunk fonts down one size; now bump back up @chauffeur_afni calls.\n"
},

{ 27, Sep , 2021 , PT , "fat_proc_map_to_dti" , MINOR , TYPE_GENERAL,
   "On/about Aug 23, 2021, default label_sizes in image windows changed.",
   "That shrunk fonts down one size; now bump back up @chauffeur_afni calls.\n"
},

{ 27, Sep , 2021 , PT , "adjunct_apqc_tsnr_general" , MINOR , TYPE_GENERAL,
   "On/about Aug 23, 2021, default label_sizes in image windows changed.",
   "That shrunk fonts down one size; now bump back up @chauffeur_afni calls.\n"
},

{ 27, Sep , 2021 , PT , "fat_proc_convert_dcm_anat" , MINOR , TYPE_GENERAL,
   "On/about Aug 23, 2021, default label_sizes in image windows changed.",
   "That shrunk fonts down one size; now bump back up @chauffeur_afni calls.\n"
},

{ 27, Sep , 2021 , PT , "@SSwarper" , MINOR , TYPE_GENERAL,
   "On/about Aug 23, 2021, default label_sizes in image windows changed.",
   "That shrunk fonts down one size; now bump back up @chauffeur_afni calls.\n"
},

{ 27, Sep , 2021 , PT , "fat_proc_imit2w_from_t1w" , MINOR , TYPE_GENERAL,
   "On/about Aug 23, 2021, default label_sizes in image windows changed.",
   "That shrunk fonts down one size; now bump back up @chauffeur_afni calls.\n"
},

{ 27, Sep , 2021 , PT , "@animal_warper" , MINOR , TYPE_GENERAL,
   "On/about Aug 23, 2021, default label_sizes in image windows changed.",
   "That shrunk fonts down one size; now bump back up @chauffeur_afni calls.\n"
},

{ 27, Sep , 2021 , PT , "fat_proc_dwi_to_dt" , MINOR , TYPE_GENERAL,
   "On/about Aug 23, 2021, default label_sizes in image windows changed.",
   "That shrunk fonts down one size; now bump back up @chauffeur_afni calls.\n"
},

{ 27, Sep , 2021 , PT , "@djunct_4d_imager" , MINOR , TYPE_GENERAL,
   "On/about Aug 23, 2021, default label_sizes in image windows changed.",
   "That shrunk fonts down one size; now bump back up @chauffeur_afni calls.\n"
},

{ 27, Sep , 2021 , PT , "adjunct_suma_fs_mask_and_qc" , MINOR , TYPE_GENERAL,
   "On/about Aug 23, 2021, default label_sizes in image windows changed.",
   "That shrunk fonts down one size; now bump back up @chauffeur_afni calls.\n"
},

{ 27, Sep , 2021 , PT , "@chauffeur_afni" , MINOR , TYPE_GENERAL,
   "On/about Aug 23, 2021, default label_sizes in image windows changed.",
   "That shrunk fonts down one size; now bump back up @chauffeur_afni calls.\n"
},

{ 27, Sep , 2021 , PT , "fat_proc_axialize_anat" , MINOR , TYPE_GENERAL,
   "On/about Aug 23, 2021, default label_sizes in image windows changed.",
   "That shrunk fonts down one size; now bump back up @chauffeur_afni calls.\n"
},

{ 27, Sep , 2021 , PT , "@djunct_overlap_check" , MINOR , TYPE_GENERAL,
   "On/about Aug 23, 2021, default label_sizes in image windows changed.",
   "That shrunk fonts down one size; now bump back up @chauffeur_afni calls.\n"
},

{ 27, Sep , 2021 , PT , "fat_proc_decmap" , MINOR , TYPE_GENERAL,
   "On/about Aug 23, 2021, default label_sizes in image windows changed.",
   "That shrunk fonts down one size; now bump back up @chauffeur_afni calls.\n"
},

{ 27, Sep , 2021 , PT , "@afni_refacer_run" , MINOR , TYPE_GENERAL,
   "On/about Aug 23, 2021, default label_sizes in image windows changed.",
   "That shrunk fonts down one size; now bump back up @chauffeur_afni calls.\n"
},

{ 27, Sep , 2021 , PT , "@djunct_edgy_align_check" , MINOR , TYPE_GENERAL,
   "On/about Aug 23, 2021, default label_sizes in image windows changed.",
   "That shrunk fonts down one size; now bump back up @chauffeur_afni calls.\n"
},

{ 27, Sep , 2021 , PT , "apqc_make_tcsh.py" , MINOR , TYPE_GENERAL,
   "On/about Aug 23, 2021, default label_sizes in image windows changed.",
   "That shrunk fonts down one size; now bump back up @chauffeur_afni calls.\n"
},

{ 23, Sep , 2021 , PT , "@epi_b0_corr.py" , MINOR , TYPE_NEW_OPT,
   "Had been missing the internal processing of option '-epi_pe_bwpp'.",
   "... which has now been added in.\n"
},

{ 23, Sep , 2021 , PT , "@chauffeur_afni" , MINOR , TYPE_NEW_OPT,
   "Can now perform clusterizing, with Alpha+Boxed on, like in GUI.",
   "New opt '-clusterize ..' for some commands; see help/NOTES for full info.\n"
},

{ 21, Sep , 2021 , PT , "apqc_make_tcsh.py" , MINOR , TYPE_NEW_OPT,
   "Add in new opts to turn off images in particular view planes being made.",
   "These are '-no_cor', '-no_axi', '-no_sag'.  First will help APQC.\n"
},

{ 21, Sep , 2021 , PT , "adjunct_apqc_tsnr_general" , MINOR , TYPE_NEW_OPT,
   "Add in new opts to turn off images in particular view planes being made.",
   "These are '-no_cor', '-no_axi', '-no_sag'.  First will help APQC.\n"
},

{ 21, Sep , 2021 , PT , "@djunct_edgy_align_check" , MINOR , TYPE_NEW_OPT,
   "Add in new opts to turn off images in particular view planes being made.",
   "These are '-no_cor', '-no_axi', '-no_sag'.  First will help APQC.\n"
},

{ 21, Sep , 2021 , PT , "@chauffeur_afni" , MINOR , TYPE_NEW_OPT,
   "Add in new opts to turn off images in particular view planes being made.",
   "These are '-no_cor', '-no_axi', '-no_sag'.  First will help APQC.\n"
},

{ 20, Sep , 2021 , PT , "@grayplot" , MINOR , TYPE_GENERAL,
   "apsearchize.",
   "Make help visible in editor with '@grayplot -hview'.\n"
},

{ 20, Sep , 2021 , PT , "3dGrayplot" , MINOR , TYPE_NEW_OPT,
   "Add '-raw_with_bounds ..' to display raw values in arbitrary interval.",
   "Maybe most useful if data have been scaled.\n"
},

{ 9, Sep , 2021 , PT , "@4Daverage" , MICRO , TYPE_GENERAL,
   "Shebang changed from csh to tcsh.",
   "For uniformity/simplicity, and to avoid issues on occasional system.\n"
},

{ 9, Sep , 2021 , PT , "@FindAfniDsetPath" , MICRO , TYPE_GENERAL,
   "Shebang changed from csh to tcsh.",
   "For uniformity/simplicity, and to avoid issues on occasional system.\n"
},

{ 9, Sep , 2021 , PT , "@Purify_1D" , MICRO , TYPE_GENERAL,
   "Shebang changed from csh to tcsh.",
   "For uniformity/simplicity, and to avoid issues on occasional system.\n"
},

{ 9, Sep , 2021 , PT , "@RenamePanga" , MICRO , TYPE_GENERAL,
   "Shebang changed from csh to tcsh.",
   "For uniformity/simplicity, and to avoid issues on occasional system.\n"
},

{ 9, Sep , 2021 , PT , "@djunct_edgy_align_check" , MICRO , TYPE_GENERAL,
   "Shebang changed from csh to tcsh.",
   "For uniformity/simplicity, and to avoid issues on occasional system.\n"
},

{ 9, Sep , 2021 , PT , "@djunct_glue_imgs_vert" , MICRO , TYPE_GENERAL,
   "Shebang changed from csh to tcsh.",
   "For uniformity/simplicity, and to avoid issues on occasional system.\n"
},

{ 9, Sep , 2021 , PT , "@djunct_overlap_check" , MICRO , TYPE_GENERAL,
   "Shebang changed from csh to tcsh.",
   "For uniformity/simplicity, and to avoid issues on occasional system.\n"
},

{ 9, Sep , 2021 , PT , "@djunct_anonymize" , MICRO , TYPE_GENERAL,
   "Shebang changed from csh to tcsh.",
   "For uniformity/simplicity, and to avoid issues on occasional system.\n"
},

{ 31, Aug , 2021 , PT , "@afni_refacer_make_master" , MINOR , TYPE_GENERAL,
   "Change default cost function to 'lpa', from 'ls'.",
   "Should be better? There is an opt to change, as necessary.\n"
},

{ 30, Aug , 2021 , PT , "3dNetCorr" , MINOR , TYPE_NEW_OPT,
   "New opts: '-all_roi_zeros' and '-automask_off'.",
   "Basically, N ROIs can have NxN mat, even if ROI ave is all zeros.\n"
},

{ 22, Aug , 2021 , PT , "lib_afni1D.py" , MICRO , TYPE_BUG_FIX,
   "Afni1D.uncensor_from_vector() had a syntax error in one print call').",
   "Was missing a %, now fixed.\n"
},

{ 10, Aug , 2021 , PT , "fat_proc_align_anat_pair" , MINOR , TYPE_MODIFY,
   "No longer worry about even/odd slice output (and remove '-no_fs_prep').",
   "Dealt with an old non-issue.\n"
},

{ 29, July , 2021 , PT , "@djunct_overlap_check" , MINOR , TYPE_NEW_OPT,
   "Add in @chauffeur_afni functionality:  -edgy_ulay.",
   NULL
},

{ 27, Jul, 2021, PT, "afni-general", MINOR, TYPE_BUG_FIX,
   "fix typo in cubic resampling for viewer/3dresample (afni_slice.c)",
   "Copying Rick's fix. Thanks to user 'ymao' for raising this issue on the MB."
 } ,

{ 9, July , 2021 , PT , "@animal_warper" , MINOR , TYPE_NEW_OPT,
   "New: '-aff_move_opt ..' to use more than just giant_move in aff step.",
   "Also bug fix for when no followers were entered.\n"
},

{ 30, June, 2021 , PT , "adjunct_aw_tableize_roi_info.py", MINOR, TYPE_GENERAL,
   "Tweak column names *again*.",
   "Add in extra check that 3D vols are specified (e.g., with selectors).\n"
},

{ 28, June, 2021 , PT , "adjunct_aw_tableize_roi_info.py", MINOR, TYPE_GENERAL,
   "Reformat report*.1D tables a bit: match key and col names.",
   "Also, improve/simplify/clarify names of cols.  Thanks, Adam Messinger.\n"
},

{ 28, June , 2021 , PT , "@chauffeur_afni" , MINOR , TYPE_NEW_OPT,
   "Well, OK, not *really* a new opt---new values accepted for existing opt.",
   "The '-olay_alpha ..' can now take Linear or Quadratic (grazie, Bob).\n"
},

{ 24, June , 2021 , PT , "@djunct_overlap_check" , MINOR , TYPE_GENERAL,
   "Silence 3drefit warns if changing space of dsets (might confuse users).",
   "Unnecessary warning for these temp dsets within the script.\n"
},

{ 22, June , 2021 , PT , "3dNwarpCalc" , MINOR , TYPE_GENERAL,
   "Put in std includes to be able to build on Mac with Clang.",
   "Though this program isn't even built...\n"
},

{ 22, June , 2021 , PT , "SurfLayers" , MINOR , TYPE_GENERAL,
   "Capture verbose output from ConvertSurface.",
   "Also add -no_clean opt.\n"
},

{ 18, June , 2021 , PT , "@Install_AP_MULTI_DEMO1" , MINOR , TYPE_GENERAL,
   "Adding install script for afni_proc.py multi-echo FMRI demo (OHBM, 2021).",
   "Demo authors: RC Reynolds, SJ Gotts, AW Gilmore, DR Glen, PA Taylor.\n"
},

{ 18, June , 2021 , PT , "@Install_SURFLAYERS_DEMO1" , MINOR , TYPE_GENERAL,
   "Created by Sam Torrisi.  Help added, temp placeholder data now in place.",
   "Will add full demo data soon...\n"
},

{ 15, June , 2021 , PT , "@radial_correlate" , MINOR , TYPE_BUG_FIX,
   "Minor bug fix (never hit?), and avoid single line 'if' conds.",
   "Latter to avoid badness in some (older?) tcsh versions.\n"
},

{ 15, June , 2021 , PT , "@clean_help_dir" , MINOR , TYPE_GENERAL,
   "Avoid single line 'if' conds.",
   "To avoid badness in some (older?) tcsh versions.\n"
},

{ 15, June , 2021 , PT , "@RetinoProc" , MINOR , TYPE_GENERAL,
   "Avoid single line 'if' conds.",
   "To avoid badness in some (older?) tcsh versions.\n"
},

{ 15, June , 2021 , PT , "@AddEdge" , MINOR , TYPE_GENERAL,
   "Avoid single line 'if' conds.",
   "To avoid badness in some (older?) tcsh versions.\n"
},

{ 15, June , 2021 , PT , "@SUMA_Make_Spec_Caret" , MINOR , TYPE_GENERAL,
   "Avoid single line 'if' conds.",
   "To avoid badness in some (older?) tcsh versions.\n"
},

{ 15, June , 2021 , PT , "@SUMA_Make_Spec_FS" , MINOR , TYPE_GENERAL,
   "Avoid single line 'if' conds.",
   "To avoid badness in some (older?) tcsh versions.\n"
},

{ 15, June , 2021 , PT , "@build_afni_Xlib" , MINOR , TYPE_GENERAL,
   "Avoid single line 'if' conds.",
   "To avoid badness in some (older?) tcsh versions.\n"
},

{ 15, June , 2021 , PT , "@fix_FSsphere" , MINOR , TYPE_GENERAL,
   "Avoid single line 'if' conds.",
   "To avoid badness in some (older?) tcsh versions.\n"
},

{ 15, June , 2021 , PT , "@toMNI_Qwarpar" , MINOR , TYPE_GENERAL,
   "Avoid single line 'if' conds.",
   "To avoid badness in some (older?) tcsh versions.\n"
},

{ 15, June , 2021 , PT , "ap_run_simple_rest.tcsh" , MINOR , TYPE_GENERAL,
   "Avoid single line 'if' conds.",
   "To avoid badness in some (older?) tcsh versions.\n"
},

{ 15, June , 2021 , PT , "@Reorder" , MINOR , TYPE_GENERAL,
   "Avoid single line 'if' conds.",
   "To avoid badness in some (older?) tcsh versions.\n"
},

{ 15, June , 2021 , PT , "@SUMA_Make_Spec_SF" , MINOR , TYPE_GENERAL,
   "Avoid single line 'if' conds.",
   "To avoid badness in some (older?) tcsh versions.\n"
},

{ 15, June , 2021 , PT , "@T1scale" , MINOR , TYPE_GENERAL,
   "Avoid single line 'if' conds.",
   "To avoid badness in some (older?) tcsh versions.\n"
},

{ 15, June , 2021 , PT , "@afni.run.me" , MINOR , TYPE_GENERAL,
   "Avoid single line 'if' conds.",
   "To avoid badness in some (older?) tcsh versions.\n"
},

{ 15, June , 2021 , PT , "@diff.files" , MINOR , TYPE_GENERAL,
   "Avoid single line 'if' conds.",
   "To avoid badness in some (older?) tcsh versions.\n"
},

{ 15, June , 2021 , PT , "@get.afni.version" , MINOR , TYPE_GENERAL,
   "Avoid single line 'if' conds.",
   "To avoid badness in some (older?) tcsh versions.\n"
},

{ 15, June , 2021 , PT , "@grayplot" , MINOR , TYPE_GENERAL,
   "Avoid single line 'if' conds.",
   "To avoid badness in some (older?) tcsh versions.\n"
},

{ 15, June , 2021 , PT , "@parse_afni_name" , MINOR , TYPE_GENERAL,
   "Avoid single line 'if' conds.",
   "To avoid badness in some (older?) tcsh versions.\n"
},

{ 15, June , 2021 , PT , "@parse_name" , MINOR , TYPE_GENERAL,
   "Avoid single line 'if' conds.",
   "To avoid badness in some (older?) tcsh versions.\n"
},

{ 15, June , 2021 , PT , "@simulate_motion" , MINOR , TYPE_GENERAL,
   "Avoid single line 'if' conds.",
   "To avoid badness in some (older?) tcsh versions.\n"
},

{ 15, June , 2021 , PT , "@update.afni.binaries" , MINOR , TYPE_GENERAL,
   "Avoid single line 'if' conds.",
   "To avoid badness in some (older?) tcsh versions.\n"
},

{ 15, June , 2021 , PT , "@2dwarper.Allin" , MINOR , TYPE_GENERAL,
   "Avoid single line 'if' conds.",
   "To avoid badness in some (older?) tcsh versions.\n"
},

{ 15, June , 2021 , PT , "@AddEdge" , MINOR , TYPE_GENERAL,
   "Avoid single line 'if' conds.",
   "To avoid badness in some (older?) tcsh versions.\n"
},

{ 15, June , 2021 , PT , "@ExamineGenFeatDists" , MINOR , TYPE_GENERAL,
   "Avoid single line 'if' conds.",
   "To avoid badness in some (older?) tcsh versions.\n"
},

{ 15, June , 2021 , PT , "@FS_roi_label" , MINOR , TYPE_GENERAL,
   "Avoid single line 'if' conds.",
   "To avoid badness in some (older?) tcsh versions.\n"
},

{ 15, June , 2021 , PT , "@Install_InstaCorr_Demo" , MINOR , TYPE_GENERAL,
   "Avoid single line 'if' conds.",
   "To avoid badness in some (older?) tcsh versions.\n"
},

{ 15, June , 2021 , PT , "@MakeLabelTable" , MINOR , TYPE_GENERAL,
   "Avoid single line 'if' conds.",
   "To avoid badness in some (older?) tcsh versions.\n"
},

{ 15, June , 2021 , PT , "@SUMA_Make_Spec_FS" , MINOR , TYPE_GENERAL,
   "Avoid single line 'if' conds.",
   "To avoid badness in some (older?) tcsh versions.\n"
},

{ 15, June , 2021 , PT , "@SUMA_Make_Spec_SF" , MINOR , TYPE_GENERAL,
   "Avoid single line 'if' conds.",
   "To avoid badness in some (older?) tcsh versions.\n"
},

{ 15, June , 2021 , PT , "@ScaleVolume" , MINOR , TYPE_GENERAL,
   "Avoid single line 'if' conds.",
   "To avoid badness in some (older?) tcsh versions.\n"
},

{ 15, June , 2021 , PT , "@afni_refacer_make_master" , MINOR , TYPE_GENERAL,
   "Avoid single line 'if' conds.",
   "To avoid badness in some (older?) tcsh versions.\n"
},

{ 15, June , 2021 , PT , "@afni_refacer_make_onebigA12" , MINOR , TYPE_GENERAL,
   "Avoid single line 'if' conds.",
   "To avoid badness in some (older?) tcsh versions.\n"
},

{ 15, June , 2021 , PT , "@auto_tlrc" , MINOR , TYPE_GENERAL,
   "Avoid single line 'if' conds.",
   "To avoid badness in some (older?) tcsh versions.\n"
},

{ 15, June , 2021 , PT , "@clip_volume" , MINOR , TYPE_GENERAL,
   "Avoid single line 'if' conds.",
   "To avoid badness in some (older?) tcsh versions.\n"
},

{ 15, June , 2021 , PT , "@compute_gcor" , MINOR , TYPE_GENERAL,
   "Avoid single line 'if' conds.",
   "To avoid badness in some (older?) tcsh versions.\n"
},

{ 15, June , 2021 , PT , "@diff.tree" , MINOR , TYPE_GENERAL,
   "Avoid single line 'if' conds.",
   "To avoid badness in some (older?) tcsh versions.\n"
},

{ 15, June , 2021 , PT , "@fix_FSsphere" , MINOR , TYPE_GENERAL,
   "Avoid single line 'if' conds.",
   "To avoid badness in some (older?) tcsh versions.\n"
},

{ 15, June , 2021 , PT , "@move.to.series.dirs" , MINOR , TYPE_GENERAL,
   "Avoid single line 'if' conds.",
   "To avoid badness in some (older?) tcsh versions.\n"
},

{ 15, June , 2021 , PT , "@snapshot_volreg" , MINOR , TYPE_GENERAL,
   "Avoid single line 'if' conds.",
   "To avoid badness in some (older?) tcsh versions.\n"
},

{ 15, June , 2021 , PT , "@update.afni.binaries" , MINOR , TYPE_GENERAL,
   "Avoid single line 'if' conds.",
   "To avoid badness in some (older?) tcsh versions.\n"
},

{ 15, June , 2021 , PT , "@SUMA_AlignToExperiment" , MINOR , TYPE_GENERAL,
   "Clean up some spacing; avoid single line 'if' conds; use unaliased rm.",
   "To avoid badness in some (older?) tcsh versions.\n"
},

{ 15, June , 2021 , PT , "lesion_align" , MINOR , TYPE_GENERAL,
   "Put spaces in if-conditions after 'if'.",
   "To avoid badness in some (older?) tcsh versions.\n"
},

{ 15, June , 2021 , PT , "fat_proc_map_to_dti" , MINOR , TYPE_GENERAL,
   "Put spaces in if-conditions after 'if'.",
   "To avoid badness in some (older?) tcsh versions.\n"
},

{ 15, June , 2021 , PT , "fat_proc_imit2w_from_t1w" , MINOR , TYPE_GENERAL,
   "Put spaces in if-conditions after 'if'.",
   "To avoid badness in some (older?) tcsh versions.\n"
},

{ 15, June , 2021 , PT , "fat_proc_dwi_to_dt" , MINOR , TYPE_GENERAL,
   "Put spaces in if-conditions after 'if'.",
   "To avoid badness in some (older?) tcsh versions.\n"
},

{ 15, June , 2021 , PT , "fat_proc_decmap" , MINOR , TYPE_GENERAL,
   "Put spaces in if-conditions after 'if'.",
   "To avoid badness in some (older?) tcsh versions.\n"
},

{ 15, June , 2021 , PT , "fat_proc_convert_dcm_anat" , MINOR , TYPE_GENERAL,
   "Put spaces in if-conditions after 'if'.",
   "To avoid badness in some (older?) tcsh versions.\n"
},

{ 15, June , 2021 , PT , "fat_proc_axialize_anat" , MINOR , TYPE_GENERAL,
   "Put spaces in if-conditions after 'if'.",
   "To avoid badness in some (older?) tcsh versions.\n"
},

{ 15, June , 2021 , PT , "fat_proc_align_anat_pair" , MINOR , TYPE_GENERAL,
   "Put spaces in if-conditions after 'if'.",
   "To avoid badness in some (older?) tcsh versions.\n"
},

{ 15, June , 2021 , PT , "@toMNI_Awarp" , MINOR , TYPE_GENERAL,
   "Put spaces in if-conditions after 'if'.",
   "To avoid badness in some (older?) tcsh versions.\n"
},

{ 15, June , 2021 , PT , "@radial_correlate" , MINOR , TYPE_GENERAL,
   "Put spaces in if-conditions after 'if'.",
   "To avoid badness in some (older?) tcsh versions.\n"
},

{ 15, June , 2021 , PT , "@measure_in2out" , MINOR , TYPE_GENERAL,
   "Put spaces in if-conditions after 'if'.",
   "To avoid badness in some (older?) tcsh versions.\n"
},

{ 15, June , 2021 , PT , "@measure_erosion_thick" , MINOR , TYPE_GENERAL,
   "Put spaces in if-conditions after 'if'.",
   "To avoid badness in some (older?) tcsh versions.\n"
},

{ 15, June , 2021 , PT , "@measure_bb_thick" , MINOR , TYPE_GENERAL,
   "Put spaces in if-conditions after 'if'.",
   "To avoid badness in some (older?) tcsh versions.\n"
},

{ 15, June , 2021 , PT , "@djunct_slice_space" , MINOR , TYPE_GENERAL,
   "Put spaces in if-conditions after 'if'.",
   "To avoid badness in some (older?) tcsh versions.\n"
},

{ 15, June , 2021 , PT , "@diff.tree" , MINOR , TYPE_GENERAL,
   "Put spaces in if-conditions after 'if'.",
   "To avoid badness in some (older?) tcsh versions.\n"
},

{ 15, June , 2021 , PT , "@diff.files" , MINOR , TYPE_GENERAL,
   "Put spaces in if-conditions after 'if'.",
   "To avoid badness in some (older?) tcsh versions.\n"
},

{ 15, June , 2021 , PT , "@chauffeur_afni" , MINOR , TYPE_GENERAL,
   "Put spaces in if-conditions after 'if'.",
   "To avoid badness in some (older?) tcsh versions.\n"
},

{ 15, June , 2021 , PT , "@auto_tlrc" , MINOR , TYPE_GENERAL,
   "Put spaces in if-conditions after 'if'.",
   "To avoid badness in some (older?) tcsh versions.\n"
},

{ 15, June , 2021 , PT , "@animal_warper" , MINOR , TYPE_GENERAL,
   "Put spaces in if-conditions after 'if'.",
   "To avoid badness in some (older?) tcsh versions.\n"
},

{ 15, June , 2021 , PT , "@afni_refacer_make_master" , MINOR , TYPE_GENERAL,
   "Put spaces in if-conditions after 'if'.",
   "To avoid badness in some (older?) tcsh versions.\n"
},

{ 15, June , 2021 , PT , "@SUMA_AlignToExperiment" , MINOR , TYPE_GENERAL,
   "Put spaces in if-conditions after 'if'.",
   "To avoid badness in some (older?) tcsh versions.\n"
},

{ 15, June , 2021 , PT , "@MakeLabelTable" , MINOR , TYPE_GENERAL,
   "Put spaces in if-conditions after 'if'.",
   "To avoid badness in some (older?) tcsh versions.\n"
},

{ 15, June , 2021 , PT , "@Install_ClustScat_Demo" , MINOR , TYPE_GENERAL,
   "Put spaces in if-conditions after 'if'.",
   "To avoid badness in some (older?) tcsh versions.\n"
},

{ 15, June , 2021 , PT , "@GradFlipTest" , MINOR , TYPE_GENERAL,
   "Put spaces in if-conditions after 'if'.",
   "To avoid badness in some (older?) tcsh versions.\n"
},

{ 15, June , 2021 , PT , "@FindAfniDsetPath" , MINOR , TYPE_GENERAL,
   "Put spaces in if-conditions after 'if'.",
   "To avoid badness in some (older?) tcsh versions.\n"
},

{ 15, June , 2021 , PT , "@FS_roi_label" , MINOR , TYPE_GENERAL,
   "Put spaces in if-conditions after 'if'.",
   "To avoid badness in some (older?) tcsh versions.\n"
},

{ 15, June , 2021 , PT , "@Atlasize" , MINOR , TYPE_GENERAL,
   "Put spaces in if-conditions after 'if'.",
   "To avoid badness in some (older?) tcsh versions.\n"
},

{ 15, June , 2021 , PT , "@AddEdge" , MINOR , TYPE_GENERAL,
   "Put spaces in if-conditions after 'if'.",
   "To avoid badness in some (older?) tcsh versions.\n"
},

{ 15, June , 2021 , PT , "@toMNI_Qwarpar" , MINOR , TYPE_GENERAL,
   "Put spaces in if-conditions after 'if' and before 'then'.",
   "To avoid badness in some (older?) tcsh versions.\n"
},

{ 15, June , 2021 , PT , "@snapshot_volreg" , MINOR , TYPE_GENERAL,
   "Put spaces in if-conditions after 'if' and before 'then'.",
   "To avoid badness in some (older?) tcsh versions.\n"
},

{ 15, June , 2021 , PT , "@grayplot" , MINOR , TYPE_GENERAL,
   "Put spaces in if-conditions after 'if' and before 'then'.",
   "To avoid badness in some (older?) tcsh versions.\n"
},

{ 15, June , 2021 , PT , "@global_parse" , MINOR , TYPE_GENERAL,
   "Put spaces in if-conditions after 'if' and before 'then'.",
   "To avoid badness in some (older?) tcsh versions.\n"
},

{ 15, June , 2021 , PT , "@get.afni.version" , MINOR , TYPE_GENERAL,
   "Put spaces in if-conditions after 'if' and before 'then'.",
   "To avoid badness in some (older?) tcsh versions.\n"
},

{ 15, June , 2021 , PT , "@djunct_glue_imgs_vert" , MINOR , TYPE_GENERAL,
   "Put spaces in if-conditions after 'if' and before 'then'.",
   "To avoid badness in some (older?) tcsh versions.\n"
},

{ 15, June , 2021 , PT , "@afni_refacer_make_onebigA12" , MINOR , TYPE_GENERAL,
   "Put spaces in if-conditions after 'if' and before 'then'.",
   "To avoid badness in some (older?) tcsh versions.\n"
},

{ 15, June , 2021 , PT , "@ROI_decluster" , MINOR , TYPE_GENERAL,
   "Put spaces in if-conditions after 'if' and before 'then'.",
   "To avoid badness in some (older?) tcsh versions.\n"
},

{ 15, June , 2021 , PT , "@1dDiffMag" , MINOR , TYPE_GENERAL,
   "Put spaces in if-conditions after 'if' and before 'then'.",
   "To avoid badness in some (older?) tcsh versions.\n"
},

{ 15, June , 2021 , PT , "@SSwarper" , MINOR , TYPE_GENERAL,
   "Put spaces in if-conditions after 'if' and before 'then'.",
   "To avoid badness in some (older?) tcsh versions.\n"
},

{ 14, June , 2021 , PT , "@chauffeur_afni" , MINOR , TYPE_BUG_FIX,
   "Space before 'then' in if-cond; also remove all exclamations in comments.",
   "Resolved *very* weird opt parsing on *some* old tcsh.\n"
},

{ 10, June , 2021 , PT , "@chauffeur_afni" , MICRO , TYPE_GENERAL,
   "New opt '-echo', for odd-behavior-on-other-systems-investigtion-purposes.",
   "Also print AFNI and program version numbers at top.\n"
},

{ 2, June , 2021 , PT , "afni_proc.py" , MICRO , TYPE_GENERAL,
   "Undo previous tweak to db_mod.py (for auto_warp.py); back to using *.nii.",
   "Reverting, because AFNI_COMPRESSOR has been updated.\n"
},

{ 2, June , 2021 , PT , "auto_warp.py" , MINOR , TYPE_GENERAL,
   "Undo previous tweak to auto_warp.py; back to using *.nii.",
   "Reverting, because AFNI_COMPRESSOR has been updated.\n"
},

{ 30, May , 2021 , PT , "afni_proc.py" , MICRO , TYPE_GENERAL,
   "Tweak db_mod.py: prep for auto_warp.py to now always use *.nii.gz.",
   "Just mv *.nii.gz files, rather than *.nii, from auto_warp output dir.\n"
},

{ 30, May , 2021 , PT , "auto_warp.py" , MINOR , TYPE_GENERAL,
   "Use *.nii.gz, not *.nii, because of current AFNI_COMPRESSOR = GZIP.",
   "With current AFNI_COMPRESSOR = GZIP, get problems; now, no more.\n"
},

{ 30, May , 2021 , PT , "@auto_tlrc" , MINOR , TYPE_NEW_OPT,
   "New opt '-use_gz' to output gzipped NIFTI even with '-suffix ..'.",
   "Part of updating auto_warp.py to use *.nii.gz, not *.nii.\n"
},

{ 24, May , 2021 , PT , "@animal_warper" , MAJOR , TYPE_GENERAL,
   "Several small updates for convenience and organization: help updated...",
   "more QC images; split intermediate text desc; new cmd_log.\n"
},

{ 20, May , 2021 , PT , "@chauffeur_afni" , MICRO , TYPE_GENERAL,
   "Clean up exiting from help and version checking.",
   "Doesn't go via the verbose GOOD_EXIT route anymore, which it shouldn't.\n"
},

{ 12, May , 2021 , PT , "@SUMA_Make_Spec_FS" , MICRO , TYPE_GENERAL,
   "Remove old/unnecessary comment from help of -NIFTI opt.",
   "Referred to earlier misconcept (need even mat dims for anatomical dset).\n"
},

{ 11, May , 2021 , PT , "@chauffeur_afni" , MICRO , TYPE_GENERAL,
   "Set env var to turn off NIFTI warnings.",
   "That is, AFNI_NIFTI_TYPE_WARN -> NO.\n"
},

{ 11, May , 2021 , PT , "apqc_make_tcsh.py" , MICRO , TYPE_GENERAL,
   "1dplot.py improved for backward compatability to Python 2.7.",
   "So, for task FMRI, individual stim label plots work again in Py2.7.\n"
},

{ 11, May , 2021 , PT , "1dplot.py" , MICRO , TYPE_GENERAL,
   "Replace str.isnumeric() with str.isdigit(), for backward compatability.",
   "Python 2.7 didn't have that method for str type.\n"
},

{ 10, May , 2021 , PT , "@chauffeur_afni" , MICRO , TYPE_NEW_OPT,
   "New opt: '-set_xhair_gap ..', to allow setting crosshair gap.",
   "Default value is -1.\n"
},

{ 3, May , 2021 , PT , "3dClusterize" , MICRO , TYPE_GENERAL,
   "Add bracket to meta-text above table in case of abs value in table.",
   "Thanks, watchful AFNI user YurBoiRene.\n"
},

{ 29, Apr , 2021 , PT , "3dClusterize" , MINOR , TYPE_NEW_OPT,
   "Forgot to actually add in the new opt for data scaling in last change...",
   "Now opt '-abs_table_data' is in the code.\n"
},

{ 29, Apr , 2021 , PT , "3dClusterize" , MINOR , TYPE_BUG_FIX,
   "1) Now apply any scaling to 'data' in table (wasn't scaling, before).",
   "2) Change table def: don't abs val Mean and SEM; use opt for that.\n"
},

{ 23, Apr , 2021 , PT , "apqc_make_tcsh.py" , MICRO , TYPE_GENERAL,
   "1dplot.py improved, so stimulus labels on y-axis will wrap.",
   "Reduce/remove overlap of long stim labels.\n"
},

{ 23, Apr , 2021 , PT , "1dplot.py" , MINOR , TYPE_NEW_OPT,
   "Can force ylabels to wrap at a certain num of chars (-ylabels_maxlen ..).",
   "For APQC, so long stimulus labels don't run into each other.\n"
},

{ 16, Apr , 2021 , PT , "adjunct_apqc_tsnr_general" , MINOR , TYPE_NEW_OPT,
   "More options from @chauffeur_afni here.",
   "Tryin' to make nicer images.\n"
},

{ 16, Apr , 2021 , PT , "adjunct_apqc_tsnr_with_mask" , MINOR , TYPE_REMOVE,
   "This program has been superceded by: adjunct_apqc_tsnr_general.",
   "The new version is more... general.\n"
},

{ 16, Apr , 2021 , PT , "adjunct_apqc_tsnr_no_mask" , MINOR , TYPE_REMOVE,
   "This program has been superceded by: adjunct_apqc_tsnr_general.",
   "The new version is more... general.\n"
},

{ 16, Apr , 2021 , PT , "apqc_make_tcsh.py" , MICRO , TYPE_GENERAL,
   "Use newer adjunct_apqc_tsnr_general for TSNR images.",
   "Single/more adjunct general prog than previous separate ones.\n"
},

{ 16, Apr , 2021 , PT , "apqc_make_tcsh.py" , MICRO , TYPE_GENERAL,
   "Internal logic for making TSNR dsets tweaked.",
   "TSNR images in QC*/media/ dir get unique name, too (no change for user).\n"
},

{ 16, Apr , 2021 , PT , "adjunct_apqc_tsnr_general" , MINOR , TYPE_NEW_PROG,
   "Made to replace adjunct_apqc_tsnr_with_mask and adjunct_apqc_tsnr_no_mask.",
   "Also expands/generalizes this functionality.\n"
},

{ 16, Apr , 2021 , PT , "@chauffeur_afni" , MICRO , TYPE_GENERAL,
   "New keyword EMPTY for '-topval ..' opt, make scripting easier.",
   "Corrected discrete cbar help example, too.\n"
},

{ 24, Mar , 2021 , PT , "3dinfo" , MICRO , TYPE_NEW_OPT,
   "New opt: -is_atlas_or_labeltable.",
   "1 if dset has an atlas or labeltable;  otherwise, 0.\n"
},

{ 24, Mar , 2021 , PT , "3dBrickStat" , MAJOR , TYPE_BUG_FIX,
   "Fix bug: having non-full-FOV mask + perc calcs affected other calcs.",
   "Calcs should now be consistent even with those opts used. Thanks, RCR.\n"
},

{ 23, Mar , 2021 , PT , "3dBrickStat" , MICRO , TYPE_GENERAL,
   "Uniformize internal spacing. Should be no change in behavior.",
   "Just a few comments stretch far still.\n"
},

{ 16, Mar , 2021 , PT , "@djunct_overlap_check" , MICRO , TYPE_NEW_OPT,
   "Set env AFNI_COMPRESSOR to NONE.",
   "Avoid minor badnesses occasionally.\n"
},

{ 16, Mar , 2021 , PT , "@djunct_4d_imager" , MICRO , TYPE_NEW_OPT,
   "Set env AFNI_COMPRESSOR to NONE.",
   "Avoid minor badnesses occasionally.\n"
},

{ 16, Mar , 2021 , PT , "@djunct_edgy_align_check" , MICRO , TYPE_NEW_OPT,
   "Set env AFNI_COMPRESSOR to NONE.",
   "Avoid minor badnesses occasionally.\n"
},

{ 10, Mar , 2021 , PT , "adjunct_apqc_tsnr_with_mask" , MINOR , TYPE_NEW_OPT,
   "Add in more control features, so can apply in more cases.",
   "Basically just allowing more chauffeur control.\n"
},

{ 8, Mar , 2021 , PT , "3dRSFC" , MICRO , TYPE_MODIFY,
   "I/O strings now up to THD_MAX_NAME length; requested by L Waller.",
   NULL
},

{ 8, Mar , 2021 , PT , "map_TrackID" , MICRO , TYPE_MODIFY,
   "I/O strings now up to THD_MAX_NAME length; requested by L Waller.",
   NULL
},

{ 8, Mar , 2021 , PT , "3dZipperZapper" , MICRO , TYPE_MODIFY,
   "I/O strings now up to THD_MAX_NAME length; requested by L Waller.",
   NULL
},

{ 8, Mar , 2021 , PT , "3dNetCorr" , MICRO , TYPE_MODIFY,
   "I/O strings now up to THD_MAX_NAME length; requested by L Waller.",
   NULL
},

{ 8, Mar , 2021 , PT , "3dDWUncert" , MICRO , TYPE_MODIFY,
   "I/O strings now up to THD_MAX_NAME length; requested by L Waller.",
   NULL
},

{ 8, Mar , 2021 , PT , "3dLombScargle" , MICRO , TYPE_MODIFY,
   "I/O strings now up to THD_MAX_NAME length; requested by L Waller.",
   NULL
},

{ 8, Mar , 2021 , PT , "3dMatch" , MICRO , TYPE_MODIFY,
   "I/O strings now up to THD_MAX_NAME length; requested by L Waller.",
   NULL
},

{ 8, Mar , 2021 , PT , "3dROIMaker" , MICRO , TYPE_MODIFY,
   "I/O strings now up to THD_MAX_NAME length; requested by L Waller.",
   NULL
},

{ 8, Mar , 2021 , PT , "3ddot_beta" , MICRO , TYPE_MODIFY,
   "I/O strings now up to THD_MAX_NAME length; requested by L Waller.",
   NULL
},

{ 8, Mar , 2021 , PT , "3dAmpToRSFC" , MICRO , TYPE_MODIFY,
   "I/O strings now up to THD_MAX_NAME length; requested by L Waller.",
   NULL
},

{ 8, Mar , 2021 , PT , "3dReHo" , MICRO , TYPE_MODIFY,
   "I/O strings now up to THD_MAX_NAME length; requested by L Waller.",
   NULL
},

{ 8, Mar , 2021 , PT , "3dTrackID" , MICRO , TYPE_MODIFY,
   "I/O strings now up to THD_MAX_NAME length; requested by L Waller.",
   NULL
},

{ 6, Mar , 2021 , PT , "@fat_tract_colorize" , MINOR , TYPE_GENERAL,
   "Run a bit more quietly, setting ENV vars and GUI opts.",
   "Fewer warnings and messages.  And tweak help to be more useful.\n"
},

{ 6, Mar , 2021 , PT , "@chauffeur_afni" , MINOR , TYPE_GENERAL,
   "Run a bit more quietly, setting ENV vars and GUI opts.",
   "Fewer warnings and messages.\n"
},

{ 6, Mar , 2021 , PT , "@snapshot_volreg" , MINOR , TYPE_GENERAL,
   "Run a bit more quietly, setting ENV vars and GUI opts.",
   "Fewer warnings and messages.\n"
},

{ 5, Mar , 2021 , PT , "apqc_make_tcsh.py" , MINOR , TYPE_GENERAL,
   "Have APQC copy the ss_review_basic text file into the QC dir.",
   "Might want this text info available for easy parsing at group level.\n"
},

{ 3, Mar , 2021 , PT , "adjunct_suma_fs_mask_and_qc" , MINOR , TYPE_BUG_FIX,
   "Had an early exit from earlier debugging.",
   "Ironic, really, that a debugging line became a bug.  Go figure.\n"
},

{ 3, Mar , 2021 , PT , "@SUMA_Make_Spec_FS" , MINOR , TYPE_ENHANCE,
   "Make nice new WB mask, make some QC images of mask/segs/ROIs.",
   "Also make tables of ROI info (size stuff).\n"
},

{ 3, Mar, 2021, PT , "gen_ss_review_scripts.py" , MINOR, TYPE_GENERAL,
   "Add sswarper2 to name of recognized progs for getting template dset.",
   "Can get uvar for APQC for this top secret NL alignment prog.\n"
},

{ 3, Mar, 2021, PT , "@djunct_modal_smoothing_with_rep" , MINOR, TYPE_BUG_FIX,
   "On one system an instrutable error message 'Unknown user: 1~.' occurred.",
   "This change (doublequote file name? remove EOL in backticks?) fixed it.\n"
},

{ 1, Mar , 2021 , PT , "@animal_warper" , MINOR , TYPE_GENERAL,
   "Fix output dir of an intermediate QC image.",
   "The init*uaff* should now be in the usual QC/ dir.\n"
},

{ 25, Feb , 2021 , PT , "@animal_warper" , MINOR , TYPE_GENERAL,
   "With non-nonlinear warps, processing now goes all they way through.",
   "Bit more *.txt output, fixed mapping of anat follower non-ROI dset.\n"
},

{ 24, Feb , 2021 , PT , "apqc_make_tcsh.py" , MINOR , TYPE_GENERAL,
   "Add more TSNR plotting: if vreg TSNR is calc'ed, or if no mask exists.",
   "Also a bug fix in HAVE_MASK definition; fix ranges in some plots.\n"
},

{ 24, Feb , 2021 , PT , "adjunct_apqc_tsnr_no_mask" , MINOR , TYPE_NEW_PROG,
   "Now used in APQC to make TSNR plot.",
   "Has mostly required olay/ulay args, for when *no* mask exists.\n"
},

{ 22, Feb , 2021 , PT , "adjunct_apqc_tsnr_with_mask" , MINOR , TYPE_NEW_PROG,
   "Now used in APQC to make TSNR plot.",
   "Has mostly required olay/ulay args, as well as mask.\n"
},

{ 22, Feb , 2021 , PT , "apqc_make_tcsh.py" , MINOR , TYPE_GENERAL,
   "New part of regr block: TSNR plot.",
   "Shows brain slices.\n"
},

{ 22, Feb , 2021 , PT , "@chauffeur_afni" , MINOR , TYPE_NEW_OPT,
   "New opt: -pbar_comm_gen, for APQC.",
   "Also remove warning about ffmpeg unless using MPEG.\n"
},

{ 10, Feb , 2021 , PT , "@SSwarper" , MINOR , TYPE_NEW_OPT,
   "Add in -mask_ss option, to replace skullstripping with a mask.",
   "For example, using fs*mask*nii from @SUMA_Make_Spec_FS after FS.\n"
},

{ 10, Feb , 2021 , PT , "adjunct_suma_fs_mask_and_qc" , MINOR , TYPE_GENERAL,
   "More QC images: WM and GM tissue, solo.",
   "Thanks for suggestions, P Molfese.\n"
},

{ 9, Feb , 2021 , PT , "adjunct_suma_roi_info" , MINOR , TYPE_GENERAL,
   "New column of ROI vol fraction, relative to fs_parc_wb_mask.nii.gz.",
   "This prog should always be run after adjunct_suma_fs_mask_and_qc.\n"
},

{ 9, Feb , 2021 , PT , "adjunct_suma_fs_mask_and_qc" , MINOR , TYPE_GENERAL,
   "Renamed, from adjunct_suma_fs_qc.tcsh.",
   "Removing extension.\n"
},

{ 9, Feb , 2021 , PT , "adjunct_suma_roi_info" , MINOR , TYPE_GENERAL,
   "Renamed, from adjunct_suma_rois_qc.tcsh.",
   "Removing extension.\n"
},

{ 9, Feb , 2021 , PT , "adjunct_suma_fs_qc.tcsh" , MINOR , TYPE_GENERAL,
   "Make new mask dset from parcellation.",
   "Add new image of new dset.\n"
},

{ 9, Feb , 2021 , PT , "adjunct_suma_rois_qc.tcsh" , MINOR , TYPE_GENERAL,
   "Add fractional volume info to the text file.",
   "This makes 2 new columns in the output *.1D files.\n"
},

{ 8, Feb , 2021 , PT , "adjunct_suma_rois_qc.tcsh" , MINOR , TYPE_NEW_PROG,
   "Will add to @SUMA_Make_Spec_FS for automatic QC output.",
   "This makes *.1D files of voxel counts of parcellations and segs.\n"
},

{ 8, Feb , 2021 , PT , "adjunct_suma_fs_qc.tcsh" , MINOR , TYPE_NEW_PROG,
   "Will add to @SUMA_Make_Spec_FS for automatic QC output.",
   "This makes images of the brain mask, tissue segs and parcellation.\n"
},

{ 5, Feb , 2021 , PT , "@SSwarper" , MINOR , TYPE_GENERAL,
   "Add in more intermediate QC snapshots (intermed align): init*jpg ",
   "Also add '-echo' opt for verbose terminal stuff.\n"
},

{ 3, Feb , 2021 , PT , "@animal_warper" , MINOR , TYPE_GENERAL,
   "New QC image, of affine warping.",
   "Also pass along '-echo' opt to modal smoo/report script.\n"
},

{ 27, Jan , 2021 , PT , "3dAttribute" , MINOR , TYPE_GENERAL,
   "Update help to have fancy sections and more examples.",
   "Also provide link to README.attributes file, for user reference.\n"
},

{ 27, Jan , 2021 , PT , "@SUMA_Make_Spec_FS" , MINOR , TYPE_ENHANCE,
   "New run script created (run_01*) in L_MAKE_DRIVE_SCRIPT block.",
   "Opens std.141*both*spec in SUMA and SurfVol in AFNI, and starts talking.\n"
},

{ 22, Dec , 2020 , PT , "@animal_warper" , MINOR , TYPE_GENERAL,
   "New default feature_size: 0.5.  (Old default: was unset).",
   "Made almost no dif in mac demo, but should be slightly more robust, in gen.\n"
},

{ 22, Dec , 2020 , PT , "3dmaskave" , MINOR , TYPE_BUG_FIX,
   "MRI_TYPE_maxval fixed for byte case-- thanks, C Rorden!",
   "Same fix applied in: plug_maskave.c and thd_makemask.c.\n"
},

{ 21, Dec , 2020 , PT , "3dClusterize" , MICRO , TYPE_GENERAL,
   "Tweak internal handling of reading inputs, prohibit hanging args.",
   "Now, hanging args should produce error (not just be silently ignored).\n"
},

{ 21, Dec , 2020 , PT , "3dROIMaker" , MICRO , TYPE_GENERAL,
   "Tweak internal handling of reading inputs, prohibit hanging args.",
   "Now, hanging args should produce error (not just be silently ignored).\n"
},

{ 21, Dec , 2020 , PT , "3dClusterize" , MINOR , TYPE_BUG_FIX,
   "The '-orient ..' opt wasn't working-- that has been fixed.",
   "Now user can specify table coords with this opt.\n"
},

{ 1, Dec , 2020 , PT , "@SSwarper" , MINOR , TYPE_NEW_OPT,
   "Tweaked default temp 'junk' filename to avoid low-probability badness ",
   "New opt '-tmp_name_nice' for, well, read opt name. Improved help, too.\n"
},

{ 12, Nov , 2020 , PT , "fat_proc_connec_vis" , MICRO , TYPE_GENERAL,
   "Set some env vars at top of script to turn off compression.",
   "Was causing odd error in one case.\n"
},

{ 6, Nov , 2020 , PT , "adjunct_tort_read_dp_align.py" , MINOR , TYPE_NEW_PROG,
   "Script to read TORTOISE-DIFFPREP *_transformations.txt files.",
   "Puts them into usable order for calc'ing enorm and plotting mot/pars.\n"
},

{ 6, Nov , 2020 , PT , "adjunct_tort_plot_dp_align" , MINOR , TYPE_NEW_PROG,
   "Script (tcsh) to translate TORTOISE-DIFFPREP *_transformations.txt files",
   "Wraps new adjunct_tort_read_dp_align.py and 1dplot* to make plots.\n"
},

{ 2, Nov , 2020 , PT , "1dplot.py" , MINOR , TYPE_GENERAL,
   "Can now output SVG files, and can use newline chars in labels.",
   "Had to deal with newline escape seq internally.\n"
},

{ 28, Oct , 2020 , PT , "fat_proc_map_to_dti" , MINOR , TYPE_GENERAL,
   "Extra QC image:  initial overlap of source and base dsets.",
   "Should help to know, in case anything goes awry later.\n"
},

{ 28, Oct , 2020 , PT , "fat_proc_align_anat_pair" , MINOR , TYPE_GENERAL,
   "Extra QC image:  initial overlap of T1w and T2w dsets.",
   "Should help to know, in case anything goes awry later.\n"
},

{ 19, Oct , 2020 , PT , "@SSwarper" , MINOR , TYPE_GENERAL,
   "Added new QC image: initial source-base alignment (@djunct_overlap_check)",
   "If obl, make 1 img ignoring it, and 1 3dWarp-deob'ed, with text report.\n"
},

{ 19, Oct , 2020 , PT , "@djunct_overlap_check" , MAJOR , TYPE_NEW_PROG,
   "Make of overlap of 2 datasets (esp for pre-align check, AW or SSW).",
   "Will make both non-obl and 3dWarp-deob'ed images of olap (and report).\n"
},

{ 19, Oct , 2020 , PT , "@animal_warper" , MINOR , TYPE_GENERAL,
   "Added new QC image to QC/ dir: initial source-base alignment.",
   "If obl, make 1 img ignoring it, and 1 3dWarp-deob'ed, with text report.\n"
},

{ 19, Oct , 2020 , PT , "@animal_warper" , MAJOR , TYPE_GENERAL,
   "Simplifying output dir: Phase II and III.  Thanks again, B Jung!",
   "New intermediate dir, animal_outs update, helpfile rewritten.\n"
},

{ 16, Oct , 2020 , PT , "@animal_warper" , MINOR , TYPE_GENERAL,
   "Simplifying output dir: Phase I.  Thanks, Ben Jung, for good suggestions!",
   "Put report*1D in QC/, and do*.tcsh and surfaces_* in new surfaces/ dir.\n"
},

{ 16, Oct , 2020 , PT , "@animal_warper" , MINOR , TYPE_GENERAL,
   "Add in status checks after many afni progs, to exit at/near first failure.",
   "Should be no change in output for users (in successful runs).\n"
},

{ 16, Oct , 2020 , PT , "@animal_warper" , MINOR , TYPE_BUG_FIX,
   "Now, first cp+resample src to RAI; else, shft is bad for non-xyz orients.",
   "Output warps can still apply to original orient dset fine.\n"
},

{ 24, Sep , 2020 , PT , "@SSwarper" , MINOR , TYPE_GENERAL,
   "Put in status checks through script to exit with error if any step fails.",
   "Should provide nicer behavior if something gang agley.\n"
},

{ 2, Sep , 2020 , PT , "@SkullStrip_TouchUp" , MINOR , TYPE_GENERAL,
   "Replace '-e' at top with several later status checks; 'exit 0' after help.",
   "No effect on output, except being more general.\n"
},

{ 1, Sep , 2020 , PT , "@SSwarper" , MINOR , TYPE_BUG_FIX,
   "If '-skipwarp' was used, crashed at very end (sigh).",
   "Fixed that crash behavior; no changes in outputs.\n"
},

{ 1, Sep , 2020 , PT , "fat_roi_row.py" , MINOR , TYPE_ENHANCE,
   "Update to run in Python 3 (using 2to3, plus extra tweaks).",
   "Should now run in both Python 2 and 3.\n"
},

{ 1, Sep , 2020 , PT , "fat_mvm_prep.py" , MINOR , TYPE_ENHANCE,
   "Update to run in Python 3 (using 2to3, plus extra tweaks).",
   "Should now run in both Python 2 and 3.\n"
},

{ 1, Sep , 2020 , PT , "fat_mvm_scripter.py" , MINOR , TYPE_ENHANCE,
   "Update to run in Python 3 (using 2to3, plus extra tweaks).",
   "Should now run in both Python 2 and 3.\n"
},

{ 1, Sep , 2020 , PT , "fat_mvm_gridconv.py" , MINOR , TYPE_ENHANCE,
   "Update to run in Python 3 (using 2to3, plus extra tweaks).",
   "Should now run in both Python 2 and 3.\n"
},

{ 1, Sep , 2020 , PT , "fat_mat_sel.py" , MINOR , TYPE_ENHANCE,
   "Update to run in Python 3 (using 2to3, plus extra tweaks).",
   "Should now run in both Python 2 and 3.\n"
},

{ 1, Sep , 2020 , PT , "fat_lat_csv.py" , MINOR , TYPE_REMOVE,
   "Remove program from distribution, with lib: lib_fat_Rfactor.py.",
   "R deps are a mess between Py2 and Py3; might rewrite better in future.\n"
},

{ 1, Sep , 2020 , PT , "fat_mvm_review.py" , MINOR , TYPE_REMOVE,
   "Remove program from distribution.",
   "This program never even made it to full beta status.\n"
},

{ 1, Sep , 2020 , PT , "fat_proc_grad_plot" , MINOR , TYPE_REMOVE,
   "Remove program from distribution.",
   "Already have a better one (with fewer dependencies!) ready to go.\n"
},

{ 27, Aug , 2020 , PT , "@animal_warper" , MAJOR , TYPE_MODIFY,
   "Well, usage+output shouldn't really change, but it should be more stable.",
   "There is also a new opt: -align_centers_meth (read the help).\n"
},

{ 26, Aug , 2020 , PT , "@animal_warper" , MICRO , TYPE_BUG_FIX,
   "Fix case of running prog with no args.",
   "Should show help; now it DOES show help, with no error.\n"
},

{ 21, Aug , 2020 , PT , "3dTrackID" , MINOR , TYPE_BUG_FIX,
   "Fix header deps of underlying progs (namely, readglob.c).",
   "Was crashing on some NIML reading cases.\n"
},

{ 31, July , 2020 , PT , "@Install_MACAQUE_DEMO" , MAJOR , TYPE_NEW_PROG,
   "Install MACAQUE_DEMO_REST_1.0, for macaque resting state FMRI examples.",
   "Has a '-lite_version' opt for truncated EPI version, smaller download.\n"
},

{ 31, July , 2020 , PT , "fat_mat2d_plot.py" , MINOR , TYPE_BUG_FIX,
   "Fix behavior file path contained dots.",
   "Joining filenames for output now fixed.\n"
},

{ 30, July , 2020 , PT , "@Install_MACAQUE_DEMO" , MAJOR , TYPE_GENERAL,
   "Now install MACAQUE_DEMO_2.1, which should be the new normal.",
   "Script checks for things on install, makes recs, more full demo.\n"
},

{ 30, July , 2020 , PT , "apqc_make_tcsh.py" , MINOR , TYPE_GENERAL,
   "Make easier to find template in case data has moved around.",
   "Also use wildcard to clean intermed file, in case auto GZIP is on.\n"
},

{ 27, July , 2019 , PT , "3dDWUncert" , MINOR , TYPE_GENERAL,
   "Insert a couple ifdefs around OMP functionality.",
   "This should allow program to compile even without OpenMP.\n"
},

{ 15, July , 2020 , PT , "3dNetCorr" , MINOR , TYPE_GENERAL,
   "Moved header dep of suma_suma.h -> suma_objs.h.",
   "Should be no output change.\n"
},

{ 15, July , 2020 , PT , "3dTORTOISEtoHere" , MINOR , TYPE_GENERAL,
   "Moved header dep of suma_suma.h -> suma_objs.h.",
   "Should be no output change.\n"
},

{ 15, July , 2020 , PT , "3ddot_beta" , MINOR , TYPE_GENERAL,
   "Moved header dep of suma_suma.h -> suma_objs.h.",
   "Should be no output change.\n"
},

{ 15, July , 2020 , PT , "3dTrackID" , MINOR , TYPE_GENERAL,
   "Moved header dep of suma_suma.h -> suma_objs.h.",
   "Should be no output change.\n"
},

{ 15, July , 2020 , PT , "3dEigsToDT" , MINOR , TYPE_GENERAL,
   "Moved header dep of suma_suma.h -> suma_objs.h.",
   "Should be no output change.\n"
},

{ 15, July , 2020 , PT , "3dDTtoNoisyDWI" , MINOR , TYPE_GENERAL,
   "New opt for controlling random seed is available (for testing).",
   "Also, moved dep of suma_suma.h -> suma_objs.h (shd be no output change).\n"
},

{ 15, July , 2020 , PT , "3dVecRGB_to_HSL" , MINOR , TYPE_BUG_FIX,
   "Would whine when outputting BRIK/HEAD dset if -in_scal was used; fixed.",
   "Also, moved dep of suma_suma.h -> suma_objs.h (shd be no output change).\n"
},

{ 1, July , 2020 , PT , "@Install_NMT" , MAJOR , TYPE_NEW_PROG,
   "Installer for the NIMH Macaque Template(s) v2, and the CHARM (atlases).",
   "Courtesy of Ben Jung, Adam Messinger, et al.\n"
},

{ 22, June , 2020 , PT , "@djunct_edgy_align_check" , MINOR , TYPE_BUG_FIX,
   "The -monty opt input was being ignored.",
   "It now has a voice.\n"
},

{ 22, June , 2020 , PT , "convert_cdiflist_to_grads.py" , MINOR , TYPE_BUG_FIX,
   "Output col grads file was *not* scaled by bvalues, as help said it would.",
   "Fixed: now output col grads multiplied by bvalues.\n"
},

{ 17, June , 2020 , PT , "1dplot.py" , MINOR , TYPE_NEW_OPT,
   "Add legend functionality, along with opts for label and loc specifying.",
   "New opts: -legend_on, -legend_labels, -legend_locs.\n"
},

{ 17, June , 2020 , PT , "1dplot.py" , MICRO , TYPE_GENERAL,
   "Add -hview functionality.",
   "Where has this been all my life??\n"
},

{ 14, June , 2020 , PT , "apqc_make_tcsh.py" , MINOR , TYPE_GENERAL,
   "For vstat with seedbased corr (rest), use 0.3 as thr value of corr map.",
   "Returning value to what it had been for a long time, based on examples.\n"
},

{ 10, June , 2020 , PT , "convert_cdiflist_to_grads.py" , MAJOR , TYPE_NEW_PROG,
   "For GE scanners, we might want a cdiflist* file for DWI grad info.",
   "This prog converts such beasts into usable grad/bvalue files for proc.\n"
},

{ 9, June , 2020 , PT , "fat_mat2d_plot.py" , MINOR , TYPE_BUG_FIX,
   "Fix behavior when -xticks_off and/or -yticks_off are/is used.",
   "Now the specified axis will really be *empty*.\n"
},

{ 4, June , 2020 , PT , "fat_mat2d_plot.py" , MINOR , TYPE_GENERAL,
   "Improve couple things in help file; change def cbar.",
   "More useful 'divergent' class of cbar as default.\n"
},

{ 3, June , 2020 , PT , "epi_b0_correct.py" , MICRO , TYPE_BUG_FIX,
   "Programming badness if user forgot to add a nec arg to an opt.",
   "There should be no change in behavior when correct opts are added.\n"
},

{ 3, June , 2020 , PT , "fat_mat2d_plot.py" , MAJOR , TYPE_NEW_PROG,
   "FINALLY, a python3 program to plot 3dTrackID and 3dNetCorr output.",
   "Plots *.grid and *.netcc files; replaces fat_mat_sel.py.\n"
},

{ 3, June , 2020 , PT , "lib_mat2d_plot.py" , MAJOR , TYPE_GENERAL,
   "Many updates to functioning, defaults, reading argv, applying user opts.",
   "Help file added as well; works with main proc: fat_mat2d_plot.py.\n"
},

{ 1, June , 2020 , PT , "apqc_make_tcsh.py" , MINOR , TYPE_GENERAL,
   "For vstat with seedbased corr (rest), use 0.2 as thr value of corr map.",
   "The value 0.3 seemed pretty high (esp. if no smoothing is applied).\n"
},

{ 1, June , 2020 , PT , "lib_mat2d_base.py" , MINOR , TYPE_GENERAL,
   "Migrated from lib_mat2d.py; tweaks added.",
   "Add in few more mat2d attributes; rearrange methods.\n"
},

{ 1, June, 2020 , PT , "adjunct_aw_tableize_roi_info.py" , MINOR , TYPE_GENERAL,
   "Reformat report*.1D tables a bit.",
   "Add in a KEY; change U/W to A/B; minor format stuff.\n"
},

{ 1, June , 2020 , PT , "lib_mat2d.py" , MINOR , TYPE_GENERAL,
   "Start some new functionality for 2D matrices.",
   "In particular, these are for 3dTrackID and 3dNetCorr output.\n"
},

{ 1, June , 2020 , PT , "afni_base.py" , MINOR , TYPE_GENERAL,
   "Add new funcs for convenient message printing, in the AFNI style.",
   "IP(), EP() and WP(), which are wrappers to use APRINT().\n"
},

{ 31, May , 2020 , PT , "apqc_make_tcsh.py" , MINOR , TYPE_GENERAL,
   "Change range of grayscale when EPI is ulay (ve2a and LR flipcheck).",
   "Now 2-98percent (nonzero).\n"
},

{ 31, May , 2020 , PT , "@animal_warper" , MINOR , TYPE_BUG_FIX,
   "Two bug fixes: 1) where src_prefix is defined.",
   "2) Make sure labels/atlases of ATL|SEG followers are passed along.\n"
},

{ 30, May , 2020 , PT , "@animal_warper" , MINOR , TYPE_GENERAL,
   "Apply input_abbrev earlier in processing.",
   "Homogenize naming, I think, if it is being selected.\n"
},

{ 30, May , 2020 , PT , "@animal_warper" , MAJOR , TYPE_GENERAL,
   "Default modal smoothing now is with replacement of any lost ROIs.",
   "Uses @djunct_modal* script; opt to not replace. More QC images now, too.\n"
},

{ 30, May, 2020, PT , "@djunct_modal_smoothing_with_rep" , MINOR, TYPE_GENERAL,
   "Now use *.nii.gz files for all intermeds, not *.nii.",
   "Works better with @animal_warper this way.\n"
},

{ 30, May, 2020, PT , "@djunct_modal_smoothing_with_rep" , MAJOR, TYPE_NEW_PROG,
   "Perform modal smoothing, and go back and add in any ROIs that were lost.",
   "May be useful in @animal_warper;  may be good to add mask stuff, too.\n"
},

{ 30, May, 2020 , PT , "adjunct_aw_tableize_roi_info.py" , MINOR , TYPE_GENERAL,
   "String selector of lost ROIs now is only comma-separated list.",
   "Discovered couldn't have both comma- and '..'-separated list in selector.\n"
},

{ 28, May , 2020 , PT , "apqc_make_tcsh.py" , MINOR , TYPE_GENERAL,
   "Now report DF information in vstat block.",
   "Needed to be able to interpret F-stat and t-stat values.\n"
},

{ 26, May , 2020 , PT , "apqc_make_tcsh.py" , MAJOR , TYPE_GENERAL,
   "Two major changes in output: ve2a and LR-flipcheck now have EPI as ulay.",
   "Most anats are SSed, so better edges?  Thanks for suggestion, O Esteban!\n"
},

{ 26, May , 2020 , PT , "@djunct_edgy_align_check" , MAJOR , TYPE_GENERAL,
   "Several changes to make this appropriate using EPI as ulay.",
   "New opts, couple small bug fixes, couple tweaks.\n"
},

{ 26, May, 2020 , PT , "adjunct_aw_tableize_roi_info.py" , MINOR , TYPE_GENERAL,
   "Now output an AFNI-style string selector of 'lost' ROI values.",
   "This might make it easier to see the diffs the volumes.\n"
},

{ 22, May , 2020 , PT , "@djunct_edgy_align_check" , MINOR , TYPE_GENERAL,
   "Change this prog to do all work in a workdir that can be cleaned.",
   "Should not have any effect on the usage or outputs.\n"
},

{ 21, May , 2020 , PT , "afni_seeds_per_space.txt" , MAJOR , TYPE_GENERAL,
   "Keep up with change of macaque standard space naming: stereoNMT -> NMT2.",
   "'stereoNMT' is an ex-parrot.\n"
},

{ 21, May, 2020 , PT , "adjunct_aw_tableize_roi_info.py" , MINOR , TYPE_GENERAL,
   "Require mode_smooth_size as input, and include it in table.",
   "Thanks to D Glen and A Messinger for helpful feedback+inputs.\n"
},

{ 21, May , 2020 , PT , "@animal_warper" , MINOR , TYPE_GENERAL,
   "Report now reports mode_smooth_size.",
   "Thanks to D Glen and A Messinger for helpful feedback+inputs.\n"
},

{ 21, May, 2020, PT , "adjunct_aw_tableize_roi_info.py" , MAJOR , TYPE_NEW_PROG,
   "Adjunct program for @animal_warper.py; build ROI report table.",
   "Thanks to D Glen and A Messinger for helpful feedback+inputs.\n"
},

{ 21, May , 2020 , PT , "@animal_warper" , MAJOR , TYPE_GENERAL,
   "Add reports of warped and unwarped ROIs, via adjunct_aw_tableize*.py.",
   "Thanks to D Glen and A Messinger for helpful feedback+inputs.\n"
},

{ 18, May , 2020 , PT , "afni_seeds_per_space.txt" , MINOR , TYPE_GENERAL,
   "Updated APQC seed locations for stereoNMT space.",
   "More centralized now in GM and in specific ROIs; aud away from vessel.\n"
},

{ 18, May , 2020 , PT , "@animal_warper" , MAJOR , TYPE_GENERAL,
   "Large number of under-the-hood changes, as well as new opts.",
   "More general handling of followers and choosing file abbrevs.\n"
},

{ 14, May , 2020 , PT , "@animal_warper" , MINOR , TYPE_GENERAL,
   "Large number of under-the-hood changes, for readability/clarity.",
   "Change echo->printf, spacing, clear comments, etc. No output changes.\n"
},

{ 4, May , 2020 , PT , "@Install_IBT_DATASETS" , MINOR , TYPE_NEW_PROG,
   "Installer for the Indian Brain Templates. Enjoy.",
   "Courtesy of Dr. Bharath Holla, et al.\n"
},

{ 27, Apr , 2020 , PT , "@animal_warper" , MINOR , TYPE_GENERAL,
   "Added a help example for integrating output into afni_proc.py.",
   "... because otherwise *I* forget how to use the outputs.\n"
},

{ 24, Apr , 2020 , PT , "3dLMEr" , MINOR , TYPE_GENERAL,
   "Updating this R file for GC. So I don't really know what the changes do.",
   "... though I reeeallly want to pretend the changes were mine, ALL MINE.\n"
},

{ 24, Apr , 2020 , PT , "3dClusterize" , MINOR , TYPE_GENERAL,
   "Sidedness of testing will no longer be checked for non-stat thr vols.",
   "It must be Daniel Glen's birthday today (two-sided, non-stat p<0.9999).\n"
},

{ 23, Apr , 2020 , PT , "@chauffeur_afni" , MINOR , TYPE_NEW_OPT,
   "Added new help example.",
   "Demonstrates useful colorbar-entry functionality.\n"
},

{ 23, Apr , 2020 , PT , "@chauffeur_afni" , MINOR , TYPE_NEW_OPT,
   "Use '-colorscale_idx_file ..' to control AFNI env var AFNI_COLORSCALE_xx.",
   "Provides a way for user-created cbar info to be input+used.\n"
},

{ 22, Apr , 2020 , PT , "1dplot.py" , MICRO , TYPE_BUG_FIX,
   "The '-xvals ..' opt was broken, but now is fixed.",
   "*Now* the brain can be solved.\n"
},

{ 16, Apr , 2020 , PT , "adjunct_simplify_cost.py" , MICRO , TYPE_NEW_PROG,
   "Adjunct program for (soon to be updated) @SSwarper.",
   "Convert cost name to simpler version, for some application(s).\n"
},

{ 16, Apr , 2020 , PT , "@djunct_ssw_intermed_edge_imgs" , MICRO , TYPE_NEW_PROG,
   "Adjunct program for (soon to be updated) @SSwarper.",
   "Generates images for intermediate QC/tracking.\n"
},

{ 27, Mar , 2020 , PT , "apqc_make_html.py" , MICRO , TYPE_GENERAL,
   "Rearrange variable/function definitions in afnipy libs (no more interdep).",
   "All changes just 'under the hood'---should be no output differences.\n"
},

{ 27, Mar , 2020 , PT , "apqc_make_tcsh.py" , MICRO , TYPE_GENERAL,
   "Rearrange variable/function definitions in afnipy libs (no more interdep).",
   "All changes just 'under the hood'---should be no output differences.\n"
},

{ 12, Mar , 2020 , PT , "3dReHo" , MINOR , TYPE_GENERAL,
   "Alter output format if ROI neighborhood values of ReHo are calc'ed.",
   "Make 2 col (ROI val; ReHo val). Output multiple text files, if nec, too.\n"
},

{ 12, Mar , 2020 , PT , "check_dset_for_fs.py" , MAJOR , TYPE_GENERAL,
   "This program has been deemed unnecessary.",
   "Thanks for the FS folks for discussions/clarifications on this.\n"
},

{ 12, Mar , 2020 , PT , "apqc_make_tcsh.py" , MICRO , TYPE_BUG_FIX,
   "vstat image was generated even if 'surf' block was used in AP.",
   "Since stats_dset in this case was *.niml.dset, no image should be made.\n"
},

{ 11, Mar , 2020 , PT , "apqc_make_tcsh.py" , MINOR , TYPE_GENERAL,
   "Swap ulay/olay in va2t (anat->ulay); clearer image, maybe.",
   "Make template (if used) ulay in most other QC blocks.\n"
},

{ 27, Feb , 2020 , PT , "@SSwarper" , MINOR , TYPE_NEW_OPT,
   "New opt '-warpscale' added; is a new opt in 3dQwarp, can be tweaked here now.",
   "Control flexibility of warps.  Right now testing different values.\n"
},

{ 26, Feb , 2020 , PT , "apqc_make_tcsh.py" , MINOR , TYPE_BUG_FIX,
   "Crashing in cases of 'pythonic' APQC with no censoring.",
   "Have fixed now.\n"
},

{ 25, Feb , 2020 , PT , "check_dset_for_fs.py" , MINOR , TYPE_BUG_FIX,
   "Minor bug fix, caught by RCR.  Or was it first *added* by RCR????",
   "... Nope.  It was added by me.  Sigh.\n"
},

{ 25, Feb , 2020 , PT , "check_dset_for_fs.py" , MAJOR , TYPE_GENERAL,
   "New min|max range on vox size; update report text.",
   "Based on tests with FS data.\n"
},

{ 24, Feb , 2020 , PT , "adjunct_make_script_and_rst.py" , MICRO , TYPE_BUG_FIX,
   "Fix image caption processing.",
   "(This prog is just used in RST/documentation generation.)\n"
},

{ 22, Feb , 2020 , PT , "@djunct_edgy_align_check" , MINOR , TYPE_GENERAL,
   "Temporary files now have a random string in their prefix.",
   "Thus, can have multiple runs in same directory simultaneously sans probleme.\n"
},

{ 22, Feb , 2020 , PT , "@chauffeur_afni" , MINOR , TYPE_NEW_OPT,
   "Can control AGIF frame rate, using opt (-agif_delay) to control AFNI env var.",
   "Thanks to RCR for pointing out the env var.\n"
},

{ 21, Feb , 2020 , PT , "apqc_make_tcsh.py" , MINOR , TYPE_BUG_FIX,
   "Crashing in cases of 'basic' APQC with no outlier-based censoring.",
   "Have fixed now.\n"
},

{ 19, Feb , 2020 , PT , "DoPerRoi.py" , MINOR , TYPE_GENERAL,
   "Renamed from @DoPerRoi.py.",
   "Purge @ symbol in Python progs, for purpose of repackaging/distribution.\n"
},

{ 19, Feb , 2020 , PT , "adjunct_select_str.py" , MINOR , TYPE_GENERAL,
   "Renamed from @djunct_select_str.py.",
   "Purge @ symbol in Python progs, for purpose of repackaging/distribution.\n"
},

{ 19, Feb , 2020 , PT , "adjunct_make_script_and_rst.py" , MINOR , TYPE_GENERAL,
   "Renamed from @djunct_make_script_and_rst.py.",
   "Purge @ symbol in Python progs, for purpose of repackaging/distribution.\n"
},

{ 19, Feb , 2020 , PT , "adjunct_is_label.py" , MINOR , TYPE_GENERAL,
   "Renamed from @djunct_is_label.py.",
   "Purge @ symbol in Python progs, for purpose of repackaging/distribution.\n"
},

{ 19, Feb , 2020 , PT , "adjunct_combine_str.py" , MINOR , TYPE_GENERAL,
   "Renamed from @djunct_combine_str.py.",
   "Purge @ symbol in Python progs, for purpose of repackaging/distribution.\n"
},

{ 19, Feb , 2020 , PT , "adjunct_calc_mont_dims.py" , MINOR , TYPE_GENERAL,
   "Renamed from @djunct_calc_mont_dims.py.",
   "Purge @ symbol in Python progs, for purpose of repackaging/distribution.\n"
},

{ 19, Feb , 2020 , PT , "@SSwarper" , MINOR , TYPE_GENERAL,
   "New QC image outputs added.",
   "One for skullstripping (orig space) and one for warping (ref space).\n"
},

{ 17, Feb , 2020 , PT , "apqc_make_tcsh.py" , MINOR , TYPE_GENERAL,
   "Reorganized under the hood, deal with censoring in a better way.",
   "Easier to tweak/update changes now.\n"
},

{ 17, Feb , 2020 , PT , "1dplot.py" , MINOR , TYPE_GENERAL,
   "Opt -censor_hline can now take a keyword NONE as an entry.",
   "Useful if looking at multiple inputs and only some have censor lines.\n"
},

{ 3, Feb , 2020 , PT , "@afni_refacer_run" , MINOR , TYPE_NEW_OPT,
   "Can anonymize output dsets:  -anonymize_output.",
   "Fairly self-explanatory opt.\n"
},

{ 3, Feb , 2020 , PT , "@djunct_anonymize" , MINOR , TYPE_NEW_PROG,
   "Anonymize files, and maybe add a note.",
   "Can either edit input directly, or make a copy + edit that.\n"
},

{ 29, Jan , 2020 , PT , "1dplot.py" , MINOR , TYPE_BUG_FIX,
   "The input opt '-xfile ..' was broken;  now it is fixed.",
   "Fix class inits, as well, under the hood.\n"
},

{ 29, Jan , 2020 , PT , "@djunct_montage_coordinator" , MINOR , TYPE_BUG_FIX,
   "Couldn't deal with volumes that had RGB type, which happens for DEC maps.",
   "Has been fixed now.\n"
},

{ 29, Jan , 2020 , PT , "fat_proc_dwi_to_dt" , MICRO , TYPE_GENERAL,
   "Try to make a couple output images (dwi*b0*.png) a bit clearer.",
   "Make olay use 95%ile value as cbar max, rather than 100%.\n"
},

{ 27, Jan , 2020 , PT , "@SSwarper" , MAJOR , TYPE_GENERAL,
   "Large set of updates; many new opts added, too; generally much improved warps.",
   "Heavily tested on 178 subj across studies; output fnames are same, though.\n"
},

{ 27, Jan , 2020 , PT , "@afni_refacer_run" , MAJOR , TYPE_GENERAL,
   "Program now outputs QC images automatically.",
   "These are output into a PREFIX_QC directory each run.\n"
},

{ 27, Jan , 2020 , PT , "apqc_make_tcsh.py" , MINOR , TYPE_BUG_FIX,
   "Fixed bug in QC.",
   "Broke when there was one stim used (bad scalar -> list conv).\n"
},

{ 26, Jan , 2020 , PT , "@afni_refacer_run" , MAJOR , TYPE_GENERAL,
   "This program now requires specifying a mode for re/defacing.",
   "One can also output all types of re/defacing simultaneously.\n"
},

{ 24, Jan , 2020 , PT , "@afni_refacer_make_master" , MICRO , TYPE_GENERAL,
   "Updated with notes to look at @afni_refacer_make_master_addendum.",
   "The addendum program just tweaks the output of this prog.\n"
},

{ 24, Jan , 2020 , PT , "@afni_refacer_make_master_addendum" , MAJOR , TYPE_GENERAL,
   "This program just records additional tweaks to refacer ref vol.",
   "Not really meant to be run on its own; for future reference only.\n"
},

{ 24, Jan , 2020 , PT , "@afni_refacer_run" , MAJOR , TYPE_GENERAL,
   "This program has been revamped and updated, including having a new ref vol.",
   "Syntax for running this has totally changed (options exist).\n"
},

{ 21, Jan , 2020 , PT , "apqc_make_tcsh.py" , MINOR , TYPE_GENERAL,
   "Increase thresholds and cbar range in vstat_seedcorr and regr_corr dsets.",
   "Clearer QC, methinks, based on several different group dsets.\n"
},

{ 14, Jan , 2020 , PT , "@animal_warper" , MINOR , TYPE_GENERAL,
   "Change text of animal_outs.txt.",
   "Add in a couple new dsets to be listed.\n"
},

{ 13, Jan , 2020 , PT , "afni_util.py" , MINOR , TYPE_NEW_OPT,
   "New function to read in seed list text file.",
   "Returns list of seed objs for APQC.\n"
},

{ 17, Jan , 2020 , PT , "apqc_make_tcsh.py" , MINOR , TYPE_GENERAL,
   "New pieces of QC:  corr brain image in regr block.",
   "Shows corr of mean residual with everything.  Have a nice day.\n"
},

{ 13, Jan , 2020 , PT , "apqc_make_tcsh.py" , MAJOR , TYPE_GENERAL,
   "New pieces of QC:  first, seedbased corr maps for non-task data.",
   "Second, censor-based warnings (general and per-stim).\n"
},

{ 13, Jan , 2020 , PT , "@djunct_edgy_align_check" , MINOR , TYPE_NEW_OPT,
   "Couple new options.",
   "Can specify colorbar and center coords now.\n"
},

{ 27, Dec , 2019 , PT , "check_dset_for_fs.py" , MAJOR , TYPE_NEW_OPT,
   "New option(s) to not just *check* a dset for FS-ability, but to correct it.",
   "The '-fix_all' and accompanying options control this.  Bonne idee, DRG!\n"
},

{ 26, Dec , 2019 , PT , "apqc_make_tcsh.py" , MICRO , TYPE_GENERAL,
   "Simpler list of uvar dependencies for indiv stim plotting.",
   "... ergo, see indiv stims even if not censoring.\n"
},

{ 26, Dec , 2019 , PT , "check_dset_for_fs.py" , MINOR , TYPE_BUG_FIX,
   "Fix one of the test criteria (-is_mat_even).",
   "Thanks, S. Torrisi, for pointing this out.\n"
},

{ 14, Nov , 2019 , PT , "@SUMA_renumber_FS" , MINOR , TYPE_GENERAL,
   "New output: fs_ap* dsets for tissue-based reg in afni_proc.py;.",
   "New output: *REN_gmrois* dsets for tracking/corr mats in FATCAT.\n"
},

{ 14, Nov , 2019 , PT , "@SUMA_Make_Spec_FS" , MINOR , TYPE_NEW_OPT,
   "New opt:  '-make_rank_dsets ..', bc *rank* dsets no longer make by def.",
   "The *REN* dsets should be used instead; opt just for back compatability.\n"
},

{ 23, Oct , 2019 , PT , "check_dset_for_fs.py" , MAJOR , TYPE_NEW_PROG,
   "Script to check properties of a dset, see if suitable for FS's recon-all.",
   "The check criteria have been built over time, empirically.\n"
},

{ 22, Oct , 2019 , PT , "@djunct_edgy_align_check" , MICRO , TYPE_GENERAL,
   "Adjusted help file.",
   "Had given wrong name for opt.\n"
},

{ 21, Oct , 2019 , PT , "afni" , MICRO , TYPE_NEW_OPT,
   "Display AFNI environment vars in the terminal, via new opt: -env.",
   "Makes good bedtime reading.\n"
},

{ 21, Oct , 2019 , PT , "afni" , MICRO , TYPE_BUG_FIX,
   "Had named an option differently than help file stated; now renaming.",
   "To show 'AFNI Tips', opt named: -tips.\n"
},

{ 17, Oct , 2019 , PT , "afni" , MICRO , TYPE_NEW_OPT,
   "Display AFNI Tips in the terminal, via new opt: -show_tips.",
   "Will be used+parsed for the HTML RST docs.\n"
},

{ 7, Oct , 2019 , PT , "afni" , MICRO , TYPE_NEW_OPT,
   "Simpler opts for package and version number.",
   "For scriptability.\n"
},

{ 7, Oct , 2019 , PT , "@animal_warper" , MINOR , TYPE_GENERAL,
   "Change text of animal_outs.txt.",
   "Minor 'under the hood' changes, too.\n"
},

{ 3, Oct , 2019 , PT , "lib_gershgorin.py" , MINOR , TYPE_GENERAL,
   "Just divvied up the behavior of the functions better.",
   "Also have a general, NxN case .\n"
},

{ 3, Oct , 2019 , PT , "afni_util.py" , MICRO , TYPE_NEW_OPT,
   "Fancy new function to calculate if a list-matrix is square.",
   "ps: not that fancy.\n"
},

{ 3, Oct , 2019 , PT , "epi_b0_correct.py" , MICRO , TYPE_GENERAL,
   "Calculate oblique transform differently; use 3dWarp instead of cat_matvec.",
   "Probably negligible practical change.\n"
},

{ 2, Oct , 2019 , PT , "epi_b0_correct.py" , MAJOR , TYPE_GENERAL,
   "The naming convention of PE dist dir has been reversed; mask opts changed.",
   "PE dist dir should match with JSONs better; 3dmask_tool does masking now.\n"
},

{ 2, Oct , 2019 , PT , "1dDW_Grad_o_Mat++" , MINOR , TYPE_GENERAL,
   "Output more specific information about finding unexpected negative values.",
   "Tell user the [row, col] of potentially bad values, for easier QC.\n"
},

{ 13, Sep , 2019 , PT , "3dWarp" , MINOR , TYPE_NEW_OPT,
   "New opt: -disp_obl_xform_only.",
   "Better way to get transform between obl coords than cat_matvec trickery.\n"
},

{ 12, Sep , 2019 , PT , "epi_b0_correct.py" , MAJOR , TYPE_GENERAL,
   "Output QC directory of images now, as well. Useful for quick QC.",
   "Later, will add some checks for obl, to not smooth unnec.\n"
},

{ 12, Sep , 2019 , PT , "@chauffeur_afni" , MICRO , TYPE_GENERAL,
   "Use 'mkdir -p' with odir now.",
   "Simplifies scripts using it.\n"
},

{ 10, Sep , 2019 , PT , "epi_b0_correct.py" , MICRO , TYPE_GENERAL,
   "Fix help descriptions (thanks L. Dowdle for fixes).",
   "Also add '-hview' capability.\n"
},

{ 10, Sep , 2019 , PT , "@animal_warper" , MINOR , TYPE_GENERAL,
   "Unifize output in standard space.",
   "Better for visualization in afni_proc.py QC.\n"
},

{ 6, Sep , 2019 , PT , "apqc_make_tcsh.py" , MINOR , TYPE_GENERAL,
   "Two minor changes: montages now separated by 1 gap line.",
   "... and show censor bars in VR6 plots, if censoring.\n"
},

{ 6, Sep , 2019 , PT , "@djunct_edgy_align_check" , MINOR , TYPE_GENERAL,
   "Now use montgap=1 by default.",
   "This is for APQC applications, where subj data fills FOV.\n"
},

{ 6, Sep , 2019 , PT , "@animal_warper" , MINOR , TYPE_GENERAL,
   "Output skullstripped version of template in std space.",
   "Also add 'notes' to that file, so gen_ss*script* can find template.\n"
},

{ 6, Sep , 2019 , PT , "@animal_warper" , MINOR , TYPE_GENERAL,
   "Put QC images into subdir called QC; output mask.",
   "Few other tiny changes/reorganizations internally.\n"
},

{ 4, Sep , 2019 , PT , "@chauffeur_afni" , MINOR , TYPE_NEW_OPT,
   "New opts: -obl_resam_ulay OIU, -obl_resam_Olay OIO, -obl_resam_box OIB.",
   "Control resampling of dsets (ulay, olay, focus box) when applying obl.\n"
},

{ 4, Sep , 2019 , PT , "@SUMA_Make_Spec_FS" , MINOR , TYPE_NEW_OPT,
   "New opt:  '-extra_fs_dsets ..', to translate more FS-created surf/ dsets.",
   "Allow more FS surf dsets to be brought into SUMA. For F. Lalonde.\n"
},

{ 3, Sep , 2019 , PT , "@animal_warper" , MINOR , TYPE_GENERAL,
   "New QC imaging with @chauffeur_afni; mask created, too.",
   "And a few minor changes under the hood, worked out with DRG.\n"
},

{ 30, Aug , 2019 , PT , "@chauffeur_afni" , MINOR , TYPE_NEW_OPT,
   "New opts: -edge_enhance_ulay EE, -obliquify OBL.",
   "Different way to enhance edges of ulay, and apply obliquity info.\n"
},

{ 30, Aug , 2019 , PT , "epi_b0_correct.py" , MINOR , TYPE_BUG_FIX,
   "Fix input opt to change blur size; was broken before, crashing prog.",
   "Thanks, L. Dowdle for finding!\n"
},

{ 29, Aug , 2019 , PT , "@auto_tlrc" , MAJOR , TYPE_GENERAL,
   "RE-introducing the program '@auto_tlrc' to the distribution.",
   "It had been mistakenly deleted somehow.\n"
},

{ 29, Aug , 2019 , PT , "lib_gershgorin.py" , MICRO , TYPE_GENERAL,
   "Updated to change way aff12.1D files were read.",
   "No change in calculated outputs.\n"
},

{ 29, Aug , 2019 , PT , "afni_util.py" , MICRO , TYPE_GENERAL,
   "Remove function: read_aff12_to_mat34().",
   "'Twas unnecessary.\n"
},

{ 28, Aug , 2019 , PT , "lib_gershgorin.py" , MINOR , TYPE_NEW_PROG,
   "Funcs to answer question: is this aff12 matrix very different from I?",
   "Uses fun algebraic facts known to and shared by the inimitable RWC.\n"
},

{ 28, Aug , 2019 , PT , "afni_util.py" , MINOR , TYPE_NEW_OPT,
   "Matrix-y things: read_aff12_to_mat34(), matrix_multiply_2D().",
   "And supplements: matrix_sum_abs_val_ele_row(), calc_zero_dtype().\n"
},

{ 27, Aug , 2019 , PT , "epi_b0_correct.py" , MINOR , TYPE_GENERAL,
   "Added more fields to the output param text file.",
   "Also added to the help file (including *about* the params text file).\n"
},

{ 27, Aug , 2019 , PT , "3dSpaceTimeCorr" , MINOR , TYPE_NEW_OPT,
   "New opts: '-freeze* ..' that allow one to fix a location in dset A.",
   "Input for Zhihao Li.\n"
},

{ 26, Aug , 2019 , PT , "@chauffeur_afni" , MICRO , TYPE_NEW_OPT,
   "New opt, '-ulay_comm': provide comment on ulay vals in pbar json.",
   "Also, saving ulay min/max in pbar json is new behavior.\n"
},

{ 23, Aug , 2019 , PT , "@chauffeur_afni" , MINOR , TYPE_NEW_OPT,
   "New opt, '-edgy_ulay': can turn ulay into edge-ified version of itself.",
   "Useful for showing alignments.\n"
},

{ 23, Aug , 2019 , PT , "epi_b0_correct.py" , MAJOR , TYPE_BUG_FIX,
   "Fixed calculation when PE effective echo spacing is input.",
   "The conversion to BWPP was wrong; led to almost no distortion corr.\n"
},

{ 20, Aug , 2019 , PT , "@SUMA_Make_Spec_FS" , MICRO , TYPE_GENERAL,
   "Indent properly-- loops/conditions were too hard to follow.",
   "Should have no change in output but facilitates code editing.\n"
},

{ 15, Aug , 2019 , PT , "epi_b0_correct.py" , MAJOR , TYPE_GENERAL,
   "This program has been pretty fully revamped, and might be worth using now.",
   "New scaling from Vinai, several updates/fixes/changes from last ver.\n"
},

{ 1, Aug , 2019 , PT , "epi_b0_correct.py" , MINOR , TYPE_GENERAL,
   "Rename internal vars and opt names.",
   "Improving internal notation-- still very much a beta program version.\n"
},

{ 16, July , 2019 , PT , "apqc_make_tcsh.py" , MINOR , TYPE_BUG_FIX,
   "Fix incompatability with py2.",
   "Sigh.\n"
},

{ 25, July , 2019 , PT , "epi_b0_correct.py" , MAJOR , TYPE_NEW_PROG,
   "Program to apply freq volume to EPI for B0 distortion correction.",
   "An honor to translate this program from one by Vinai Roopchansingh!\n"
},

{ 23, July , 2019 , PT , "1dplot.py" , MICRO , TYPE_GENERAL,
   "Allow PDFs to be output directly.",
   "User just needs '.pdf' file extension on prefix.\n"
},

{ 18, July , 2019 , PT , "@djunct_make_script_and_rst.py", MICRO , TYPE_BUG_FIX,
   "Used to crash if output dir was PWD.",
   "Now fixed.\n"
},

{ 18, July , 2019 , PT , "apqc_make_tcsh.py" , MINOR , TYPE_BUG_FIX,
   "Hadn't merged in updated library functions, so apqc_make_tcsh.py crashed.",
   "Updated library file in distribution now.\n"
},

{ 17, July , 2019 , PT , "apqc_make_html.py" , MICRO , TYPE_GENERAL,
   "Minorest of changes to closing message.",
   "No more double slash.  Wow.\n"
},

{ 15, July , 2019 , PT , "apqc_make_tcsh.py" , MINOR , TYPE_GENERAL,
   "Add in obliquity values in vorig QC block.",
   "Also simplify text of radcorr block (fewer lines, less unnec repetition).\n"
},

{ 10, July , 2019 , PT , "@djunct_make_script_and_rst.py", MINOR , TYPE_GENERAL,
   "Can have text in the image tables now.",
   "Facilitates labelling, commenting, etc.\n"
},

{ 9, July , 2019 , PT , "@djunct_make_script_and_rst.py" , MINOR , TYPE_GENERAL,
   "Allow for multiple scripts to be executed, run and combined into 1 page.",
   "Single script tarball, single RST, can have multiple scripts/reflinks.\n"
},

{ 8, July , 2019 , PT , "@chauffeur_afni" , MICRO , TYPE_GENERAL,
   "New default: '-do_clean' behavior on by default (clean up temp dir).",
   "New opt to not clean: -no_clean. -do_clean is fine to use, just boring.\n"
},

{ 8, July , 2019 , PT , "@djunct_make_script_and_rst.py" , MINOR , TYPE_GENERAL,
   "Allow wildcard chars in IMAGE descrip; SUBSECTIONS added.",
   "Minor tweaks for formatting help files.\n"
},

{ 3, July , 2019 , PT , "apqc_make_tcsh.py" , MINOR , TYPE_GENERAL,
   "Expanded vstat QC block capabilities.",
   "Other tweaks, QC block IDs now in titles.\n"
},

{ 1, July , 2019 , PT , "dsetstat2p" , MICRO , TYPE_NEW_PROG,
   "Complement of p2dsetstat.",
   "Convenience tool for converting a dset's stat to a p-value.\n"
},

{ 1, July , 2019 , PT , "apqc_make_tcsh.py" , MAJOR , TYPE_GENERAL,
   "Labels on stim regressors, vorig QC block added, grayplot pbvorder/enorm.",
   "Help updated; output stats still if not align/tlrc blocks used.\n"
},

{ 1, July , 2019 , PT , "apqc_make_html.py" , MINOR , TYPE_GENERAL,
   "Some minor tweaks to APQC HTML: better pbar size control, spacing.",
   "Also can interpret pbar text more broadly.\n"
},

{ 1, July , 2019 , PT , "@djunct_glue_imgs_vert" , MICRO , TYPE_NEW_PROG,
   "New prog for APQC HTML stuff.  Glue two images together vertically.",
   "Used when pixel x-dimensions match (mainly for APQC HTML).\n"
},

{ 1, July , 2019 , PT , "@chauffeur_afni" , MICRO , TYPE_NEW_OPT,
   "New option '-pbar_for ..', which is mainly for APQC HTML.",
   "Can add a dict entry to txt file accompanying pbar output.\n"
},

{ 26, June , 2019 , PT , "3dNetCorr" , MINOR , TYPE_NEW_OPT,
   "New opt '-weight_ts WTS' to multiply ROI ave time series.",
   "Input at the behest of Colm C.  May it pour forth wondrous results.\n"
},

{ 25, June , 2019 , PT , "3dSkullStrip" , MAJOR , TYPE_MODIFY,
   "Dset orient should no longer affect results (b/c of var of init cond).",
   "Intermediate resampling now reduces/removes var due to start.\n"
},

{ 20, June , 2019 , PT , "@djunct_make_script_and_rst.py" , MICRO , TYPE_BUG_FIX,
   "Use the CAPTION feature on image tables in text blocks.",
   "Also fix help display.\n"
},

{ 19, June , 2019 , PT , "@djunct_make_script_and_rst.py" , MICRO , TYPE_NEW_PROG,
   "New prog for Sphinx doc generation (well, assistance).",
   "Somewhat simple markup scheme used to generate RST, images and scripts.\n"
},

{ 5, June , 2019 , PT , "3dTrackID" , MICRO , TYPE_NEW_OPT,
   "New opt (flag): -trk_opp_orient.  Applies only to TRK format output.",
   "Will oppositize the voxel_order for the TRK file.\n"
},

{ 23, May , 2019 , PT , "apqc_make_tcsh.py" , MINOR , TYPE_BUG_FIX,
   "Would not run in python2, because of subprocess.run() call (only py3).",
   "Now updated to using afni_base.py functions to execute shell cmds.\n"
},

{ 22, May , 2019 , PT , "apqc_make_html.py" , MINOR , TYPE_GENERAL,
   "Improved help file (lists blocks, line to online help).",
   "Better formatting of a couple things; warn level coloring added.\n"
},

{ 22, May , 2019 , PT , "apqc_make_tcsh.py" , MAJOR , TYPE_GENERAL,
   "Somewhat big changes: warns block updated and radcor block added.",
   "Left-right flip and @radial_correlate checks now in; other tweaks.\n"
},

{ 22, May , 2019 , PT , "@djunct_json_value.py" , MINOR , TYPE_NEW_PROG,
   "Tiny program to extract values from JSONs.",
   "Just used by apqc_make_tcsh.py.\n"
},

{ 14, May , 2019 , PT , "@chauffeur_afni" , MINOR , TYPE_GENERAL,
   "Change some fields in pbar json, for greater utility.",
   "Also make new default ftype for output cbar (jpg).\n"
},

{ 14, May , 2019 , PT , "@chauffeur_afni" , MINOR , TYPE_NEW_OPT,
   "More pbar control: put in afni's '-XXXnpane P' behavior.",
   "Same option name used in this prog.\n"
},

{ 13, May , 2019 , PT , "@DriveSuma" , MICRO , TYPE_GENERAL,
   "Some help output has non-UTF8 chars in it;  default help now *won't*.",
   "'MICRO' might be too strong a designation for this change...\n"
},

{ 13, May , 2019 , PT , "3dRprogDemo.R" , MICRO , TYPE_GENERAL,
   "Some help output has non-UTF8 chars in it;  default help now *won't*.",
   "'MICRO' might be too strong a designation for this change...\n"
},

{ 10, May , 2019 , PT , "@chauffeur_afni" , MINOR , TYPE_NEW_OPT,
   "Allow for comments about pbar ranges to be stored when saving pbar.",
   "Also, the pbar text info will now be stored in dict/JSON-able form.\n"
},

{ 1, May , 2019 , PT , "@djunct_is_label.py" , MICRO , TYPE_GENERAL,
   "Tiny program to see if input is an integer (-> index) or str (-> label).",
   "Just used by @chauffeur_afni for -set_subbricks reading.\n"
},

{ 1, May , 2019 , PT , "@chauffeur_afni" , MINOR , TYPE_NEW_OPT,
   "Allow -set_subbricks to take string labels for subbricks as usable args.",
   "Excellent idea, Rasmus!\n"
},

{ 19, Apr , 2019 , PT , "@Spharm.examples" , MINOR , TYPE_GENERAL,
   "Just updated paths/names: tarball getting used no longer exists.",
   "No change in functionality (j'espere).\n"
},

{ 18, Apr , 2019 , PT , "@SSwarper" , MAJOR , TYPE_NEW_OPT,
   "Include -deoblique and -giant_move opts.",
   "For oblique data, and/or heavily rotated, shifted, etc.\n"
},

{ 15, Mar , 2019 , PT , "@chauffeur_afni" , MINOR , TYPE_BUG_FIX,
   "Better behavioring of -box_focux_slices when ulay and refbox grids differ.",
   "Now checking grid similarity and resampling refbox if needbe.\n"
},

{ 6, Mar , 2019 , PT , "3dDWUncert" , MICRO , TYPE_GENERAL,
   "Change \% to %% in printf() function. No change to functionality.",
   "Amazingly spotted in stream of build messages by RWC.\n"
},

{ 27, Feb , 2019 , PT , "1dplot.py" , MINOR , TYPE_GENERAL,
   "Put a try/except at start, to set MPLBACKEND env if running w/o DISPLAY.",
   "Useful for current settings on Biowulf (and possibly elsewhere).\n"
},

{ 27, Feb , 2019 , PT , "apqc_make_tcsh.py" , MINOR , TYPE_GENERAL,
   "Include grayplots in the APQC HTML file.",
   "Should add some extra info about residuals/modeling/the meaning of life.\n"
},

{ 21, Feb , 2019 , PT , "@SSwarper" , MICRO , TYPE_GENERAL,
   "Include '-Urad 30' in 3dUnifize step.",
   "Maybe slightly prettier/more unifized output.\n"
},

{ 19, Feb , 2019 , PT , "apqc_make_html.py" , SUPERDUPER , TYPE_GENERAL,
   "Much functionality changed/improved (hopefully).",
   "More output, better formats, help and HTML framework.\n"
},

{ 19, Feb , 2019 , PT , "apqc_make_tcsh.py" , SUPERDUPER , TYPE_GENERAL,
   "Much functionality changed/improved (hopefully).",
   "More output, better formats, help and HTML framework.\n"
},

{ 19, Feb , 2019 , PT , "1dplot.py" , MINOR , TYPE_GENERAL,
   "Line thickness of plots now adjusts with number of points.",
   "Useful as the number of time points increases (hopefully).\n"
},

{ 13, Feb , 2019 , PT , "@SSwarper" , MICRO , TYPE_NEW_OPT,
   "Renaming the non-pre-skullstripping option to -init_skullstr_off.",
   "Otherwise, might falsely seem like NO skullstripping would be done.\n"
},

{ 12, Feb , 2019 , PT , "@djunct_4d_slices_to_3d_vol" , MICRO , TYPE_GENERAL,
   "Change under the hood: new way to check for validity of input dset.",
   "Should be boring an have no effect on output; just more stable check.\n"
},

{ 12, Feb , 2019 , PT , "@djunct_4d_imager" , MICRO , TYPE_GENERAL,
   "Change under the hood: new way to check for validity of input dset.",
   "Should be boring an have no effect on output; just more stable check.\n"
},

{ 12, Feb , 2019 , PT , "@GradFlipTest" , MICRO , TYPE_GENERAL,
   "Change under the hood: new way to check for validity of input dset.",
   "Should be boring an have no effect on output; just more stable check.\n"
},

{ 12, Feb , 2019 , PT , "@xyz_to_ijk" , MICRO , TYPE_GENERAL,
   "Change under the hood: new way to check for validity of input dset.",
   "Should be boring an have no effect on output; just more stable check.\n"
},

{ 12, Feb , 2019 , PT , "p2dsetstat" , MICRO , TYPE_GENERAL,
   "Change under the hood: new way to check for validity of input dset.",
   "Should be boring an have no effect on output; just more stable check.\n"
},

{ 12, Feb , 2019 , PT , "@chauffeur_afni" , MICRO , TYPE_GENERAL,
   "Change under the hood: new way to check for validity of input dset.",
   "Should be boring an have no effect on output; just more stable check.\n"
},

{ 12, Feb , 2019 , PT , "fat_procs" , MICRO , TYPE_GENERAL,
   "Change under the hood: new way to check for validity of input dset.",
   "Should be boring an have no effect on output; just more stable check.\n"
},

{ 11, Feb , 2019 , PT , "@SSwarper" , MINOR , TYPE_NEW_OPT,
   "... and can also turn off initial skullstripping and/or anisosmoothing.",
   "Options cleverly named: -skullstrip_off and -aniso_off.\n"
},

{ 11, Feb , 2019 , PT , "@SSwarper" , MINOR , TYPE_NEW_OPT,
   "Can turn off initial unifizing with -unifize_off.",
   "Useful if unifizing has been done to dset before using this cmd.\n"
},

{ 5, Feb , 2019 , PT , "@chauffeur_afni" , MINOR , TYPE_BUG_FIX,
   "Had been missing an endif.",
   "Now new and improved-- with endif!\n"
},

{ 30, Jan , 2019 , PT , "@djunct_edgy_align_check" , MINOR , TYPE_NEW_OPT,
   "Added '-montgap' and '-montcolor', for montage functionality.",
   "Users can now control montage borders (i.e., gaps) and color.\n"
},

{ 30, Jan , 2019 , PT , "@chauffeur_afni" , MINOR , TYPE_NEW_OPT,
   "Added '-montgap' and '-montcolor', for montage functionality.",
   "Users can now control montage borders (i.e., gaps) and color.\n"
},

{ 28, Jan , 2019 , PT , "@chauffeur_afni" , MINOR , TYPE_NEW_OPT,
   "Well, new functionality to existing opt: make focus box from ulay or olay.",
   "Keywords AMASK_FOCUS{O,U}LAY can be given to -box_focus_slices.\n"
},

{ 25, Jan , 2019 , PT , "@djunct_montage_coordinator" , MINOR , TYPE_BUG_FIX,
   "Couldn't deal with volumes that had subbrick selectors from @chauffeur*.",
   "Has been fixed now.\n"
},

{ 25, Jan , 2019 , PT , "@djunct_slice_space" , MINOR , TYPE_BUG_FIX,
   "Couldn't deal with volumes that had subbrick selectors from @chauffeur*.",
   "Has been fixed now.\n"
},

{ 19, Jan , 2019 , PT , "@SSwarper" , MINOR , TYPE_BUG_FIX,
   "Program wouldn't run with '-odir ..' opt.",
   "Now it will.\n"
},

{ 21, Dec , 2018 , PT , "@djunct_montage_coordinator" , MINOR , TYPE_BUG_FIX,
   "Adjusted coordinator for a couple situations.",
   "Should be more centered for both 3D and 4D applications.\n"
},

{ 19, Dec , 2018 , PT , "@djunct_montage_coordinator" , MAJOR , TYPE_BUG_FIX,
   "This montage coordinator was noooot picking the right vol to focus on.",
   "That should be fixed via magical incantations now.\n"
},

{ 5, Dec , 2018 , PT , "@chauffeur_afni" , MICRO , TYPE_GENERAL,
   "Reduce list of program dependencies to more accurate one.",
   "List is muuuuch shorter now; had just been relic of @snapshot_volreg.\n"
},

{ 5, Dec , 2018 , PT , "apqc_make_tcsh.py" , MICRO , TYPE_GENERAL,
   "When there is no warning message in a category, just say 'none'.",
   "Before, 'none' was padded with newline chars, but Mac doesn't like :(.\n"
},

{ 5, Dec , 2018 , PT , "@djunct_select_str.py" , MINOR , TYPE_GENERAL,
   "Have removed numpy dependency.",
   "Lighter installation/usage dependencies.\n"
},

{ 5, Dec , 2018 , PT , "@djunct_combine_str.py" , MINOR , TYPE_GENERAL,
   "Have removed numpy dependency.",
   "Lighter installation/usage dependencies.\n"
},

{ 5, Dec , 2018 , PT , "@djunct_calc_mont_dims.py" , MINOR , TYPE_GENERAL,
   "Have removed numpy dependency.",
   "Lighter installation/usage dependencies.\n"
},

{ 5, Dec , 2018 , PT , "apqc_make_tcsh.py" , MINOR , TYPE_GENERAL,
   "Have removed numpy dependency.",
   "Now, default afni_proc.py will output APQC HTML without numpy on comp.\n"
},

{ 5, Dec , 2018 , PT , "1dplot.py" , MINOR , TYPE_GENERAL,
   "Have removed numpy dependency.",
   "Lighter installation/usage dependencies.\n"
},

{ 2, Dec , 2018 , PT , "apqc_make_tcsh.py" , MINOR , TYPE_BUG_FIX,
   "Will work with resting state analyses now.",
   "Fixed minor issue when no stat dset (just NO_STATS str) was present.\n"
},

{ 28, Nov , 2018 , PT , "1dplot.py" , MINOR , TYPE_BUG_FIX,
   "In py3, having a censor line caused graphing issues.",
   "Those issues have been resolved.\n"
},

{ 27, Nov , 2018 , PT , "apqc_make_tcsh.py" , MINOR , TYPE_GENERAL,
   "Now make enorm and outlier plots even if no censor_dsets are in uvars.",
   "Also, on a more fun note, output censor frac below mot/outlier plots.\n"
},

{ 27, Nov , 2018 , PT , "@chauffeur_afni" , MINOR , TYPE_BUG_FIX,
   "Wasn't using user's specified delta_slices-- but now is!.",
   "Grazie, S. Torrisi!\n"
},

{ 27, Nov , 2018 , PT , "apqc_make_html.py" , MINOR , TYPE_GENERAL,
   "Make python3 compatible.",
   "updated.\n"
},

{ 25, Nov , 2018 , PT , "@FindAfniDsetPath" , MINOR , TYPE_BUG_FIX,
   "Dsets weren't found in places specified by env var.",
   "Fixed now.\n"
},

{ 23, Nov , 2018 , PT , "apqc_make_html.py" , MAJOR , TYPE_GENERAL,
   "Much better page formatting now, including navigation bar.",
   "User can jump to sections.\n"
},

{ 23, Nov , 2018 , PT , "apqc_make_tcsh.py" , MAJOR , TYPE_GENERAL,
   "Outputs JSON files now, for easier handling of information later.",
   "These provide more comprehensive info, as well as href linknames.\n"
},

{ 20, Nov , 2018 , PT , "apqc_make_html.py" , MINOR , TYPE_GENERAL,
   "Make subtxt fonts gray (oooh!) and uniformly bold.",
   "Also, made image links not be whole line (much more convenient).\n"
},

{ 20, Nov , 2018 , PT , "@djunct_montage_coordinator" , MINOR , TYPE_NEW_PROG,
   "For use with @chauffeur_afni: subroutine that used to be *in* it.",
   "More modular and useful now, better selection of montage xhair loc, too.\n"
},

{ 20, Nov , 2018 , PT , "@chauffeur_afni" , MINOR , TYPE_BUG_FIX,
   "Fixed the calc of the location of xhairs when box_focus_slices was used.",
   "Should have correct focal location in montages now.\n"
},

{ 21, Oct , 2018 , PT , "apqc_make_tcsh.py" , MICRO , TYPE_GENERAL,
   "Include 'enorm' and 'outlier' string labels in basic 1dplot.",
   "Clarify plot...\n"
},

{ 6, Nov , 2018 , PT , "@chauffeur_afni" , MINOR , TYPE_BUG_FIX,
   "Fixed delta-slice definition for 4D mode of imaging (occasional probs).",
   "Should have correct gapord values across all views now.\n"
},

{ 5, Nov , 2018 , PT , "@chauffeur_afni" , MINOR , TYPE_NEW_OPT,
   "New opt: '-olay_alpha' and '-olay_boxed' for new alpha/boxed driving.",
   "Keepin' up with changes to afni driving, via RWC work.\n"
},

{ 5, Nov , 2018 , PT , "@djunct_edgy_align_check" , MINOR , TYPE_GENERAL,
   "Adjust to keep up with new afni alpha/boxed behavior.",
   "Update internal calls to @chauffeur_afni, which needed new opts for this.\n"
},

{ 5, Nov , 2018 , PT , "3dAllineate" , MICRO , TYPE_GENERAL,
   "Help file update: move *the* useful cost funcs lpa and lpc into main part.",
   "These are no longer listed as experimental!\n"
},

{ 1, Nov , 2018 , PT , "1dplot.py" , MAJOR , TYPE_NEW_PROG,
   "New plotting program for 1D files.",
   "Copies much of the fun 1dplot capability to some pythonic realm.\n"
},

{ 21, Oct , 2018 , PT , "@chauffeur_afni" , MINOR , TYPE_NEW_OPT,
   "New opt: '-pbar_saveim PBS' and '-pbar_dim PBD', to output color pbar.",
   "Just add in new AFNI driving functionality from RWC, to save colorbar.\n"
},

{ 21, Oct , 2018 , PT , "apqc_make_html.py" , MINOR , TYPE_NEW_PROG,
   "Helper program for afni_proc.py.",
   "Run @ss_review_html, build QC dir with html file for ss review.\n"
},

{ 21, Oct , 2018 , PT , "apqc_make_tcsh.py" , MINOR , TYPE_NEW_PROG,
   "Helper program for afni_proc.py.",
   "Make @ss_review_html script for HTML version of AP QC.\n"
},

{ 16, Oct , 2018 , PT , "@FindAfniDsetPath" , MINOR , TYPE_BUG_FIX,
   "Maybe not really a bug, but this program wasn't work as it should have.",
   "It now should find NIFTI sets better, and use afnirc env vars.\n"
},

{ 15, Oct , 2018 , PT , "@djunct_edgy_align_check" , MINOR , TYPE_NEW_PROG,
   "Helper program for @chauffeur_afni-- wrapper of it for QC stuff.",
   "It's for alignment checking, and it's... edgy.\n"
},

{ 15, Oct , 2018 , PT , "@chauffeur_afni" , MINOR , TYPE_NEW_OPT,
   "New opt: '-box_focus_slices REF', to avoid looking at empty slices.",
   "Can used a masked dset as REF to focus on certain slices only.\n"
},

{ 15, Oct , 2018 , PT , "@djunct_slice_space" , MINOR , TYPE_NEW_PROG,
   "Helper program for @chauffeur_afni.",
   "Calculate even spacing of slices for montaging.\n"
},

{ 15, Oct , 2018 , PT , "3dAutobox" , MINOR , TYPE_NEW_OPT,
   "More new options",
   "Also output midslices, more info to screen (on-demand), and xyz stuff.\n"
},

{ 15, Oct , 2018 , PT , "@xyz_to_ijk" , MICRO , TYPE_GENERAL,
   "Fixed help file to list all opts.",
   "Now '-prefix ...' appears with apsearch.\n"
},

{ 15, Oct , 2018 , PT , "3dAutobox" , MICRO , TYPE_GENERAL,
   "Allow for subbrick selection of input",
   "Tiny internal change-- moving where dset is loaded+checked.\n"
},

{ 15, Oct , 2018 , PT , "3dAutobox" , MINOR , TYPE_NEW_OPT,
   "New opt: '-extent_ijk_to_file FF'.",
   "Output IJK extents to a simple-formatted text file.\n"
},

{ 28, Aug , 2018 , PT , "@xyz_to_ijk" , MINOR , TYPE_NEW_PROG,
   "Helper program to be able to convert xyz coors to ijk indices.",
   "Supplementary program.\n"
},

{ 15, Mar , 2018 , PT , "fat_proc_convert_dwis" , MINOR , TYPE_NEW_OPT,
   "Can provide NIFTI+bvec+bval files as inp, not just a directory of dicoms.",
   "All niceifying steps can thus be applied to already-converted vol.\n"
},

{ 10, Aug , 2018 , PT , "3dClusterize" , MINOR , TYPE_BUG_FIX,
   "Allow non-stat bricks to be thresholded.",
   "Before, if the [ithr] brick was nonstat, crashing occurred.\n"
},

{ 1, Aug , 2018 , PT , "@chauffeur_afni" , MICRO , TYPE_BUG_FIX,
   "Deal correctly with percentile values for 4D ulay in non-4Dmode...",
   "... because user may specify with subbrick selectors.\n"
},

{ 31, July , 2018 , PT , "fat_proc_dwi_to_dt" , MINOR , TYPE_NEW_OPT,
   "New opt: '-check_abs_min ..'.",
   "Just allows the same-named opt from 1dDW_Grad_o_Mat++ to be used.\n"
},

{ 31, July , 2018 , PT , "@GradFlipTest" , MINOR , TYPE_NEW_OPT,
   "New opt: '-check_abs_min ..'.",
   "Just allows the same-named opt from 1dDW_Grad_o_Mat++ to be used.\n"
},

{ 25, July , 2018 , PT , "@chauffeur_afni" , MAJOR , TYPE_GENERAL,
   "Several new options, as well as ability to deal with 4D images.",
   "Many new features, probably including minor bug fixes.\n"
},

{ 25, July , 2018 , PT , "@djunct_calc_mont_dims.py" , MINOR , TYPE_BUG_FIX,
   "Was excluding solution of a square set of dimensions.",
   "Tested; seems fine now.\n"
},

{ 23, July , 2018 , PT , "3dClusterize" , MICRO , TYPE_GENERAL,
   "Check about overwriting files before trying to write.",
   "This way, failure to write file exits nonzeroly.\n"
},

{ 17, July , 2018 , PT , "@djunct_select_str.py" , MICRO , TYPE_GENERAL,
   "Converted to python3 compatible, using 2to3.",
   "Tested; seems fine.\n"
},

{ 17, July , 2018 , PT , "@djunct_combine_str.py" , MICRO , TYPE_GENERAL,
   "Converted to python3 compatible, using 2to3.",
   "Tested; seems fine.\n"
},

{ 17, July , 2018 , PT , "@djunct_calc_mont_dims.py" , MICRO , TYPE_GENERAL,
   "Converted to python3 compatible, using 2to3.",
   "Tested; seems fine.\n"
},

{ 1, July , 2018 , PT , "@SSwarper" , MAJOR , TYPE_NEW_OPT,
   "New opt:  well, actually, it is new to *have* explicit options now!",
   "Same great functionality, but with more flexible options/names/outputs.\n"
},

{ 1, July , 2018 , PT , "@snapshot_volreg" , MINOR , TYPE_GENERAL,
   "Now respects including a path in the third argument (prefix/filename).",
   "Useful for scripting and selecting directory for output images.\n"
},

{ 26, June , 2018 , PT , "fat_proc_axialize_anat" , MINOR , TYPE_NEW_OPT,
   "New opt '-focus_by_ss' to do skullstripping before alignment stuff.",
   "Final dset is *not* skullstripped, but it helps with center of mass.\n"
},

{ 26, June , 2018 , PT , "fat_proc_select_vols" , MINOR , TYPE_BUG_FIX,
   "Bug fixed in supplementary program to *this* program.",
   "Used to get an error when no bad vols were selected.\n"
},

{ 26, June , 2018 , PT , "@djunct_select_str.py" , MINOR , TYPE_BUG_FIX,
   "Would return an error when *no* bad vols were selected.",
   "Note about fixing it in Jan, 2018; must have forgot to push that ver!\n"
},

{ 26, June , 2018 , PT , "fat_proc_convert_anat" , MINOR , TYPE_NEW_OPT,
   "Can provide a NIFTI file as input, not just a directory of dicoms.",
   "All niceifying steps can thus be applied to already-converted vol.\n"
},

{ 25, June , 2018 , PT , "fat_proc_select_vols" , MINOR , TYPE_GENERAL,
   "The adjunct program, @djunct_dwi_selector.bash, was changed to be tcsh.",
   "No output diffs; but bash one couldn't run on new Mac OS (bad Mac)...\n"
},

{ 1, June , 2018 , PT , "3dAmpToRSFC" , MINOR , TYPE_GENERAL,
   "Adapted to changes of 3dLombScargle.",
   "Simpler scaling to match Parseval.\n"
},

{ 1, June , 2018 , PT , "3dLombScargle" , MINOR , TYPE_GENERAL,
   "Change scaling of output.",
   "Simpler scaling to match Parseval.\n"
},

{ 1, June , 2018 , PT , "fat_proc_axialize_anat" , MINOR , TYPE_NEW_OPT,
   "New pre-alignment opt, -pre_align_center_mass.",
   "Probably more useful than older -pre_center_mass.\n"
},

{ 1, June , 2018 , PT , "3dClusterize" , MICRO , TYPE_NEW_OPT,
   "New opt to output vols even if no clusters are found.",
   "These would be empty vols-- juuuust if the user wants.\n"
},

{ 30, May , 2018 , PT , "fat_proc_map_to_dti" , MINOR , TYPE_NEW_OPT,
   "User can specify matching cost and warp.",
   "How exciting is that??  (Well, mostly for test comparisons...).\n"
},

{ 30, May , 2018 , PT , "@suma_reprefixize_spec" , MICRO , TYPE_BUG_FIX,
   "Changing 'more' -> 'cat', internally.",
   "Think 'more' gave oddness at times- dumped weird chars and broke files.\n"
},

{ 29, May , 2018 , PT , "@chauffeur_afni" , MINOR , TYPE_NEW_OPT,
   "Can crop the saved images.",
   "See the '-crop_*' options.\n"
},

{ 27, May , 2018 , PT , "3dClusterize" , MINOR , TYPE_GENERAL,
   "Make report cleaner, and add in INT_MAP property to output clust map.",
   "Thanks, D. Glen for more useful suggestions.\n"
},

{ 23, May , 2018 , PT , "3dClusterize" , MINOR , TYPE_GENERAL,
   "Some bug fixes if dsets are left out, some new checks on what user asks.",
   "User can't run multi-sided tests on single-sided stats now...\n"
},

{ 22, May , 2018 , PT , "fat_proc_filter_dwis" , MAJOR , TYPE_BUG_FIX,
   "Was unioning, not intersecting, multiple selector strings.",
   "Fixed the issue in subprogram @djunct_combin_str.py.\n"
},

{ 21, May , 2018 , PT , "p2dsetstat" , MINOR , TYPE_NEW_OPT,
   "Include '-bisided' as a type of test, explicitly.",
   "Same behavior as '-2sided', just easier for scripting.\n"
},

{ 17, May , 2018 , PT , "3dClusterize" , MINOR , TYPE_GENERAL,
   "String subbrick selectors now work for -idat and -ithr.",
   "Also, the text report contains more (useful?) information.\n"
},

{ 13, May , 2018 , PT , "3dClusterize" , MINOR , TYPE_BUG_FIX,
   "Wouldn't work with extra dset entered- fixed now.",
   "Can enter extra beta/effect estimate set for clusterizing.\n"
},

{ 12, May , 2018 , PT , "3dClusterize" , MAJOR , TYPE_NEW_PROG,
   "Perform clusterizing (voxelwise and volume-wise thresholding) on a dset.",
   "Basically like 3dclust but has some new options and easier syntax.\n"
},

{ 22, Apr , 2018 , PT , "fat_proc_axialize_anat" , MINOR , TYPE_BUG_FIX,
   "When using '-remove_inf_sli', the wrong volume was being warped at end.",
   "Final warped volume had lower slice reduction, when it shouldn't have.\n"
},

{ 22, Apr , 2018 , PT , "3dSliceNDice" , MAJOR , TYPE_NEW_PROG,
   "Calculate Dice coefficients between volumes on a slicewise basis.",
   "Useful for comparing masks/maps of volumes.\n"
},

{ 16, Apr , 2018 , PT , "p2dsetstat" , MAJOR , TYPE_NEW_PROG,
   "Program to convert a p-value to a statistic, using params in dset header.",
   "Useful to calculate thresholds for a particular volume.\n"
},

{ 2, Apr , 2018 , PT , "@radial_correlate" , MICRO , TYPE_GENERAL,
   "Make -hview option work with the program.",
   "Didn't before, does now.\n"
},

{ 14, Mar , 2018 , PT , "fat_proc_dwi_to_dt" , MINOR , TYPE_BUG_FIX,
   "Crashed no ref dset was used in mapping.",
   "Crashes no more under such circumstance.\n"
},

{ 14, Mar , 2018 , PT , "fat_proc_filter_dwis" , MINOR , TYPE_BUG_FIX,
   "Crashed when b-value file was input.",
   "Crashes no more under such circumstance.\n"
},

{ 6, Mar , 2018 , PT , "fat_proc_convert_anat" , MINOR , TYPE_MODIFY,
   "Default orientation for nifti files to be 'RAI' instead of 'RPI'.",
   "This will be more in line with TORTOISE (and AFNI DICOM-coor default).\n"
},

{ 6, Mar , 2018 , PT , "fat_proc_convert_dwis" , MINOR , TYPE_MODIFY,
   "Default orientation for nifti files to be 'RAI' instead of 'RPI'.",
   "This will be more in line with TORTOISE (and AFNI DICOM-coor default).\n"
},

{ 22, Feb , 2018 , PT , "@chauffeur_afni" , MINOR , TYPE_NEW_OPT,
   "Can now apply p-to-stat calcs for thresholding.",
   "User gives p-value, which gets made to appropriate stat for thresh.\n"
},

{ 13, Feb , 2018 , PT , "fat_proc_filter_dwis" , MINOR , TYPE_MODIFY,
   "Can now accept *multiple* selector strings that get merged.",
   "Multiple strings/files can be input, yay.\n"
},

{ 8, Feb , 2018 , PT , "fat_proc_dwi_to_dt" , MINOR , TYPE_BUG_FIX,
   "When a mask was input, it wasn't resampled if needed to be.",
   "Now fixed, and added check that grid of mask is good. Good.\n"
},

{ 6, Feb , 2018 , PT , "fat_proc_axialize_anat" , MINOR , TYPE_NEW_OPT,
   "Can put a ceiling on the final output volume: -do_ceil_out.",
   "Reduce impact of tiny spikes (often at fringe) later on.\n"
},

{ 1, Feb , 2018 , PT , "@GradFlipTest" , MINOR , TYPE_MODIFY,
   "Internal change to allow subset selection in text files.",
   "Can now use subbrick selector notation with bvals/bvecs.\n"
},

{ 12, Jan , 2018 , PT , "@djunct_select_str.py" , MINOR , TYPE_BUG_FIX,
   "Would return an error when *no* bad vols were selected.",
   "Now updated to work fine with that; just an intermed program.\n"
},

{ 12, Jan , 2018 , PT , "3dRSFC" , MICRO , TYPE_GENERAL,
   "Deal with change elsewhere to definition of a function.",
   "New option added to function, just need another arg; shd be no change.\n"
},

{ 12, Jan , 2018 , PT , "fat_proc_align_anat_pair" , MICRO , TYPE_BUG_FIX,
   "Output 3dAllineate's weight vol to working dir, not present dir.",
   "Minor change, does not affect alignment/output.\n"
},

{ 22, Dec , 2017 , PT , "fat_proc_connec_vis" , MINOR , TYPE_NEW_OPT,
   "Can output the intermediate tstat or tcat files of ROI maps.",
   "Might be useful in subsequent volumetric analyses.\n"
},

{ 20, Dec , 2017 , PT , "fat_proc_connec_vis" , MINOR , TYPE_MODIFY,
   "Changing the way that outputting is specified.",
   "Make making a separate directory the default output; new opt for files.\n"
},

{ 29, Sep , 2017 , PT , "@chauffeur_afni" , MINOR , TYPE_MODIFY,
   "Now has help with list of options.",
   "Should be useful for users during processing.\n"
},

{ 29, Nov , 2017 , PT , "@djunct_4d_imager" , MAJOR , TYPE_NEW_PROG,
   "Helper function to make montages and movies of 4D dsets.",
   "Useful when proc'ing dsets, make record of them.\n"
},

{ 26, Oct , 2017 , PT , "fat_proc_connec_vis" , MAJOR , TYPE_NEW_PROG,
   "Visualize 'white matter connection' volumes output by 3dTrackID.",
   "Combine separate '-dump_rois ...' output into SUMAble surface maps.\n"
},

{ 12, Oct , 2017 , PT , "@GradFlipTest" , MINOR , TYPE_MODIFY,
   "Change output formatting and getting basename of prefix name.",
   "Easier output and reading in terminal/files.\n"
},

{ 04, Oct , 2017 , PT , "@GradFlipTest" , MINOR , TYPE_MODIFY,
   "Change the output directory naming/choosing options.",
   "Do more with just '-prefix ...', in standard AFNI fashion.\n"
},

{ 22, Sep , 2017 , PT , "fat_proc_map_to_dti" , MINOR , TYPE_BUG_FIX,
   "On Macs, when not all types of 'follower' sets were used, this gave err.",
   "Have changed internal behavior to avoid this 'Mac'errorizing.\n"
},

{ 20, Sep , 2017 , PT , "1dDW_Grad_o_Mat++" , MINOR , TYPE_NEW_OPT,
   "New opt to push through tiny, negative diagonal elements in bmatrices.",
   "Useful-- but use this option cautiously, and look at your data...\n"
},

{ 20, Sep , 2017 , PT , "@GradFlipTest" , MICRO , TYPE_MODIFY,
   "Change way text is dumped to screen.",
   "Should prevent any need for user keypress if terminal is small.\n"
},

{ 19, Sep , 2017 , PT , "3dLombScargle" , MINOR , TYPE_BUG_FIX,
   "delF calculated correctly now.",
   "Had been at N-1 instead of N.  Better Parsevalling now.\n"
},

{ 14, Sep , 2017 , PT , "3dLombScargle" , MAJOR , TYPE_BUG_FIX,
   "Finally revisiting this-- fixed up lots of things.",
   "Good to go for basic functionality now.\n"
},

{ 11, Sep , 2017 , PT , "plugout_drive" , MICRO , TYPE_GENERAL,
   "Change level: actually nano.  Fixed Example 1 (missing apostrophe).",
   "It's the little things in life, though, sometimes.\n"
},

{ 06, Sep , 2017 , PT , "fat_proc_dwi_to_dt" , MICRO , TYPE_MODIFY,
   "Quick change: keep FOV same for b0 ulay comparison with anat-edge.",
   "Minor adjustment for keeping FOV consistent.\n"
},

{ 06, Sep , 2017 , PT , "fat_proc_dwi_to_dt" , MINOR , TYPE_MODIFY,
   "Output a couple more types of QC images by default.",
   "Output b0 ulay with anat-edge olay;  also, some uncert images.\n"
},

{ 06, Sep , 2017 , PT , "@chauffeur_afni" , MINOR , TYPE_MODIFY,
   "Now gets output path as part of '-prefix' as opposed to sep '-outdir'.",
   "Now in line with most of AFNI funcs.\n"
},

{ 24, Aug , 2017 , PT , "@GradFlipTest" , MINOR , TYPE_MODIFY,
   "The file storing the flip recommendation will *overwrite* a previous one.",
   "Previous version of this would *append to*, which seems pointless.\n"
},

{ 17, Aug , 2017 , PT , "@chauffeur_afni" , MINOR , TYPE_NEW_OPT,
   "Some new labelling, etc. optioning.",
   "Make some new labels, locationing based on XYZ and more.\n"
},

{ 16,  Aug , 2017, PT, "afni", MICRO, TYPE_NEW_OPT,
   "Added color map (applies to both afni and suma): Reds_and_Blues_Inv",
   "So, new color opt readily available.\n"
} ,

{ 11, Aug , 2017 , PT , "fat_proc_align_anat_pair" , MINOR , TYPE_MODIFY,
   "Change a '>>' to '>' for wider compatability.",
   "Yup.\n"
},

{ 11, Aug , 2017 , PT , "fat_proc_map_to_dti" , MINOR , TYPE_MODIFY,
   "Make range associated with ROI map images =256 for all.",
   "This provides better consistency in coloration with ROI_i256 cbar.\n"
},

{ 8, Aug , 2017 , PT , "fat_proc_map_to_dti" , MINOR , TYPE_NEW_OPT,
   "Can have surfaces, niml.dsets and spec files move along with vols.",
   "Added capability to mapping volume dsets.\n"
},

{ 8, Aug , 2017 , PT , "@suma_reprefixize_spec" , MINOR , TYPE_NEW_PROG,
   "Helper function to copy a spec file whilst renaming files inside.",
   "Useful when copying a lot of *.gii or other surface files.\n"
},

{ 8, Aug , 2017 , PT , "3dTrackID" , MICRO , TYPE_BUG_FIX,
   "More specific glob for 3D vol files *only*; had gotten 1D text in list.",
   "Getting 1D text files would throw error.  More specific search now.\n"
},

{ 1, Aug , 2017 , PT , "fat_proc_dwi_to_dt" , MINOR , TYPE_MODIFY,
   "Turn on reweighting and cumulative weight calc in 3dDWItoDT part.",
   "More useful fitting+output, hopefully.\n"
},

{ 1, Aug , 2017 , PT , "3dDWItoDT" , MINOR , TYPE_MODIFY,
   "Have the '-cumulative_wts' output also get dumped into a 1D file.",
   "Figured it was nice to not *only* have info in the terminal.\n"
},

{ 31, Jul , 2017 , PT , "@GradFlipTest" , MICRO , TYPE_MODIFY,
   "Echo the recommendations into a text file, as well.",
   "More useful/less lossy if scripting. New '-wdir *' opt, too.\n"
},

{ 3, Jul , 2017 , PT , "@chauffeur_afni" , MINOR , TYPE_NEW_OPT,
   "Some new subbrick-setting optioning.",
   "For utilizing 'SET_SUBBRICKS i j k' functionality in driving afni.\n"
},

{ 7, Jun , 2017 , PT , "@SUMA_renumber_FS" , MINOR , TYPE_MODIFY,
   "Added two more FS 'undetermined' regions to the list, ROIs 29 and 61.",
   "One voxel of one was in one subject once. Joy. Now part of tiss__unkn.\n"
},

{ 6, Jun , 2017 , PT , "3dROIMaker" , MINOR , TYPE_NEW_OPT,
   "New inflation opt:  '-skel_stop_strict'.",
   "Think this might be useful: don't expand at all *into* WM skel.\n"
},

{ 6, Jun , 2017 , PT , "@GradFlipTest" , MICRO , TYPE_MODIFY,
   "Internal call to 3dAutomask for DWI file now talks abs value of DWI[0].",
   "Useful bc TORTOISE now outputs negative DWIs... .\n"
},

{ 6, Jun , 2017 , PT , "@GradFlipTest" , MICRO , TYPE_GENERAL,
   "Change output summary dumped to screen: don't prepend './' on paths.",
   "Should have changed earlier with internal name changes... Easier now.\n"
},

{ 5, Jun , 2017 , PT , "3dTrackID" , MICRO , TYPE_GENERAL,
   "Allow longer path names input for some things.",
   "Paths to dti_in inputs can now be longer (300 chars).\n"
},

{ 30, May , 2017 , PT , "3dANOVA3" , MICRO , TYPE_GENERAL,
   "Removed warning/info message for using type 4 or 5.",
   "Apparently made loooong ago, no longer needed according to GC.\n"
},

{ 26, May , 2017 , PT , "3dReHo" , MINOR , TYPE_BUG_FIX,
   "Correct checking for null time series now.",
   "Earlier, only looked at [0]th point; now sums across all.\n"
},

{ 26, May , 2017 , PT , "3dNetCorr" , MINOR , TYPE_BUG_FIX,
   "Correct checking for null time series now.",
   "Earlier, only looked at [0]th point; now sums across all.\n"
},

{ 20, May , 2017 , PT , "@chauffeur_afni" , MICRO , TYPE_MODIFY,
   "Temporary files now have more unique names.",
   "Helps avoid confusion in parallel computations.\n"
},

{ 12, May , 2017 , PT , "3dDWItoDT" , MAJOR , TYPE_NEW_OPT,
   "Added goodness-of-fit measures to '-debug_brik' output.",
   "Two chi-sqs from Papadakis et al. (2003); thx, J Ipser for idea.\n"
},

{ 11, May , 2017 , PT , "3dDTtoDWI" , MAJOR , TYPE_BUG_FIX,
   "Fixed mismatch in multiplying DT and bmatrices.",
   "Element indices hadn't been sync'ed, now they are.\n"
},

{ 4, May , 2017 , PT , "3dReHo" , MINOR , TYPE_NEW_OPT,
   "Allow box-y neighborhoods.",
   "User can input values for cubic/prism neighborhoods now.\n"
},

{ 4, May , 2017 , PT , "3dDTtoDWI" , MINOR , TYPE_NEW_OPT,
   "Added in '-scale_out_1000' option, to match 3dDWItoDT.",
   "This allows it to be used with scaled tensors from 3dDWItoDT.\n"
},

{ 3, May , 2017 , PT , "@chauffeur_afni" , MINOR , TYPE_MODIFY,
   "The opacity in olays wasn't working with xvfb-run-- now it does.",
   "Pixel depth was not useful by default, I think.\n"
},

{ 2, May , 2017 , PT , "@GradFlipTest" , MICRO , TYPE_MODIFY,
   "If 'outdir' doesn't exist yet, create it (don't just exit with error).",
   "Simplifies some other fat_proc scripting.\n"
},

{ 27, Apr , 2017 , PT , "3dNetCorr" , MINOR , TYPE_NEW_OPT,
   "With '-output_mask_nonnull', user can output mask of non-null ts.",
   "This was made to help those who need to finnd null time series here.\n"
},

{ 27, Apr , 2017 , PT , "3dNetCorr" , MINOR , TYPE_NEW_OPT,
   "With '-ts_wb_strlabel', can use ROI string labels in WB output filenames.",
   "This was made expressly for The Rajendra Who Shall Not Be Named.\n"
},

{ 27, Apr , 2017 , PT , "3dNetCorr" , MINOR , TYPE_MODIFY,
   "More watchfulness for null time series from badly masked dsets.",
   "Count and report null time series, and possibly fail if too many.\n"
},

{ 30, Mar , 2017 , PT , "lib_fat_funcs.py" , MICRO , TYPE_BUG_FIX,
   "An error message in func called by fat_mvm_scripter.py was wrong.",
   "Fixed an indexing mistake which gave wrong ROI list-- thanks, E. Grodin!\n"
},

{ 29, Mar , 2017 , PT , "@chauffeur_afni" , MICRO , TYPE_MODIFY,
   "Change how xvfb is used to run in virtual environment.",
   "This should improve usage on biowulf-- thanks much, D. Godlove!\n"
},

{ 20, Mar , 2017 , PT , "@SUMA_renumber_FS" , MICRO , TYPE_MODIFY,
   "Changed an ls -> find, to search for either *.nii or *.nii.gz better.",
   "Necessary in case of problematic users (you know who you are!).\n"
},

{ 9, Feb , 2017 , PT , "@GradFlipTest" , MICRO , TYPE_BUG_FIX,
   "Some IF conditions gave problems; some option names were inconvenient.",
   "They are now ex-parrots.\n"
},

{ 6, Feb , 2017 , PT , "@chauffeur_afni" , MINOR , TYPE_MODIFY,
   "Should deal with subbrick selection now.",
   "Works for ulay and olay sets in usual AFNI way.\n"
},

{ 31, Jan , 2017 , PT , "@SUMA_renumber_FS" , MINOR , TYPE_MODIFY,
   "Update region list to work with new FS 6.0 that came out a week ago.",
   "Regions #3 and #42 (in FS file output) appear now; ~'leftover' GM.\n"
},

{ 27, Jan , 2017 , PT , "3dDWItoDT" , MICRO , TYPE_NEW_OPT,
   "Miniscule new option, '-bmatrix_FULL' to have clearer usage.",
   "Just copies functionality of cryptic '-bmatrix_Z'.\n"
},

{ 27, Jan , 2017 , PT , "@GradFlipTest" , MAJOR , TYPE_MODIFY,
   "Totally revamped-- have real options, better funcs, output text file.",
   "Meshes with other changes in 1dDW_Grad* and 3dDWItoDT.\n"
},

{ 26, Jan , 2017 , PT , "@chauffeur_afni" , MINOR , TYPE_NEW_PROG,
   "Simplish function for driving AFNI to make images/montages.",
   "Based on @snapshot_volreg; mainly intended for my selfish use.\n"
},

{ 26, Jan , 2017 , PT , "1dDW_Grad_o_Mat++" , MINOR , TYPE_NEW_PROG,
   "New program for changing/reformatting grads and things.",
   "Better defaults and simpler than original 1dDW_Grad_o_Mat++.\n"
},

{ 30, Dec , 2016 , PT , "@SUMA_renumber_FS" , MINOR , TYPE_NEW_PROG,
   "New program for renumbering FS output after @SUMA_Make_Spec_FS.",
   "Also conglomerates things into tissue maps.\n"
},

{ 30, Dec , 2016 , PT , "@SUMA_Make_Spec_FS" , MINOR , TYPE_MODIFY,
   "Output new data sets of renumb'd values, more consistent than 'rank' ones.",
   "Also output more tissue segmentation maps based on ROIs.\n"
},

{ 26, Dec , 2016 , PT , "thd_center" , MINOR , TYPE_NEW_OPT,
   "Extra argument in THD_cmass() and THD_roi_cmass().",
   "Allows for local ijk coordinate output; updated other calling functions.\n"
},

{ 23, Dec , 2016 , PT , "3dCM" , MINOR , TYPE_NEW_OPT,
   "Allow ijk coordinate output.",
   "Will be in local orientation.  Makes undumping after easier.\n"
},

{ 20, Dec , 2016 , PT , "fat_mvm_prep.py" , MICRO , TYPE_NEW_OPT,
   "New --unionize_rois option: affects GRID element selection.",
   "Now can select union of matrix elements across group for MVM_tbl.\n"
},

{ 23, Nov , 2016 , PT , "3dTrackID" , MINOR , TYPE_BUG_FIX,
   "Used to be able to have nans in sBL b/c of sqrt(neg-from-rounding).",
   "Now IF condition to prevent that.  Happy Thanksgiving.\n"
},

{ 23, Nov , 2016 , PT , "3dNetCorr" , MINOR , TYPE_BUG_FIX,
   "Z-score WB maps were all zeros-> now have values.",
   "Hopefully even the correct Z-values.\n"
},

{ 16, Nov , 2015 , PT , "3dTrackID" , MAJOR , TYPE_GENERAL,
   "Estimate mean and stdev of fiber lengths in bundles.",
   "These are now automatically output in *.grid file.\n"
},

{ 16, Nov , 2015 , PT , "3dTrackID" , MAJOR , TYPE_NEW_OPT,
   "Can limit tracts to 'between targets' in new ways.",
   "See '-targ_surf_stop' and '-targ_surf_twixt' in the help.\n"
},

{ 16, Nov , 2016 , PT , "1dDW_Grad_o_Mat" , MINOR , TYPE_GENERAL,
   "Output b-values are now floats, not ints.",
   "Seems necessary, depending on what user has input.\n"
},

{ 16, Nov , 2016 , PT , "1dDW_Grad_o_Mat" , MINOR , TYPE_BUG_FIX,
   "The -out_bval_col_sep used did nothing (after last changes).",
   "Have returned it to functionality.\n"
},

{ 16, Nov , 2016 , PT , "3dDWUncert" , MINOR , TYPE_GENERAL,
   "Check for singular values, so don't get crashes from GSL calcs.",
   "These pretty much occur outside mask, but can also be inside mask.\n"
},

{ 12, Oct , 2016 , PT , "3dDWItoDT" , MINOR , TYPE_GENERAL,
   "Now, automatically output RD if '-eigs' opt is used.",
   "And the users of 3dTrackID say, 'Yaaaay'. Or 'Wha'evah!'.\n"
},

{ 12, Oct , 2016 , PT , "3dDWUncert" , MINOR , TYPE_GENERAL,
   "Now output progress; also, only divvy up non-zeros to proc.",
   "Should be faster/better parallelized, also tell user about itself.\n"
},

{ 11, Oct , 2016 , PT , "map_TrackID" , MICRO , TYPE_GENERAL,
   "Put integer variables in to not get lame warnings when building.",
   "Things like 'pppp = fscan();', etc... Purely aesthetic changes.\n"
},

{ 11, Oct , 2016 , PT , "3dDWUncert" , MAJOR , TYPE_GENERAL,
   "Totally reprogrammed, mainly to use OpenMP and be fstr.",
   "Also should be more generalized if b0 != 0.\n"
},

{ 14, Sep , 2016 , PT , "3dDWItoDT" , MINOR , TYPE_NEW_OPT,
   "Have a new '-bmax_ref ...' option: if bref has b>0.",
   "Won't have much effective change *yet*, but will later. Possibly.\n"
},

{ 13, Sep , 2016 , PT , "1dDW_Grad_o_Mat" , MINOR , TYPE_NEW_OPT,
   "New opt -bref_mean_top to average over mean bref when b>0.",
   "Also, totally reprogrammed most of interior; had been too scraggly.\n"
},

{ 31, Aug , 2016 , PT , "3dSpaceTimeCorr" , MAJOR , TYPE_BUG_FIX,
   "Fixed bug in yet-unreleased function... and also changed a feature.",
   "Bug: ts = all0 -> GSL badness on some comp; now, exclude seedvox in corr.\n"
},

{ 31, Aug , 2016 , PT , "3dSpaceTimeCorr" , MAJOR , TYPE_NEW_PROG,
   "New function for calculating spatial corr of temporal corr maps.",
   "Calc spatial corr of WB/mask connectivity maps; useful for RSFC?\n"
},

{ 18, Aug , 2016 , PT , "3dReHo" , MINOR , TYPE_BUG_FIX,
   "Used to not allow subbrik selection on input.",
   "Now it does.  Thanks to Daniel H. for pointing it out.\n"
},

{ 1, Aug , 2016 , PT , "3dRSFC" , MINOR , TYPE_BUG_FIX,
   "In cases of *very large* N_pts, an error message appeared-- no more.",
   "Just changed default initialization of >f_N value.\n"
},

{ 21, Jun , 2016 , PT , "@fat_tract_colorize" , MAJOR , TYPE_NEW_PROG,
   "New function for coloring the volumetric tracking outputs.",
   "RGB coloration of local diffusion, esp. for PROB track output.\n"
},

{ 20, Jun , 2016 , PT , "3dLombScargle" , MINOR , TYPE_BUG_FIX,
   "Fixing bug in delta F calculation.",
   "What more needs to be said?\n"
},

{ 14, Jun , 2016 , PT , "3dAmptoRSFC" , MAJOR , TYPE_NEW_PROG,
   "New function for calculating RSFC params from one-side spectra.",
   "Complements 3dLombScargle. What an epithet.\n"
},

{ 14, Jun , 2016 , PT , "3dLombScargle" , MINOR , TYPE_MODIFY,
   "Making this output 'one-sided' spectra now.",
   "Easier for 3dAmpToRSFC calcs.\n"
},

{ 16, Jun , 2016 , PT , "3dLombScargle" , MINOR , TYPE_MODIFY,
   "Changed how number of output points/freqs is calc'ed.",
   "Should be more stable across group.).\n"
},

{ 13, Jun , 2016 , PT , "3dLombScargle" , MAJOR , TYPE_MODIFY,
   "Revamped LS program-- AGAIN**2!-- now has Welch windows+tapers.",
   "Scaling properly/consistently, couple bug fixes.\n"
},

{ 9, Jun , 2016 , PT , "3dLombScargle" , MAJOR , TYPE_MODIFY,
   "Revamped LS program-- AGAIN-- now has Welch windows+tapers.",
   "Several new options added (related to windows/tapers).\n"
},

{ 27, May , 2016 , PT , "3dDWItoDT" , MINOR , TYPE_NEW_OPT,
   "Have a new '-scale_out_1000' option: rescale output, if desired.",
   "Effectively: change output diff units of mm^2/s -> x10^{-3} mm^2/s.\n"
},

{ 24, May , 2016 , PT , "3dLombScargle" , MAJOR , TYPE_MODIFY,
   "Revamped LS program-- new implementation, directly from PR89.",
   "Several new options added (normalize, amplitudeize, etc.).\n"
},

{ 12, May , 2016 , PT , "3dLombScargle" , MAJOR , TYPE_NEW_PROG,
   "New function for calculating LS (normalized) periodogram from time series.",
   "Calculate magnitude spectrum from non-equisampled data.\n"
},

{ 3, May , 2016 , PT , "@GradFlipTest" , MINOR , TYPE_MODIFY,
   "Using '-out_grad_cols_bwt' for grad stuff now-- use weights.",
   "Can deal well with multiple DW factors in gradient list now.\n"
},

{ 2, May , 2016 , PT , "3dDWItoDT" , MINOR , TYPE_NEW_OPT,
   "Have a new '-min_bad_md' option: use to threshold badness.",
   "Also now detect bad DT fits if MD is crazy big.  Whoa.\n"
},

{ 8, Apr , 2016 , PT , "3dDTtoDWI" , MINOR , TYPE_MODIFY,
   "Work to deal with bvalue-weighted grads.",
   "This is useful esp. for new TORTOISE outputs.\n"
},

{ 5, Apr , 2016 , PT , "3dDWUncert" , MINOR , TYPE_NEW_OPT,
   "New inp format option-- for dealing with TORT export/import.",
   "-bmatrix_Z for reading in bmat in AFNI format; byebye -bmatr opt.\n"
},

{ 5, Apr , 2016 , PT , "1dDW_Grad_o_Mat" , MINOR , TYPE_NEW_OPT,
   "New I/O options-- for dealing with TORT export.",
   "Now have I/O of grad columns weighted by bvalues.\n"
},

{ 5, Jan , 2016 , PT , "3dVecRGB_to_HSL" , MAJOR , TYPE_NEW_PROG,
   "Take a 3-vec to a single index on RGB color scale, and glue FA brick.",
   "Replaces earlier version, 3dVec_to_RGBind.\n"
},

{ 4, Jan , 2016 , PT , "1dDW_Grad_o_Mat" , MICRO , TYPE_BUG_FIX,
   "Fixed backwards output messages.",
   "Should now be easier to see what went bad in a case of mistaken input.\n"
},

{ 16, Dec , 2015 , PT , "3ddot_beta" , MAJOR , TYPE_NEW_PROG,
   "Copy calc of 3ddot-- uses same functions-- just faster.",
   "Right now, can only calculate eta2; was asked for by user.\n"
},

{ 16, Nov , 2015 , PT , "fat_mat_sel.py" , MINOR , TYPE_MODIFY,
   "New default for x-axis labels: rot=45 deg, horiz align=right.",
   "Better than previous defaults (rot=37 deg, horiz align=center).\n"
},

{ 10, Nov , 2015 , PT , "3dVec_to_RGBind.c" , MAJOR , TYPE_NEW_PROG,
   "Take a 3-vec to a single index on RGB color scale, and glue FA brick.",
   "This will be useful in prob tract result plotting... script to come.\n"
},

{ 28, Sep , 2015 , PT , "fat_mvm_scripter.py" , MINOR , TYPE_BUG_FIX,
   "Use list of ROIs to select subnetwork of analysis for 3dMVM.",
   "Previously, sublist only applied to post hocs, not 3dMVM models.\n"
},
   
{ 18, Sep , 2015 , PT , "@GradFlipTest" , MICRO , TYPE_MODIFY,
   "For DWI analysis: just linear fitting of tensor.",
   "Faster 3dDWItoDT usage, only do linear fit.\n"
},

{ 16, Sep , 2015 , PT , "@GradFlipTest" , MAJOR , TYPE_NEW_PROG,
   "For DWI analysis: test whether grads need to be flipped.",
   "Use a few tracking calls to estimate 'best' grad orientations.\n"
},

{ 10, Aug , 2015 , PT , "fat_mvm_scripter.py" , MINOR , TYPE_NEW_OPT,
   "Minor new option: input list of ROIs with file.",
   "For minor convenience.\n"
},

{ 9, Aug , 2015 , PT , "3dROIMaker" , MINOR , TYPE_BUG_FIX,
   "Fixed minor bug when GM map has no ROIs/clusters.",
   "No more crashing... Won't produce GM or GMI volumes; message only.\n"
},

{ 5, Aug , 2015 , PT , "fat_mvm_prep.py" , MICRO , TYPE_BUG_FIX,
   "Micro ~bug fixed for inputting CSV headings.",
   "Now strip off lead/trail whitespace, then replace rest with underscore.\n"
},

{ 22, Jul , 2015 , PT , "3dROIMaker" , MINOR , TYPE_BUG_FIX,
   "Fixed minor bug when refset has negative values.",
   "No more crashing...\n"
},

{ 7, Jul , 2015 , PT , "fat_mat_sel.py" , MINOR , TYPE_NEW_OPT,
   "Simple new option to exclude x-axis labels.",
   "They might just be annoying.\n"
},

{ 21, May , 2015 , PT , "fat_mvm_scripter.py" , MINOR , TYPE_BUG_FIX,
   "Minor bug fixed for inputting sublist of ROIs.",
   "Short option for doing so worked, but not the long one; fixed now.\n"
},

{ 21, May , 2015 , PT , "3dDWUncert" , MICRO , TYPE_NEW_OPT,
   "Can choose to analyze only high-FA voxels: don't waste time on GM/CSF.",
   "Option to ignore low-FA vox for uncert, leave them 0.\n"
},

{ 15, May , 2015 , PT , "1dDW_Grad_o_Mat" , MINOR , TYPE_NEW_OPT,
   "Can output separate bval file.",
   "Useful in some TORT preprocessing.\n"
},

{ 27, Apr , 2015 , PT , "3dROIMaker" , MINOR , TYPE_BUG_FIX,
   "Fixed output when byte/short insets were used.",
   "Had been not writing data; needed to null brick_facs in outsets.\n"
},

{ 9, Feb , 2015 , PT , "3dTrackID" , MINOR , TYPE_NEW_OPT,
   "Can threshold bundles with too few tracks; TRK files not default out.",
   "Useful to control false pos;  useful to save space outputting.\n"
},

{ 27, Jan , 2015 , PT , "fat_mvm_scripter.py" , MINOR , TYPE_MODIFY,
   "Include main effects of interaction vars in post hoc tests.",
   "Hadn't been testing these previously.\n"
},

{ 26, Jan , 2015 , PT , "3dTrackID" , MINOR , TYPE_NEW_OPT,
   "Can dump output *maps*, not just masks, of each connection.",
   "See '-dump_rois AFNI_MAP' for how it works.\n"
},

{ 26, Jan , 2015 , PT , "fat_mvm_scripter.py" , MINOR , TYPE_BUG_FIX,
   "Hadn't included part quantitative interaction term in qVars list.",
   "Program wouldn't run if interaction term had quant var.\n"
},

{ 26, Jan , 2015 , PT , "fat_mvm_prep.py" , MICRO , TYPE_GENERAL,
   "Ignore empty lines or whitespace lines in CSV file.",
   "Causes less hassle at times now.\n"
},

{ 23, Jan , 2015 , PT , "3dTrackID" , MINOR , TYPE_BUG_FIX,
   "Rare scenario of -nifti -dump_rois AFNI not working.",
   "Needed to add a mkdir() internally.  Itsafinenow.\n"
},

{ 22, Jan , 2015 , PT , "3dROIMaker" , MINOR , TYPE_BUG_FIX,
   "Fixed some issues when only a tiny number of voxels is in inset.",
   "Labelling wasn't correct when nvox < n_refset_roi.\n"
},

{ 7, Jan , 2015 , PT , "3dNetCorr" , MINOR , TYPE_NEW_OPT,
   "Switch to output nifti files.",
   "For corr map or Z map files.\n"
},

{ 7, Jan , 2015 , PT , "3dROIMaker" , MINOR , TYPE_NEW_OPT,
   "Switch to output nifti files.",
   "For GM and GMI files.\n"
},

{ 7, Jan , 2015 , PT , "3dTrackID" , MINOR , TYPE_NEW_OPT,
   "Switch to output nifti files.",
   "For PAIRMAP, INDIMAP and -dump_rois output.\n"
},

{ 21, Dec , 2014 , PT , "3dTrackID" , MINOR , TYPE_GENERAL,
   "Change of string output in .niml.dset.",
   "Make the label match the ROI string labels.\n"
},

{ 21, Dec , 2014 , PT , "3dNetCorr" , MINOR , TYPE_GENERAL,
   "Output NIML dset automatically.",
   "This allows users to view connectivity matrix info in SUMA easily.\n"
},

{ 21, Dec , 2014 , PT , "fat_mat_sel.py" , SUPER , TYPE_NEW_PROG,
   "Plot, view and save matrix file info.",
   "Works for both 3dNetCorr and 3dTrackID info.\n"
},

{ 15, Dec , 2014 , PT , "3dROIMaker" , MAJOR , TYPE_NEW_OPT,
   "Make a subset of an ROI by choosing maximal neighoring values.",
   "Start with peak value, add neighboring max until N voxels selected.\n"
},

{ 5, Nov , 2014 , PT , "3dROIMaker" , MAJOR , TYPE_NEW_ENV,
   "Default neighborhoods now AFNI standard; labeltable functionality in.",
   "Default 'hoods more standard, can still do other; labels by default.\n"
},

{ 5, Nov , 2014 , PT , "3dTrackID" , MINOR , TYPE_NEW_OPT,
   "Switch to not output INDI and PAIR map files.",
   "In connectome examples, this might save a lot of space.\n"
},

{ 24, Oct , 2014 , PT , "3dTrackID" , MINOR , TYPE_BUG_FIX,
   "Fixed offset in track to volume coordinates ",
   "Effect of bug restricted to viewing of tracts rather than volume masks "
   "and connectivity matrices.\n"
   "Offset was by half a voxel in each of the three dims.\n"
},

{ 26, Sep , 2014 , PT , "3dNetCorr" , MAJOR , TYPE_NEW_OPT,
   "Allow labeltable reading and writing.",
   "This allows users to use labeltables, and output labelled values everywhere.\n"
},

{ 26, Sep , 2014 , PT , "3dTrackID" , MAJOR , TYPE_NEW_OPT,
   "Allow labeltable reading and writing.",
   "This allows users to use labeltables, and output labelled values everywhere.\n"
},

{ 18, Sep , 2014 , PT , "fat_mvm_prep.py" , MICRO , TYPE_GENERAL,
   "Change internal var/par names, and how helpfile is thrown.",
   "More consistent naming, easier helpfile usage.\n"
},

{ 18, Sep , 2014 , PT , "fat_mvm_scripter.py" , MINOR , TYPE_NEW_OPT,
   "Allow interaction terms in the user-defined statistical model.",
   "Allow cat+quant or cat+cat variable interactions, and posthoc testing.\n"
},

{ 8, Sep , 2014 , PT , "fat_roi_row.py" , SUPER , TYPE_NEW_PROG,
   "Select out one row of a matrix file, at user request.",
   "Useful, for example, if wanting to view connectivity one-to-many.\n"
},

{ 8, Sep , 2014 , PT , "fat_mvm_prep.py" , SUPER , TYPE_NEW_PROG,
   "Connect FATCAT with 3dMVM-- combine CSV and matrix data.",
   "Build data table necessary for 3dMVM from MRI+other data.\n"
},

{ 8, Sep , 2014 , PT , "fat_mvm_scripter.py" , SUPER , TYPE_NEW_PROG,
   "Connect FATCAT with 3dMVM-- write a basic command call to 3dMVM.",
   "User specificies specific model, and awaaaay we go.\n"
},

{ 8, Sep , 2014 , PT , "fat_mvm_gridconv.py" , SUPER , TYPE_NEW_PROG,
   "Connect FATCAT with 3dMVM-- modernize format of old *.grid files.",
   "Prehistoric grid files had no labels. This updates them.\n"
},

{ 8, Sep , 2014 , PT , "3dROIMaker" , MINOR , TYPE_NEW_OPT,
   "Allow pre-inflation of an input ROI, at user request.",
   "Useful, for example, if wanting to go from WM->GM.\n"
},

{ 5, Aug , 2014 , PT , "3dTrackID" , MINOR , TYPE_MODIFY,
   "Less memory usage and a bit faster.",
   "More efficient internal handling of quantities.\n"
},

{ 4, Aug , 2014 , PT , "3dDWUncert" , MICRO , TYPE_NEW_OPT,
   "Internal options for testing uncertainty things.",
   "For internal testing only at this point.\n"
},

{ 4, Aug , 2014 , PT , "1dDW_Grad_o_Mat" , MAJOR , TYPE_NEW_OPT,
   "Can edit dataset with averaging B0s and DWIs.",
   "Should make life easier for dual processing of vecs and datasets.\n"
},

{ 4, Aug , 2014 , PT , "3dTrackID" , MINOR , TYPE_NEW_OPT,
   "New option for PAIRMAP labelling by X, not 2^X; new *.grid NT scaling.",
   "Make PAIRMAP easier to view; user wanted extra matrices.\n"
},

{ 19, Jun , 2014 , PT , "3dNetCorr" , MINOR , TYPE_NEW_OPT,
   "Added new feature: output partial correlation matrices.",
   "Can output r-like and beta-like partial correlation matrices.\n"
},

{ 6, Jun , 2014 , PT , "3dTrackID" , MINOR , TYPE_GENERAL,
   "Changed how it runs, mainly under the hood; added '-thru_mask' option.",
   "Cleared some old arrays; make runable as function; user wanted thru_masks.\n"
},

{ 6, Jun , 2014 , PT , "3dEigsToDT" , MICRO , TYPE_BUG_FIX,
   "Make help file option match with actual usage.",
   "Fixed a minor mismatch of helpfile name and actual option name.\n"
},

{ 6, Jun , 2014 , PT , "3dEigsToDT" , MICRO , TYPE_MODIFY,
   "Helpfile micro correction.",
   "Need parentheses around a couple entries.\n"
},


{ 29, Apr , 2014 , PT , "3dROIMaker" , MINOR , TYPE_NEW_OPT,
   "Freedom in neighbor defs; also can keep just N peak values per ROI.",
   "User can specify face, edge or vertex ngbs. Also, search for N max vals.\n"
},

{ 29, Apr , 2014 , PT , "3dNetCorr" , MINOR , TYPE_NEW_OPT,
   "Added new feature: output WB correlations as Zscores.",
   "Can output WB maps of ROI average time series correlations as Z-scores.\n"
},

{ 21, Apr , 2014 , PT , "1dDW_Grad_o_Mat" , MICRO , TYPE_NEW_OPT,
   "Output grads as rows-- new option switch.",
   "Done at user request.\n"
},

{ 21, Apr , 2014 , PT , "3dEigsToDT" , SUPER , TYPE_NEW_PROG,
   "New program: take in eigen{values,vectors} and calculate DT.",
   "This also allows flipping/rescaling to be done.\n"
},

{ 21, Apr , 2014 , PT , "TORTOISEtoHere" , SUPER , TYPE_NEW_PROG,
   "New program: convert TORTOISE DTs to AFNI format.",
   "This also allows flipping/rescaling to be done.\n"
},

{ 21, Apr , 2014 , PT , "3dNetCorr" , MINOR , TYPE_NEW_OPT,
   "Added new feature: do whole brain correlations.",
   "Can output individual WB maps of ROI average time series correlations.\n"
},

{ 16, Apr , 2014 , PT , "3dNetCorr" , MINOR , TYPE_MODIFY,
   "Reformatted output a bit, added features for J. Rajendra.",
   "Can output time series with labels, and as individual files.\n"
},

{ 16, Apr , 2014 , PT , "3dROIMaker" , MICRO , TYPE_BUG_FIX,
   "Hadn't made a problem if user didn't input 'prefix'.",
   "Fixed aforementioned loophole..\n"
},

{ 16, Apr , 2014 , PT , "3dMatch" , MINOR , TYPE_BUG_FIX,
   "Bug when using mask on *some* files with Linux.",
   "Seems to be more stable criteria now.\n"
},

{ 6, Mar , 2014 , PT , "3dTrackID" , SUPERDUPER , TYPE_MODIFY,
   "Have Cordelialy unified the three kingdoms of tracking, cLearing usage.",
   "This program does all tracking, including HARDI and mini-probabilistic.\n"
},

{ 6, Mar , 2014 , PT , "3dProbTrackID" , SUPERDUPER , TYPE_MODIFY,
   "Put out to pasture.",
   "This program is now retired, with usage cleanly transferred to 3dTrackID.\n"
},

{ 6, Mar , 2014 , PT , "3dNetCorr" , MINOR , TYPE_MODIFY,
   "Reformatted output a bit.",
   "Make output easier to read, labelled, and matching *GRID files.\n"
},

{ 6, Mar , 2014 , PT , "3dROIMaker" , MICRO , TYPE_BUG_FIX,
   "Make parameter appear in help file correctly.",
   "Fixed silly Spoonerism in option names usage/help-representation.\n"
},

{ 6, Mar , 2014 , PT , "1dDW_Grad_o_Mat" , MAJOR , TYPE_NEW_PROG,
   "Manipulate gradient/bmatrix files.",
   "Convert row/col and grad/bmatrix/gmatrix, use bval info, filter or not.\n"
},

{ 6, Mar , 2014 , PT , "3dTrackID" , MINOR , TYPE_NEW_OPT,
   "Changes for reading in DTI files.",
   "Allow NIML-formatted input file, as well as globbing in ordinary case.\n"
},

{ 6, Mar , 2014 , PT , "3dDWUncert" , MINOR , TYPE_NEW_OPT,
   "Changes for reading in DTI files.",
   "Allow NIML-formatted input file, as well as globbing in ordinary case.\n"
},

{ 6, Mar , 2014 , PT , "3dDWUncert" , MINOR , TYPE_BUG_FIX,
   "Silly bug-- order of options not free.",
   "Changed how options were processed so they weren't order-dependent.\n"
},

{ 3, Mar , 2014 , PT , "3dROIMaker" , MICRO , TYPE_MODIFY,
  "Fixing option name agreement with help file.",
  "Modernizing language."
},

{ 28, Oct , 2013 , PT , "3dROIMaker" , MINOR , TYPE_MODIFY,
  "Allow multiple-brick masks.",
  "For N-brick data set, can input either 1- or N-brick mask."
},

{ 28, Oct , 2013 , PT , "3dMatch" , MINOR , TYPE_BUG_FIX,
  "Fixed subbrick labelling oddity.",
  "For some reason, subbrick selection with [i] was getting confused"
  "with i-th label (which was an integer). Solved by prefixing label"
  "designation with a short string of useful letters."
},

{ 24, Oct , 2013 , PT , "3dROIMaker" , MINOR , TYPE_BUG_FIX,
  "Fix segmentation error when not using -refset.",
  "Fixed error in defining/freeing a certain array."
},

{ 26, Sep , 2013 , PT , "3dProbTrackID" , MINOR , TYPE_MODIFY,
  "Improving ease of NOT-mask ROI inclusion and (internal) track handling.",
  "Instead of separate ROI NOT-masks, uses can build in ANTI-ROIs with"
  "negative-valued (=-1) voxels."
  "Under the hood track handling: smoother checking of track ends, as well as"
  "of possibly breaking up tracks in event of NOT regions; simpler passing"
  "to track bundles, as well."
},

{ 26, Sep , 2013 , PT , "3dROIMaker" , MINOR , TYPE_MODIFY,
  "Allow negative ROIs in refset.",
  "This is useful/necessary for handling new NOT-mask regionality in network"
  "files for tracking."
},

{ 26, Sep , 2013 , PT , "DoTrackit.c" , MINOR , TYPE_MODIFY,
  "Improving ease of NOT-mask ROI inclusion and (internal) track handling.",
  "This is useful/necessary for handling new NOT-mask regionality in network"
  "files for tracking; think it just streamlines various processing, as well."
},

{ 26, Sep , 2013 , PT , "TrackIO.c" , MINOR , TYPE_MODIFY,
  "Improving ease of track handling.",
  "Updated TrackCreate function, which has simpler inputs from 3dProbTrackID"
  "now; outputs unchanged."
},

{ 26, Aug , 2013 , PT , "DoTrackit.c" , MINOR , TYPE_BUG_FIX,
  "Fix handling of non-RPI datasets.",
  "No ostensible output change, except to not produce an error message.\n"
},

{ 21, Aug , 2013 , PT , "3dProbTrackID" , MAJOR , TYPE_MODIFY,
   "Putting together old deterministic and probabilistic programs into 1.",
   "Unifying tracking, will be easier to update/improve in future."
   "For deterministic tracking, allow networks of target ROIs for tracking,"
   "as well as bunding outputs for SUMA network/matrix viewing."
   "New option as well, `-mini_prob', to have some probabilistic aspect to"
   "deterministic/tract-based output."
},

{ 21, Aug , 2013 , PT , "3dTrackID" , MINOR , TYPE_MODIFY,
   "Minor changes in internal trackbundle handling/NIML-output.",
   "Temporary step to SUMAfication of program; this program will"
   "eventually be phased out in favor of 3dProbTrackID deterministic options."
},

{ 21, Aug , 2013 , PT , "3dROIMaker" , MICRO , TYPE_MODIFY,
   "Minor change to INFO_message.",
   NULL
},

{ 21, Aug , 2013 , PT , "3dNetcorr" , MICRO , TYPE_MODIFY,
   "Minor change to INFO_message.",
   NULL
},

{ 21, Aug , 2013 , PT , "3dMatch" , MICRO , TYPE_MODIFY,
   "Minor change to INFO_message.",
   NULL
},

{ 21, Aug , 2013 , PT , "3dRSFC" , MINOR , TYPE_BUG_FIX,
   "Allow subset of time series to be selected.",
   "Minor tweaking of internal workings for writing output.\n"
   "No quantitative change.\n"
},

{ 25, Mar , 2013 , PT , "3dReHo" , MINOR , TYPE_NEW_OPT,
   "More voxelwise neighborhood shapes available.",
   "Voxelwise neighborhoods can be any sphere/radius size, and even\n"
   "ellipsoidal. Some memory stuff should be better as well.\n"
},

{ 14, Mar , 2013 , PT , "3dProbTrackID" , MINOR , TYPE_MODIFY,
  "List ROI labels near start of *.grid; use floor to get NmNsThr",
  "This allows for more similarity with 3dNetCorr, and might be useful\n"
  "as well if the labeling of ROIs in a network is not just 1,..,max.\n"
  "The flooring vs ceiling is so that people don't have to use 0.00099\n"
  "as a relative fraction of MC iterations to get the number they want.\n"
},

{ 14, Mar , 2013 , PT , "3dNetCorr" , SUPER , TYPE_NEW_PROG,
  "New function: calculate correlat/Z of ROIs in a network.",
  "This program works on several networks as separate subbricks simultan-\n"
  "eously.\n"
},

{ 14, Mar , 2013 , PT , "rsfc" , MINOR , TYPE_MODIFY,
  "New functions; streamline some other functions.",
  "For addition of 3dNetCorr, mainly.\n"
},

{ 14, Mar , 2013 , PT , "3dDWUncert" , MINOR , TYPE_BUG_FIX,
   "Silly bug in e_{13}^* estimation.",
   "Mean and std of uncertainty of e1 toward e3 was buggy.\n"
},

{ 22, Feb , 2013 , PT , "3dProbTrackID" , MINOR , TYPE_NEW_OPT,
   "Instead of just individual ROI masks, can get map of Ntracks/voxel.",
   "This allows a posteriori thresholding/comparisons/analysis.\n"
},

{ 22, Feb , 2013 , PT , "3dDWUncert" , MICRO , TYPE_BUG_FIX,
   "Free as well as DELETE a dset.",
   "Ultraminor change.\n"
},

{ 22, Feb , 2013 , PT , "rsfc" , MICRO , TYPE_BUG_FIX,
   "Fixed potential float/double problem.",
   "When using 3dReHo to get ReHo for ROIs, could get *very* large numbers\n"
   "during part of calculations; floats were fine for 27 voxel neighborhood,\n"
   "but not with large ROIs. Thus, using doubles in the calc now.\n"
},

{ 22, Feb , 2013 , PT , "3dReHo" , MICRO , TYPE_BUG_FIX,
   "Fixed mask misread which could cause error in some nonmasked data.",
   NULL
},

 { 6, Feb , 2013 , PT , "3dRSFC" , MICRO , TYPE_BUG_FIX,
   "Fixed potential div by zero in 3dRSFC.",
   NULL
 },

 { 6, Feb , 2013 , PT , "3dTrackID" , MICRO , TYPE_BUG_FIX,
   "Small bug in 3dTrackID fixed.",
   "In post-run freeing of variables, had been error for a char string.\n"
 },

 { 6, Feb , 2013 , PT , "3dProbTrackID" , MINOR , TYPE_NEW_OPT,
   "Add ability to output each WM-region mask as an individual ROI.",
   "This should make it simpler to use an ROI as a mask than \n"
   "with the 2^(ROI number) labelling system within subbrick outputs.\n"
 },

 
 { 99,99,99, NULL,NULL, 99,99, NULL,NULL}  /** the end (do not delete) **/
} ;<|MERGE_RESOLUTION|>--- conflicted
+++ resolved
@@ -69,11 +69,6 @@
 afni_history_struct ptaylor_history[] = {
 /*=====BELOW THIS LINE=====*/
 
-<<<<<<< HEAD
-{ 11, May , 2022 , PT , "adjunct_surf_corr_node" , MINOR , TYPE_NEW_PROG,
-   "New script for calculating whole-surf corr from a node, with blur.",
-   "To be used as part of surf block APQC HTML.\n"
-=======
 { 7, June , 2022 , PT , "@djunct_edgy_align_check" , MICRO , TYPE_BUG_FIX,
    "Fix how the AMASK_FOCUS_* keywords apply for '-box_focus_slices ..'.",
    "They didn't work before, but now do/should/might/perhaps/pleeeez.\n"
@@ -141,7 +136,6 @@
 { 14, Apr, 2022, PT , "@djunct_modal_smoothing_with_rep" , MAJOR, TYPE_BUG_FIX,
    "Replacement was not occuring if ROIs were purged by modal smoothing.",
    "Fixed that bug, hopefully improving robustness to such error in future.\n"
->>>>>>> b58f6f1f
 },
 
 { 1, Apr , 2022 , PT , "3dZipperZapper" , MINOR , TYPE_NEW_OPT,
