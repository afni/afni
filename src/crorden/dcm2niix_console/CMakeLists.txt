--- conflicted
+++ resolved
@@ -197,15 +197,10 @@
 
 
 if(APPLE)
-<<<<<<< HEAD
-    message("--   Adding Apple plist")
-    set_target_properties(dcm2niix PROPERTIES LINK_FLAGS "-Wl,-sectcreate,__TEXT,__info_plist,${CMAKE_SOURCE_DIR}/Info.plist")
-=======
     # turn of signing locally
     message("--   (not) Adding Apple plist")
     # set_target_properties(dcm2niix PROPERTIES LINK_FLAGS "-Wl,-sectcreate,__TEXT,__info_plist,${CMAKE_SOURCE_DIR}/Info.plist")
 
->>>>>>> bcef4fc7
     #Apple notarization requires a Info.plist
     # For .app bundles, the Info.plist is a separate file, for executables it is appended as a section
     #you can check that the Info.plist section has been inserted with either of these commands
