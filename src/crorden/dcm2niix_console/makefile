--- conflicted
+++ resolved
@@ -21,13 +21,9 @@
  	ifeq "$(OS)" "Darwin"
 		#CFLAGS=-dead_strip -O3
 		#CFLAGS= -O3
-<<<<<<< HEAD
-		CFLAGS=-O3 -sectcreate __TEXT __info_plist Info.plist
-=======
 		# CFLAGS=-O3 -sectcreate __TEXT __info_plist Info.plist
 		# rickr - ponder -sectcreate later
 		CFLAGS=-O3
->>>>>>> bcef4fc7
 		#Apple notarization requires a Info.plist
 		# For .app bundles, the Info.plist is a separate file, for executables it is appended as a section
 		#you can check that the Info.plist section has been inserted with either of these commands
