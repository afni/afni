
#include <stdio.h>

<<<<<<< HEAD
#include "../suma_suma.h"
=======
#ifdef BUILD_WITHOUT_SUMA

   /* -----------------------------------------------------------------
      If BUILD_WITHOUT_SUMA, compile as a standalone that does not
      depend on SUMA.
      In this case, one should be able to compile using something like:
     
         gcc -DBUILD_WITHOUT_SUMA -o IlikeJello  \
             SUMA_test_DrawingAreaWidget.c -I/usr/include/GL -lGLw
    * ----------------------------------------------------------------- */

   #include <X11/IntrinsicP.h>
   #include <X11/StringDefs.h>

#else

   /* -----------------------------------------------------------------
      By default, compile as a normal SUMA program.
     
         make SUMA_test_DrawingAreaWidget
    * ----------------------------------------------------------------- */

   #include "SUMA_X_objs.h"

#endif

>>>>>>> a8506753

#ifdef SUMA_MOTIF_GLXAREA
   #include <GL/GLwMDrawA.h>
#else
   #include <GL/GLwDrawA.h>  /* OpenGL drawing area. */
#endif


/* Just test if there is a "valid" DrawingAreaWidgetClass pointer */
int main(int argc, char **argv)
{

#ifdef SUMA_MOTIF_GLXAREA

   if( glwMDrawingAreaWidgetClass == NULL ) {
       fprintf(stderr,"** ERROR: glwMDrawingAreaWidgetClass is NULL\n"
       "   This might be an error in GLwDrawA.h where the class is\n"
       "   not referenced using 'extern'.  An alternative is to use\n"
       "   the local build of libGLws.a.\n");
       return(1);
   }
   printf("-- good: have non-NULL glwMDrawingAreaWidgetClass\n");

#else

   if( glwDrawingAreaWidgetClass == NULL ) {
       fprintf(stderr,"** ERROR: glwDrawingAreaWidgetClass is NULL\n"
       "   This might be an error in GLwDrawA.h where the class is\n"
       "   not referenced using 'extern'.  An alternative is to use\n"
       "   the local build of libGLws.a.\n");
       return(1);
   }
   printf("-- good: have non-NULL glwDrawingAreaWidgetClass\n");

#endif

   return 0;
}<|MERGE_RESOLUTION|>--- conflicted
+++ resolved
@@ -1,9 +1,6 @@
 
 #include <stdio.h>
 
-<<<<<<< HEAD
-#include "../suma_suma.h"
-=======
 #ifdef BUILD_WITHOUT_SUMA
 
    /* -----------------------------------------------------------------
@@ -29,8 +26,6 @@
    #include "SUMA_X_objs.h"
 
 #endif
-
->>>>>>> a8506753
 
 #ifdef SUMA_MOTIF_GLXAREA
    #include <GL/GLwMDrawA.h>
