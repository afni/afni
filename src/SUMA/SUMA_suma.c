--- conflicted
+++ resolved
@@ -306,12 +306,8 @@
    if (detail) {
       SUMA_Version(NULL);
       printf ("\n"
-<<<<<<< HEAD
-            "\n    Ziad S. Saad SSCC/NIMH/NIH saadz@mail.nih.gov \n\n");
-=======
             "\n    Ziad S. Saad SSCC/NIMH/NIH saadz@mail.nih.gov"
             "\n    Peter D. Lauren SSCC/NIMH/NIH laurenpd@mail.nih.gov \n\n");
->>>>>>> 7b9b47ee
    }
           return;
   }/*Usage*/
@@ -697,13 +693,10 @@
          SUMA_Sphinx_String_Edit_Help(SUMA_STDOUT, 1);
          exit(0);
       }
-<<<<<<< HEAD
-=======
       if (strcmp(argv[kar], "-help_clipping_planes") == 0) {
          SUMA_Clipping_Planes_Help(SUMA_STDOUT, 1); // in src/suma_string_manip.c
          exit(0);
       }
->>>>>>> 7b9b47ee
 
       if (strcmp(argv[kar], "-environment") == 0) {
           s = SUMA_env_list_help (0, TXT);
